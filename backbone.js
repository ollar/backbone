//     Backbone.js 0.9.9

//     (c) 2010-2012 Jeremy Ashkenas, DocumentCloud Inc.
//     Backbone may be freely distributed under the MIT license.
//     For all details and documentation:
//     http://backbonejs.org

(function(){

  // Initial Setup
  // -------------

  // Save a reference to the global object (`window` in the browser, `exports`
  // on the server).
  var root = this;

  // Save the previous value of the `Backbone` variable, so that it can be
  // restored later on, if `noConflict` is used.
  var previousBackbone = root.Backbone;

  // Create a local reference to array methods.
  var array = [];
  var push = array.push;
  var slice = array.slice;
  var splice = array.splice;

  // The top-level namespace. All public Backbone classes and modules will
  // be attached to this. Exported for both CommonJS and the browser.
  var Backbone;
  if (typeof exports !== 'undefined') {
    Backbone = exports;
  } else {
    Backbone = root.Backbone = {};
  }

  // Current version of the library. Keep in sync with `package.json`.
  Backbone.VERSION = '0.9.9';

  // Require Underscore, if we're on the server, and it's not already present.
  var _ = root._;
  if (!_ && (typeof require !== 'undefined')) _ = require('underscore');

  // For Backbone's purposes, jQuery, Zepto, or Ender owns the `$` variable.
  Backbone.$ = root.jQuery || root.Zepto || root.ender;

  // Runs Backbone.js in *noConflict* mode, returning the `Backbone` variable
  // to its previous owner. Returns a reference to this Backbone object.
  Backbone.noConflict = function() {
    root.Backbone = previousBackbone;
    return this;
  };

  // Turn on `emulateHTTP` to support legacy HTTP servers. Setting this option
  // will fake `"PUT"` and `"DELETE"` requests via the `_method` parameter and
  // set a `X-Http-Method-Override` header.
  Backbone.emulateHTTP = false;

  // Turn on `emulateJSON` to support legacy servers that can't deal with direct
  // `application/json` requests ... will encode the body as
  // `application/x-www-form-urlencoded` instead and will send the model in a
  // form param named `model`.
  Backbone.emulateJSON = false;

  // Backbone.Events
  // ---------------

  // Regular expression used to split event strings.
  var eventSplitter = /\s+/;

  // Implement fancy features of the Events API such as multiple event
  // names `"change blur"` and jQuery-style event maps `{change: action}`
  // in terms of the existing API.
  var eventsApi = function(obj, action, name, rest) {
    if (!name) return true;
    if (typeof name === 'object') {
      for (var key in name) {
        obj[action].apply(obj, [key, name[key]].concat(rest));
      }
    } else if (eventSplitter.test(name)) {
      var names = name.split(eventSplitter);
      for (var i = 0, l = names.length; i < l; i++) {
        obj[action].apply(obj, [names[i]].concat(rest));
      }
    } else {
      return true;
    }
  };

  // Optimized internal dispatch function for triggering events. Tries to
  // keep the usual cases speedy (most Backbone events have 3 arguments).
  var triggerEvents = function(obj, events, args) {
    var ev, i = -1, l = events.length;
    switch (args.length) {
    case 0: while (++i < l) (ev = events[i]).callback.call(ev.ctx);
    return;
    case 1: while (++i < l) (ev = events[i]).callback.call(ev.ctx, args[0]);
    return;
    case 2: while (++i < l) (ev = events[i]).callback.call(ev.ctx, args[0], args[1]);
    return;
    case 3: while (++i < l) (ev = events[i]).callback.call(ev.ctx, args[0], args[1], args[2]);
    return;
    default: while (++i < l) (ev = events[i]).callback.apply(ev.ctx, args);
    }
  };

  // A module that can be mixed in to *any object* in order to provide it with
  // custom events. You may bind with `on` or remove with `off` callback
  // functions to an event; `trigger`-ing an event fires all callbacks in
  // succession.
  //
  //     var object = {};
  //     _.extend(object, Backbone.Events);
  //     object.on('expand', function(){ alert('expanded'); });
  //     object.trigger('expand');
  //
  var Events = Backbone.Events = {

    // Bind one or more space separated events, or an events map,
    // to a `callback` function. Passing `"all"` will bind the callback to
    // all events fired.
    on: function(name, callback, context) {
      if (!(eventsApi(this, 'on', name, [callback, context]) && callback)) return this;
      this._events || (this._events = {});
      var list = this._events[name] || (this._events[name] = []);
      list.push({callback: callback, context: context, ctx: context || this});
      return this;
    },

    // Bind events to only be triggered a single time. After the first time
    // the callback is invoked, it will be removed.
    once: function(name, callback, context) {
      if (!(eventsApi(this, 'once', name, [callback, context]) && callback)) return this;
      var self = this;
      var once = _.once(function() {
        self.off(name, once);
        callback.apply(this, arguments);
      });
      once._callback = callback;
      this.on(name, once, context);
      return this;
    },

    // Remove one or many callbacks. If `context` is null, removes all
    // callbacks with that function. If `callback` is null, removes all
    // callbacks for the event. If `events` is null, removes all bound
    // callbacks for all events.
    off: function(name, callback, context) {
      var list, ev, events, names, i, l, j, k;
      if (!this._events || !eventsApi(this, 'off', name, [callback, context])) return this;
      if (!name && !callback && !context) {
        this._events = {};
        return this;
      }

      names = name ? [name] : _.keys(this._events);
      for (i = 0, l = names.length; i < l; i++) {
        name = names[i];
        if (list = this._events[name]) {
          events = [];
          if (callback || context) {
            for (j = 0, k = list.length; j < k; j++) {
              ev = list[j];
              if ((callback && callback !== (ev.callback._callback || ev.callback)) ||
                  (context && context !== ev.context)) {
                events.push(ev);
              }
            }
          }
          this._events[name] = events;
        }
      }

      return this;
    },

    // Trigger one or many events, firing all bound callbacks. Callbacks are
    // passed the same arguments as `trigger` is, apart from the event name
    // (unless you're listening on `"all"`, which will cause your callback to
    // receive the true name of the event as the first argument).
    trigger: function(name) {
      if (!this._events) return this;
      var args = slice.call(arguments, 1);
      if (!eventsApi(this, 'trigger', name, args)) return this;
      var events = this._events[name];
      var allEvents = this._events.all;
      if (events) triggerEvents(this, events, args);
      if (allEvents) triggerEvents(this, allEvents, arguments);
      return this;
    },

    // An inversion-of-control version of `on`. Tell *this* object to listen to
    // an event in another object ... keeping track of what it's listening to.
    listenTo: function(object, events, callback, context) {
      context = context || this;
      var listeners = this._listeners || (this._listeners = {});
      var id = object._listenerId || (object._listenerId = _.uniqueId('l'));
      listeners[id] = object;
      object.on(events, callback || context, context);
      return this;
    },

    // Tell this object to stop listening to either specific events ... or
    // to every object it's currently listening to.
    stopListening: function(object, events, callback, context) {
      context = context || this;
      var listeners = this._listeners;
      if (!listeners) return;
      if (object) {
        object.off(events, callback, context);
        if (!events && !callback) delete listeners[object._listenerId];
      } else {
        for (var id in listeners) {
          listeners[id].off(null, null, context);
        }
        this._listeners = {};
      }
      return this;
    }
  };

  // Aliases for backwards compatibility.
  Events.bind   = Events.on;
  Events.unbind = Events.off;

  // Allow the `Backbone` object to serve as a global event bus, for folks who
  // want global "pubsub" in a convenient place.
  _.extend(Backbone, Events);

  // Backbone.Model
  // --------------

  // Create a new model, with defined attributes. A client id (`cid`)
  // is automatically generated and assigned for you.
  var Model = Backbone.Model = function(attributes, options) {
    var defaults;
    var attrs = attributes || {};
    this.cid = _.uniqueId('c');
    this.attributes = {};
    if (options && options.collection) this.collection = options.collection;
    if (options && options.parse) attrs = this.parse(attrs, options) || {};
    if (defaults = _.result(this, 'defaults')) {
      attrs = _.defaults({}, attrs, defaults);
    }
    this.set(attrs, options);
    this.changed = {};
    this.initialize.apply(this, arguments);
  };

  // Attach all inheritable methods to the Model prototype.
  _.extend(Model.prototype, Events, {

    // A hash of attributes whose current and previous value differ.
    changed: null,

    // The default name for the JSON `id` attribute is `"id"`. MongoDB and
    // CouchDB users may want to set this to `"_id"`.
    idAttribute: 'id',

    // Initialize is an empty function by default. Override it with your own
    // initialization logic.
    initialize: function(){},

    // Return a copy of the model's `attributes` object.
    toJSON: function(options) {
      return _.clone(this.attributes);
    },

    // Proxy `Backbone.sync` by default.
    sync: function() {
      return Backbone.sync.apply(this, arguments);
    },

    // Get the value of an attribute.
    get: function(attr) {
      return this.attributes[attr];
    },

    // Get the HTML-escaped value of an attribute.
    escape: function(attr) {
      return _.escape(this.get(attr));
    },

    // Returns `true` if the attribute contains a value that is not null
    // or undefined.
    has: function(attr) {
      return this.get(attr) != null;
    },

    // ----------------------------------------------------------------------

    // Set a hash of model attributes on the object, firing `"change"` unless
    // you choose to silence it.
    set: function(key, val, options) {
      var attr, attrs, unset, changes, silent, nested, changing, prev, current;
      if (key == null) return this;

      // Handle both `"key", value` and `{key: value}` -style arguments.
      if (typeof key === 'object') {
        attrs = key;
        options = val;
      } else {
        (attrs = {})[key] = val;
      }

      options || (options = {});

      // Extract attributes and options.
      unset           = options.unset;
      silent          = options.silent;
      changes         = [];
      nested          = false;
      changing        = this._changing;
      this._changing  = true;

      if (!changing) {
        this._previousAttributes = _.clone(this.attributes);
        this.changed = {};
      }
      current = this.attributes, prev = this._previousAttributes;

      // Run validation.
      if (!this._validate(attrs, options)) return false;

      // Check for changes of `id`.
      if (this.idAttribute in attrs) this.id = attrs[this.idAttribute];

      // For each `set` attribute, update or delete the current value.
      for (attr in attrs) {
        val = attrs[attr];
        if (!_.isEqual(current[attr], val)) changes.push(attr);
        if (!_.isEqual(prev[attr], val)) {
          nested = true;
          this.changed[attr] = val;
        } else {
          delete this.changed[attr];
        }
        unset ? delete current[attr] : current[attr] = val;
      }

      this._pending = !!changes.length;

      // Trigger all relevant attribute changes.
      if (!silent) {
        for (var i = 0, l = changes.length; i < l; i++) {
          this.trigger('change:' + changes[i], this, current[changes[i]], options);
        }
      }

      if (changing) return this;
      if (!silent) {
        if (!this._pending && nested) this.trigger('change', this, options);
        while (this._pending) {
          this._pending = false;
          this.trigger('change', this, options);
        }
      }
      this._pending = false;
      this._changing = false;
      return this;
    },

    // Remove an attribute from the model, firing `"change"` unless you choose
    // to silence it. `unset` is a noop if the attribute doesn't exist.
    unset: function(attr, options) {
      return this.set(attr, void 0, _.extend({}, options, {unset: true}));
    },

    // Clear all attributes on the model, firing `"change"` unless you choose
    // to silence it.
    clear: function(options) {
      var attrs = {};
      for (var key in this.attributes) attrs[key] = void 0;
      return this.set(attrs, _.extend({}, options, {unset: true}));
    },

    // Determine if the model has changed since the last `"change"` event.
    // If you specify an attribute name, determine if that attribute has changed.
    hasChanged: function(attr) {
      if (attr == null) return !_.isEmpty(this.changed);
      return _.has(this.changed, attr);
    },

    // Return an object containing all the attributes that have changed, or
    // false if there are no changed attributes. Useful for determining what
    // parts of a view need to be updated and/or what attributes need to be
    // persisted to the server. Unset attributes will be set to undefined.
    // You can also pass an attributes object to diff against the model,
    // determining if there *would be* a change.
    changedAttributes: function(diff) {
      if (!diff) return this.hasChanged() ? _.clone(this.changed) : false;
      var val, changed = false;
      var old = this._changing ? this._previousAttributes : this.attributes;
      for (var attr in diff) {
        if (_.isEqual(old[attr], (val = diff[attr]))) continue;
        (changed || (changed = {}))[attr] = val;
      }
      return changed;
    },

    // Get the previous value of an attribute, recorded at the time the last
    // `"change"` event was fired.
    previous: function(attr) {
      if (attr == null || !this._previousAttributes) return null;
      return this._previousAttributes[attr];
    },

    // Get all of the attributes of the model at the time of the previous
    // `"change"` event.
    previousAttributes: function() {
      return _.clone(this._previousAttributes);
    },

    // ---------------------------------------------------------------------

    // Fetch the model from the server. If the server's representation of the
    // model differs from its current attributes, they will be overriden,
    // triggering a `"change"` event.
    fetch: function(options) {
      options = options ? _.clone(options) : {};
      if (options.parse === void 0) options.parse = true;
      var model = this;
      var success = options.success;
      options.success = function(resp, status, xhr) {
        if (!model.set(model.parse(resp, options), options)) return false;
        if (success) success(model, resp, options);
      };
      return this.sync('read', this, options);
    },

    // Set a hash of model attributes, and sync the model to the server.
    // If the server returns an attributes hash that differs, the model's
    // state will be `set` again.
    save: function(key, val, options) {
      var attrs, model, success, method, xhr, attributes = this.attributes;

      // Handle both `"key", value` and `{key: value}` -style arguments.
<<<<<<< HEAD
      if (key == null || typeof key === 'object') {
=======
      if (key === void 0 || typeof key === 'object') {
>>>>>>> 40b7419e
        attrs = key;
        options = val;
      } else if (key != null) {
        (attrs = {})[key] = val;
      }

      // If we're not waiting and attributes exist, save acts as `set(attr).save(null, opts)`.
      if (attrs && (!options || !options.wait) && !this.set(attrs, options)) return false;

      options = _.extend({validate: true}, options);

      // Do not persist invalid models.
      if (!this._validate(attrs, options)) return false;

      // Set temporary attributes if `{wait: true}`.
      if (attrs && options.wait) {
        this.attributes = _.extend({}, attributes, attrs);
      }

      // After a successful server-side save, the client is (optionally)
      // updated with the server-side state.
      model = this;
      success = options.success;
      options.success = function(resp, status, xhr) {
        // Ensure attributes are restored during synchronous saves.
        model.attributes = attributes;
        var serverAttrs = model.parse(resp, options);
        if (options.wait) serverAttrs = _.extend(attrs || {}, serverAttrs);
        if (!model.set(serverAttrs, options)) return false;
        if (success) success(model, resp, options);
      };

      // Finish configuring and sending the Ajax request.
      method = this.isNew() ? 'create' : (options.patch ? 'patch' : 'update');
      if (method == 'patch') options.attrs = attrs;
      xhr = this.sync(method, this, options);

      // Restore attributes.
      if (attrs && options.wait) this.attributes = attributes;

      return xhr;
    },

    // Destroy this model on the server if it was already persisted.
    // Optimistically removes the model from its collection, if it has one.
    // If `wait: true` is passed, waits for the server to respond before removal.
    destroy: function(options) {
      options = options ? _.clone(options) : {};
      var model = this;
      var success = options.success;

      var destroy = function() {
        model.trigger('destroy', model, model.collection, options);
      };

      options.success = function(resp) {
        if (options.wait || model.isNew()) destroy();
        if (success) success(model, resp, options);
      };

      if (this.isNew()) {
        options.success();
        return false;
      }

      var xhr = this.sync('delete', this, options);
      if (!options.wait) destroy();
      return xhr;
    },

    // Default URL for the model's representation on the server -- if you're
    // using Backbone's restful methods, override this to change the endpoint
    // that will be called.
    url: function() {
      var base = _.result(this, 'urlRoot') || _.result(this.collection, 'url') || urlError();
      if (this.isNew()) return base;
      return base + (base.charAt(base.length - 1) === '/' ? '' : '/') + encodeURIComponent(this.id);
    },

    // **parse** converts a response into the hash of attributes to be `set` on
    // the model. The default implementation is just to pass the response along.
    parse: function(resp, options) {
      return resp;
    },

    // Create a new model with identical attributes to this one.
    clone: function() {
      return new this.constructor(this.attributes);
    },

    // A model is new if it has never been saved to the server, and lacks an id.
    isNew: function() {
      return this.id == null;
    },

<<<<<<< HEAD
    // Check if the model is currently in a valid state.
=======
    // Call this method to manually fire a `"change"` event for this model and
    // a `"change:attribute"` event for each changed attribute.
    // Calling this will cause all objects observing the model to update.
    change: function(options) {
      options || (options = {});
      var changing = this._changing;
      this._changing = true;

      // Generate the changes to be triggered on the model.
      var triggers = this._computeChanges(true);

      var pending = this._pending = !!triggers.length;

      for (var i = triggers.length - 2; i >= 0; i -= 2) {
        this.trigger('change:' + triggers[i], this, triggers[i + 1], options);
      }

      if (changing) return this;

      // Ensure the original `change` event is fired regardless of interim changes
      if (pending) this._pending = true;

      // Trigger a `change` while there have been changes.
      while (this._pending) {
        this._pending = false;
        this.trigger('change', this, options);
        this._previousAttributes = _.clone(this.attributes);
      }

      this._changing = false;
      return this;
    },

    // Determine if the model has changed since the last `"change"` event.
    // If you specify an attribute name, determine if that attribute has changed.
    hasChanged: function(attr) {
      if (!this._hasComputed) this._computeChanges();
      if (attr == null) return !_.isEmpty(this.changed);
      return _.has(this.changed, attr);
    },

    // Return an object containing all the attributes that have changed, or
    // false if there are no changed attributes. Useful for determining what
    // parts of a view need to be updated and/or what attributes need to be
    // persisted to the server. Unset attributes will be set to undefined.
    // You can also pass an attributes object to diff against the model,
    // determining if there *would be* a change.
    changedAttributes: function(diff) {
      if (!diff) return this.hasChanged() ? _.clone(this.changed) : false;
      var val, changed = false, old = this._previousAttributes;
      for (var attr in diff) {
        if (_.isEqual(old[attr], (val = diff[attr]))) continue;
        (changed || (changed = {}))[attr] = val;
      }
      return changed;
    },

    // Looking at the built up list of `set` attribute changes, compute how
    // many of the attributes have actually changed. If `loud`, return a
    // boiled-down list of only the real changes.
    _computeChanges: function(loud) {
      this.changed = {};
      var already = {};
      var triggers = [];
      var current = this._currentAttributes;
      var changes = this._changes;

      // Loop through the current queue of potential model changes.
      for (var i = changes.length - 2; i >= 0; i -= 2) {
        var key = changes[i], val = changes[i + 1];
        if (already[key]) continue;
        already[key] = true;

        // Check if the attribute has been modified since the last change,
        // and update `this.changed` accordingly. If we're inside of a `change`
        // call, also add a trigger to the list.
        if (!_.isEqual(current[key], val)) {
          this.changed[key] = val;
          if (!loud) continue;
          triggers.push(key, val);
          current[key] = val;
        }
      }
      if (loud) this._changes = [];

      // Signals `this.changed` is current to prevent duplicate calls from `this.hasChanged`.
      this._hasComputed = true;
      return triggers;
    },

    // Get the previous value of an attribute, recorded at the time the last
    // `"change"` event was fired.
    previous: function(attr) {
      if (attr == null || !this._previousAttributes) return null;
      return this._previousAttributes[attr];
    },

    // Get all of the attributes of the model at the time of the previous
    // `"change"` event.
    previousAttributes: function() {
      return _.clone(this._previousAttributes);
    },

    // Check if the model is currently in a valid state. It's only possible to
    // get into an *invalid* state if you're using silent changes.
>>>>>>> 40b7419e
    isValid: function(options) {
      return !this.validate || !this.validate(this.attributes, options);
    },

    // Run validation against the next complete set of model attributes,
    // returning `true` if all is well. Otherwise, fire a general
    // `"error"` event and call the error callback, if specified.
    _validate: function(attrs, options) {
      if (!options || !options.validate || !this.validate) return true;
      options || (options = {});
      attrs = _.extend({}, this.attributes, attrs);
      var error = this.validationError = this.validate(attrs, options) || null;
      if (!error) return true;
      this.trigger('invalid', this, error, options || {});
      return false;
    }

  });

  // Backbone.Collection
  // -------------------

  // Provides a standard collection class for our sets of models, ordered
  // or unordered. If a `comparator` is specified, the Collection will maintain
  // its models in sort order, as they're added and removed.
  var Collection = Backbone.Collection = function(models, options) {
    options || (options = {});
    if (options.model) this.model = options.model;
    if (options.comparator !== void 0) this.comparator = options.comparator;
    this._reset();
    this.initialize.apply(this, arguments);
    if (models) this.reset(models, _.extend({silent: true}, options));
  };

  // Define the Collection's inheritable methods.
  _.extend(Collection.prototype, Events, {

    // The default model for a collection is just a **Backbone.Model**.
    // This should be overridden in most cases.
    model: Model,

    // Initialize is an empty function by default. Override it with your own
    // initialization logic.
    initialize: function(){},

    // The JSON representation of a Collection is an array of the
    // models' attributes.
    toJSON: function(options) {
      return this.map(function(model){ return model.toJSON(options); });
    },

    // Proxy `Backbone.sync` by default.
    sync: function() {
      return Backbone.sync.apply(this, arguments);
    },

    // Add a model, or list of models to the set.
    add: function(models, options) {
<<<<<<< HEAD
=======
      options || (options = {});
      var i, args, length, model, attrs, existing, needsSort;
      var at = options.at;
      var sort = (options.sort == null ? true : options.sort) &&
                  this.comparator && at == null;
>>>>>>> 40b7419e
      models = _.isArray(models) ? models.slice() : [models];
      options || (options = {});
      var i, l, args, length, model, attrs, existing, doSort, sortAttr, at, sort, add;
      add = [];
      at = options.at;
      sort = this.comparator && (at == null) && (options.sort == null || options.sort);
      sortAttr = typeof this.comparator === 'string' ? this.comparator : null;

      // Turn bare objects into model references, and prevent invalid models
      // from being added.
      for (i = 0, l = models.length; i < l; i++) {
        attrs = models[i];
        if(!(model = this._prepareModel(attrs, options))) {
          this.trigger('invalid', this, attrs, options);
          continue;
        }
        models[i] = model;

        // If a duplicate is found, prevent it from being added and
        // optionally merge it into the existing model.
        if (existing = this.get(model)) {
          if (options.merge) {
<<<<<<< HEAD
            existing.set(attrs === model ? model.attributes : attrs, options);
            if (sort && !doSort && existing.hasChanged(sortAttr)) doSort = true;
=======
            existing.set(attrs != model ? attrs : model.attributes, options);
            if (sort && !needsSort && existing.hasChanged()) needsSort = true;
>>>>>>> 40b7419e
          }
          continue;
        }

        // This is a new model, push it to the `add` list.
        add.push(model);

        // Listen to added models' events, and index models for lookup by
        // `id` and by `cid`.
        model.on('all', this._onModelEvent, this);
        this._byId[model.cid] = model;
        if (model.id != null) this._byId[model.id] = model;
      }

      // See if sorting is needed, update `length` and splice in new models.
      if (add.length) {
        if (sort) doSort = true;
        this.length += add.length;
        if (at != null) {
          splice.apply(this.models, [at, 0].concat(add));
        } else {
          push.apply(this.models, add);
        }
      }

      // Silently sort the collection if appropriate.
<<<<<<< HEAD
      if (doSort) this.sort({silent: true});
=======
      if (needsSort) this.sort({silent: true});
>>>>>>> 40b7419e

      if (options.silent) return this;

      // Trigger `add` events.
      for (i = 0, l = add.length; i < l; i++) {
        (model = add[i]).trigger('add', model, this, options);
      }

      // Trigger `sort` if the collection was sorted.
      if (doSort) this.trigger('sort', this, options);

      return this;
    },

    // Remove a model, or a list of models from the set.
    remove: function(models, options) {
<<<<<<< HEAD
      models = _.isArray(models) ? models.slice() : [models];
      options || (options = {});
=======
      options || (options = {});
      models = _.isArray(models) ? models.slice() : [models];
>>>>>>> 40b7419e
      var i, l, index, model;
      for (i = 0, l = models.length; i < l; i++) {
        model = this.get(models[i]);
        if (!model) continue;
        delete this._byId[model.id];
        delete this._byId[model.cid];
        index = this.indexOf(model);
        this.models.splice(index, 1);
        this.length--;
        if (!options.silent) {
          options.index = index;
          model.trigger('remove', model, this, options);
        }
        this._removeReference(model);
      }
      return this;
    },

    // Add a model to the end of the collection.
    push: function(model, options) {
      model = this._prepareModel(model, options);
      this.add(model, _.extend({at: this.length}, options));
      return model;
    },

    // Remove a model from the end of the collection.
    pop: function(options) {
      var model = this.at(this.length - 1);
      this.remove(model, options);
      return model;
    },

    // Add a model to the beginning of the collection.
    unshift: function(model, options) {
      model = this._prepareModel(model, options);
      this.add(model, _.extend({at: 0}, options));
      return model;
    },

    // Remove a model from the beginning of the collection.
    shift: function(options) {
      var model = this.at(0);
      this.remove(model, options);
      return model;
    },

    // Slice out a sub-array of models from the collection.
    slice: function(begin, end) {
      return this.models.slice(begin, end);
    },

    // Get a model from the set by id.
    get: function(obj) {
      if (obj == null) return void 0;
      this._idAttr || (this._idAttr = this.model.prototype.idAttribute);
      return this._byId[obj.id || obj.cid || obj[this._idAttr] || obj];
    },

    // Get the model at the given index.
    at: function(index) {
      return this.models[index];
    },

    // Return models with matching attributes. Useful for simple cases of `filter`.
    where: function(attrs) {
      if (_.isEmpty(attrs)) return [];
      return this.filter(function(model) {
        for (var key in attrs) {
          if (attrs[key] !== model.get(key)) return false;
        }
        return true;
      });
    },

    // Force the collection to re-sort itself. You don't need to call this under
    // normal circumstances, as the set will maintain sort order as each item
    // is added.
    sort: function(options) {
      if (!this.comparator) {
        throw new Error('Cannot sort a set without a comparator');
      }
      options || (options = {});

      // Run sort based on type of `comparator`.
      if (_.isString(this.comparator) || this.comparator.length === 1) {
        this.models = this.sortBy(this.comparator, this);
      } else {
        this.models.sort(_.bind(this.comparator, this));
      }

<<<<<<< HEAD
      if (!options || !options.silent) this.trigger('sort', this, options || {});
=======
      if (!options.silent) this.trigger('sort', this, options);
>>>>>>> 40b7419e
      return this;
    },

    // Pluck an attribute from each model in the collection.
    pluck: function(attr) {
      return _.invoke(this.models, 'get', attr);
    },

    // Smartly update a collection with a change set of models, adding,
    // removing, and merging as necessary.
    update: function(models, options) {
      options = _.extend({add: true, merge: true, remove: true}, options);
      if (options.parse) models = this.parse(models, options);
      var model, i, l, existing;
      var add = [], remove = [], modelMap = {};

      // Allow a single model (or no argument) to be passed.
      if (!_.isArray(models)) models = models ? [models] : [];

      // Proxy to `add` for this case, no need to iterate...
      if (options.add && !options.remove) return this.add(models, options);

      // Determine which models to add and merge, and which to remove.
      for (i = 0, l = models.length; i < l; i++) {
        model = models[i];
        existing = this.get(model);
        if (options.remove && existing) modelMap[existing.cid] = true;
        if ((options.add && !existing) || (options.merge && existing)) {
          add.push(model);
        }
      }
      if (options.remove) {
        for (i = 0, l = this.models.length; i < l; i++) {
          model = this.models[i];
          if (!modelMap[model.cid]) remove.push(model);
        }
      }

      // Remove models (if applicable) before we add and merge the rest.
      if (remove.length) this.remove(remove, options);
      if (add.length) this.add(add, options);
      return this;
    },

    // When you have more items than you want to add or remove individually,
    // you can reset the entire set with a new list of models, without firing
    // any `add` or `remove` events. Fires `reset` when finished.
    reset: function(models, options) {
      options || (options = {});
      if (options.parse) models = this.parse(models, options);
      for (var i = 0, l = this.models.length; i < l; i++) {
        this._removeReference(this.models[i]);
      }
      options.previousModels = this.models;
      this._reset();
      if (models) this.add(models, _.extend({silent: true}, options));
      if (!options.silent) this.trigger('reset', this, options);
      return this;
    },

    // Fetch the default set of models for this collection, resetting the
    // collection when they arrive. If `add: true` is passed, appends the
    // models to the collection instead of resetting.
    fetch: function(options) {
      options = options ? _.clone(options) : {};
      if (options.parse === void 0) options.parse = true;
      var collection = this;
      var success = options.success;
      options.success = function(resp, status, xhr) {
        var method = options.update ? 'update' : 'reset';
        collection[method](resp, options);
        if (success) success(collection, resp, options);
      };
      return this.sync('read', this, options);
    },

    // Create a new instance of a model in this collection. Add the model to the
    // collection immediately, unless `wait: true` is passed, in which case we
    // wait for the server to agree.
    create: function(model, options) {
      options = options ? _.clone(options) : {};
      model = this._prepareModel(model, options);
      var collection = this;
      if (!model) return false;
      if (!options.wait) collection.add(model, options);
      var success = options.success;
      options.success = function(model, resp, options) {
        if (options.wait) collection.add(model, options);
        if (success) success(model, resp, options);
      };
      model.save(null, options);
      return model;
    },

    // **parse** converts a response into a list of models to be added to the
    // collection. The default implementation is just to pass it through.
    parse: function(resp, options) {
      return resp;
    },

    // Create a new collection with an identical list of models as this one.
    clone: function() {
      return new this.constructor(this.models);
    },

    // Proxy to _'s chain. Can't be proxied the same way the rest of the
    // underscore methods are proxied because it relies on the underscore
    // constructor.
    chain: function() {
      return _(this.models).chain();
    },

    // Reset all internal state. Called when the collection is reset.
    _reset: function() {
      this.length = 0;
      this.models = [];
      this._byId  = {};
    },

    // Prepare a model or hash of attributes to be added to this collection.
    _prepareModel: function(attrs, options) {
      if (attrs instanceof Model) {
        if (!attrs.collection) attrs.collection = this;
        return attrs;
      }
      options || (options = {});
      options.collection = this;
      var model = new this.model(attrs, options);
      if (!model._validate(attrs, options)) return false;
      return model;
    },

    // Internal method to remove a model's ties to a collection.
    _removeReference: function(model) {
      if (this === model.collection) delete model.collection;
      model.off('all', this._onModelEvent, this);
    },

    // Internal method called every time a model in the set fires an event.
    // Sets need to update their indexes when models change ids. All other
    // events simply proxy through. "add" and "remove" events that originate
    // in other collections are ignored.
    _onModelEvent: function(event, model, collection, options) {
      if ((event === 'add' || event === 'remove') && collection !== this) return;
      if (event === 'destroy') this.remove(model, options);
      if (model && event === 'change:' + model.idAttribute) {
        delete this._byId[model.previous(model.idAttribute)];
        if (model.id != null) this._byId[model.id] = model;
      }
      this.trigger.apply(this, arguments);
    }

  });

  // Underscore methods that we want to implement on the Collection.
  var methods = ['forEach', 'each', 'map', 'collect', 'reduce', 'foldl',
    'inject', 'reduceRight', 'foldr', 'find', 'detect', 'filter', 'select',
    'reject', 'every', 'all', 'some', 'any', 'include', 'contains', 'invoke',
    'max', 'min', 'sortedIndex', 'toArray', 'size', 'first', 'head', 'take',
    'initial', 'rest', 'tail', 'last', 'without', 'indexOf', 'shuffle',
    'lastIndexOf', 'isEmpty'];

  // Mix in each Underscore method as a proxy to `Collection#models`.
  _.each(methods, function(method) {
    Collection.prototype[method] = function() {
      var args = slice.call(arguments);
      args.unshift(this.models);
      return _[method].apply(_, args);
    };
  });

  // Underscore methods that take a property name as an argument.
  var attributeMethods = ['groupBy', 'countBy', 'sortBy'];

  // Use attributes instead of properties.
  _.each(attributeMethods, function(method) {
    Collection.prototype[method] = function(value, context) {
      var iterator = _.isFunction(value) ? value : function(model) {
        return model.get(value);
      };
      return _[method](this.models, iterator, context);
    };
  });

  // Backbone.Router
  // ---------------

  // Routers map faux-URLs to actions, and fire events when routes are
  // matched. Creating a new one sets its `routes` hash, if not set statically.
  var Router = Backbone.Router = function(options) {
    options || (options = {});
    if (options.routes) this.routes = options.routes;
    this._bindRoutes();
    this.initialize.apply(this, arguments);
  };

  // Cached regular expressions for matching named param parts and splatted
  // parts of route strings.
  var optionalParam = /\((.*?)\)/g;
  var namedParam    = /(\(\?)?:\w+/g;
  var splatParam    = /\*\w+/g;
  var escapeRegExp  = /[\-{}\[\]+?.,\\\^$|#\s]/g;

  // Set up all inheritable **Backbone.Router** properties and methods.
  _.extend(Router.prototype, Events, {

    // Initialize is an empty function by default. Override it with your own
    // initialization logic.
    initialize: function(){},

    // Manually bind a single named route to a callback. For example:
    //
    //     this.route('search/:query/p:num', 'search', function(query, num) {
    //       ...
    //     });
    //
    route: function(route, name, callback) {
      if (!_.isRegExp(route)) route = this._routeToRegExp(route);
      if (!callback) callback = this[name];
      Backbone.history.route(route, _.bind(function(fragment) {
        var args = this._extractParameters(route, fragment);
        callback && callback.apply(this, args);
        this.trigger.apply(this, ['route:' + name].concat(args));
        Backbone.history.trigger('route', this, name, args);
      }, this));
      return this;
    },

    // Simple proxy to `Backbone.history` to save a fragment into the history.
    navigate: function(fragment, options) {
      Backbone.history.navigate(fragment, options);
      return this;
    },

    // Bind all defined routes to `Backbone.history`. We have to reverse the
    // order of the routes here to support behavior where the most general
    // routes can be defined at the bottom of the route map.
    _bindRoutes: function() {
      if (!this.routes) return;
      var route, routes = _.keys(this.routes);
      while ((route = routes.pop()) != null) {
        this.route(route, this.routes[route]);
      }
    },

    // Convert a route string into a regular expression, suitable for matching
    // against the current location hash.
    _routeToRegExp: function(route) {
      route = route.replace(escapeRegExp, '\\$&')
                   .replace(optionalParam, '(?:$1)?')
                   .replace(namedParam, function(match, optional){
                     return optional ? match : '([^\/]+)';
                   })
                   .replace(splatParam, '(.*?)');
      return new RegExp('^' + route + '$');
    },

    // Given a route, and a URL fragment that it matches, return the array of
    // extracted parameters.
    _extractParameters: function(route, fragment) {
      return route.exec(fragment).slice(1);
    }

  });

  // Backbone.History
  // ----------------

  // Handles cross-browser history management, based on URL fragments. If the
  // browser does not support `onhashchange`, falls back to polling.
  var History = Backbone.History = function() {
    this.handlers = [];
    _.bindAll(this, 'checkUrl');

    // Ensure that `History` can be used outside of the browser.
    if (typeof window !== 'undefined') {
      this.location = window.location;
      this.history = window.history;
    }
  };

  // Cached regex for stripping a leading hash/slash and trailing space.
  var routeStripper = /^[#\/]|\s+$/g;

  // Cached regex for stripping leading and trailing slashes.
  var rootStripper = /^\/+|\/+$/g;

  // Cached regex for detecting MSIE.
  var isExplorer = /msie [\w.]+/;

  // Cached regex for removing a trailing slash.
  var trailingSlash = /\/$/;

  // Has the history handling already been started?
  History.started = false;

  // Set up all inheritable **Backbone.History** properties and methods.
  _.extend(History.prototype, Events, {

    // The default interval to poll for hash changes, if necessary, is
    // twenty times a second.
    interval: 50,

    // Gets the true hash value. Cannot use location.hash directly due to bug
    // in Firefox where location.hash will always be decoded.
    getHash: function(window) {
      var match = (window || this).location.href.match(/#(.*)$/);
      return match ? match[1] : '';
    },

    // Get the cross-browser normalized URL fragment, either from the URL,
    // the hash, or the override.
    getFragment: function(fragment, forcePushState) {
      if (fragment == null) {
        if (this._hasPushState || !this._wantsHashChange || forcePushState) {
          fragment = this.location.pathname;
          var root = this.root.replace(trailingSlash, '');
          if (!fragment.indexOf(root)) fragment = fragment.substr(root.length);
        } else {
          fragment = this.getHash();
        }
      }
      return fragment.replace(routeStripper, '');
    },

    // Start the hash change handling, returning `true` if the current URL matches
    // an existing route, and `false` otherwise.
    start: function(options) {
      if (History.started) throw new Error("Backbone.history has already been started");
      History.started = true;

      // Figure out the initial configuration. Do we need an iframe?
      // Is pushState desired ... is it available?
      this.options          = _.extend({}, {root: '/'}, this.options, options);
      this.root             = this.options.root;
      this._wantsHashChange = this.options.hashChange !== false;
      this._wantsPushState  = !!this.options.pushState;
      this._hasPushState    = !!(this.options.pushState && this.history && this.history.pushState);
      var fragment          = this.getFragment();
      var docMode           = document.documentMode;
      var oldIE             = (isExplorer.exec(navigator.userAgent.toLowerCase()) && (!docMode || docMode <= 7));

      // Normalize root to always include a leading and trailing slash.
      this.root = ('/' + this.root + '/').replace(rootStripper, '/');

      if (oldIE && this._wantsHashChange) {
        this.iframe = Backbone.$('<iframe src="javascript:0" tabindex="-1" />').hide().appendTo('body')[0].contentWindow;
        this.navigate(fragment);
      }

      // Depending on whether we're using pushState or hashes, and whether
      // 'onhashchange' is supported, determine how we check the URL state.
      if (this._hasPushState) {
        Backbone.$(window).bind('popstate', this.checkUrl);
      } else if (this._wantsHashChange && ('onhashchange' in window) && !oldIE) {
        Backbone.$(window).bind('hashchange', this.checkUrl);
      } else if (this._wantsHashChange) {
        this._checkUrlInterval = setInterval(this.checkUrl, this.interval);
      }

      // Determine if we need to change the base url, for a pushState link
      // opened by a non-pushState browser.
      this.fragment = fragment;
      var loc = this.location;
      var atRoot = loc.pathname.replace(/[^\/]$/, '$&/') === this.root;

      // If we've started off with a route from a `pushState`-enabled browser,
      // but we're currently in a browser that doesn't support it...
      if (this._wantsHashChange && this._wantsPushState && !this._hasPushState && !atRoot) {
        this.fragment = this.getFragment(null, true);
        this.location.replace(this.root + this.location.search + '#' + this.fragment);
        // Return immediately as browser will do redirect to new url
        return true;

      // Or if we've started out with a hash-based route, but we're currently
      // in a browser where it could be `pushState`-based instead...
      } else if (this._wantsPushState && this._hasPushState && atRoot && loc.hash) {
        this.fragment = this.getHash().replace(routeStripper, '');
        this.history.replaceState({}, document.title, this.root + this.fragment + loc.search);
      }

      if (!this.options.silent) return this.loadUrl();
    },

    // Disable Backbone.history, perhaps temporarily. Not useful in a real app,
    // but possibly useful for unit testing Routers.
    stop: function() {
      Backbone.$(window).unbind('popstate', this.checkUrl).unbind('hashchange', this.checkUrl);
      clearInterval(this._checkUrlInterval);
      History.started = false;
    },

    // Add a route to be tested when the fragment changes. Routes added later
    // may override previous routes.
    route: function(route, callback) {
      this.handlers.unshift({route: route, callback: callback});
    },

    // Checks the current URL to see if it has changed, and if it has,
    // calls `loadUrl`, normalizing across the hidden iframe.
    checkUrl: function(e) {
      var current = this.getFragment();
      if (current === this.fragment && this.iframe) {
        current = this.getFragment(this.getHash(this.iframe));
      }
      if (current === this.fragment) return false;
      if (this.iframe) this.navigate(current);
      this.loadUrl() || this.loadUrl(this.getHash());
    },

    // Attempt to load the current URL fragment. If a route succeeds with a
    // match, returns `true`. If no defined routes matches the fragment,
    // returns `false`.
    loadUrl: function(fragmentOverride) {
      var fragment = this.fragment = this.getFragment(fragmentOverride);
      var matched = _.any(this.handlers, function(handler) {
        if (handler.route.test(fragment)) {
          handler.callback(fragment);
          return true;
        }
      });
      return matched;
    },

    // Save a fragment into the hash history, or replace the URL state if the
    // 'replace' option is passed. You are responsible for properly URL-encoding
    // the fragment in advance.
    //
    // The options object can contain `trigger: true` if you wish to have the
    // route callback be fired (not usually desirable), or `replace: true`, if
    // you wish to modify the current URL without adding an entry to the history.
    navigate: function(fragment, options) {
      if (!History.started) return false;
      if (!options || options === true) options = {trigger: options};
      fragment = this.getFragment(fragment || '');
      if (this.fragment === fragment) return;
      this.fragment = fragment;
      var url = this.root + fragment;

      // If pushState is available, we use it to set the fragment as a real URL.
      if (this._hasPushState) {
        this.history[options.replace ? 'replaceState' : 'pushState']({}, document.title, url);

      // If hash changes haven't been explicitly disabled, update the hash
      // fragment to store history.
      } else if (this._wantsHashChange) {
        this._updateHash(this.location, fragment, options.replace);
        if (this.iframe && (fragment !== this.getFragment(this.getHash(this.iframe)))) {
          // Opening and closing the iframe tricks IE7 and earlier to push a
          // history entry on hash-tag change.  When replace is true, we don't
          // want this.
          if(!options.replace) this.iframe.document.open().close();
          this._updateHash(this.iframe.location, fragment, options.replace);
        }

      // If you've told us that you explicitly don't want fallback hashchange-
      // based history, then `navigate` becomes a page refresh.
      } else {
        return this.location.assign(url);
      }
      if (options.trigger) this.loadUrl(fragment);
    },

    // Update the hash location, either replacing the current entry, or adding
    // a new one to the browser history.
    _updateHash: function(location, fragment, replace) {
      if (replace) {
        var href = location.href.replace(/(javascript:|#).*$/, '');
        location.replace(href + '#' + fragment);
      } else {
        // Some browsers require that `hash` contains a leading #.
        location.hash = '#' + fragment;
      }
    }

  });

  // Create the default Backbone.history.
  Backbone.history = new History;

  // Backbone.View
  // -------------

  // Creating a Backbone.View creates its initial element outside of the DOM,
  // if an existing element is not provided...
  var View = Backbone.View = function(options) {
    this.cid = _.uniqueId('view');
    this._configure(options || {});
    this._ensureElement();
    this.initialize.apply(this, arguments);
    this.delegateEvents();
  };

  // Cached regex to split keys for `delegate`.
  var delegateEventSplitter = /^(\S+)\s*(.*)$/;

  // List of view options to be merged as properties.
  var viewOptions = ['model', 'collection', 'el', 'id', 'attributes', 'className', 'tagName', 'events'];

  // Set up all inheritable **Backbone.View** properties and methods.
  _.extend(View.prototype, Events, {

    // The default `tagName` of a View's element is `"div"`.
    tagName: 'div',

    // jQuery delegate for element lookup, scoped to DOM elements within the
    // current view. This should be prefered to global lookups where possible.
    $: function(selector) {
      return this.$el.find(selector);
    },

    // Initialize is an empty function by default. Override it with your own
    // initialization logic.
    initialize: function(){},

    // **render** is the core function that your view should override, in order
    // to populate its element (`this.el`), with the appropriate HTML. The
    // convention is for **render** to always return `this`.
    render: function() {
      return this;
    },

    // Remove this view by taking the element out of the DOM, and removing any
    // applicable Backbone.Events listeners.
    remove: function() {
      this.$el.remove();
      this.stopListening();
      return this;
    },

    // For small amounts of DOM Elements, where a full-blown template isn't
    // needed, use **make** to manufacture elements, one at a time.
    //
    //     var el = this.make('li', {'class': 'row'}, this.model.escape('title'));
    //
    make: function(tagName, attributes, content) {
      var el = document.createElement(tagName);
      if (attributes) Backbone.$(el).attr(attributes);
      if (content != null) Backbone.$(el).html(content);
      return el;
    },

    // Change the view's element (`this.el` property), including event
    // re-delegation.
    setElement: function(element, delegate) {
      if (this.$el) this.undelegateEvents();
      this.$el = element instanceof Backbone.$ ? element : Backbone.$(element);
      this.el = this.$el[0];
      if (delegate !== false) this.delegateEvents();
      return this;
    },

    // Set callbacks, where `this.events` is a hash of
    //
    // *{"event selector": "callback"}*
    //
    //     {
    //       'mousedown .title':  'edit',
    //       'click .button':     'save'
    //       'click .open':       function(e) { ... }
    //     }
    //
    // pairs. Callbacks will be bound to the view, with `this` set properly.
    // Uses event delegation for efficiency.
    // Omitting the selector binds the event to `this.el`.
    // This only works for delegate-able events: not `focus`, `blur`, and
    // not `change`, `submit`, and `reset` in Internet Explorer.
    delegateEvents: function(events) {
      if (!(events || (events = _.result(this, 'events')))) return;
      this.undelegateEvents();
      for (var key in events) {
        var method = events[key];
        if (!_.isFunction(method)) method = this[events[key]];
        if (!method) throw new Error('Method "' + events[key] + '" does not exist');
        var match = key.match(delegateEventSplitter);
        var eventName = match[1], selector = match[2];
        method = _.bind(method, this);
        eventName += '.delegateEvents' + this.cid;
        if (selector === '') {
          this.$el.bind(eventName, method);
        } else {
          this.$el.delegate(selector, eventName, method);
        }
      }
    },

    // Clears all callbacks previously bound to the view with `delegateEvents`.
    // You usually don't need to use this, but may wish to if you have multiple
    // Backbone views attached to the same DOM element.
    undelegateEvents: function() {
      this.$el.unbind('.delegateEvents' + this.cid);
    },

    // Performs the initial configuration of a View with a set of options.
    // Keys with special meaning *(model, collection, id, className)*, are
    // attached directly to the view.
    _configure: function(options) {
      if (this.options) options = _.extend({}, _.result(this, 'options'), options);
      _.extend(this, _.pick(options, viewOptions));
      this.options = options;
    },

    // Ensure that the View has a DOM element to render into.
    // If `this.el` is a string, pass it through `$()`, take the first
    // matching element, and re-assign it to `el`. Otherwise, create
    // an element from the `id`, `className` and `tagName` properties.
    _ensureElement: function() {
      if (!this.el) {
        var attrs = _.extend({}, _.result(this, 'attributes'));
        if (this.id) attrs.id = _.result(this, 'id');
        if (this.className) attrs['class'] = _.result(this, 'className');
        this.setElement(this.make(_.result(this, 'tagName'), attrs), false);
      } else {
        this.setElement(_.result(this, 'el'), false);
      }
    }

  });

  // Backbone.sync
  // -------------

  // Map from CRUD to HTTP for our default `Backbone.sync` implementation.
  var methodMap = {
    'create': 'POST',
    'update': 'PUT',
    'patch':  'PATCH',
    'delete': 'DELETE',
    'read':   'GET'
  };

  // Override this function to change the manner in which Backbone persists
  // models to the server. You will be passed the type of request, and the
  // model in question. By default, makes a RESTful Ajax request
  // to the model's `url()`. Some possible customizations could be:
  //
  // * Use `setTimeout` to batch rapid-fire updates into a single request.
  // * Send up the models as XML instead of JSON.
  // * Persist models via WebSockets instead of Ajax.
  //
  // Turn on `Backbone.emulateHTTP` in order to send `PUT` and `DELETE` requests
  // as `POST`, with a `_method` parameter containing the true HTTP method,
  // as well as all requests with the body as `application/x-www-form-urlencoded`
  // instead of `application/json` with the model in a param named `model`.
  // Useful when interfacing with server-side languages like **PHP** that make
  // it difficult to read the body of `PUT` requests.
  Backbone.sync = function(method, model, options) {
    var type = methodMap[method];

    // Default options, unless specified.
    _.defaults(options || (options = {}), {
      emulateHTTP: Backbone.emulateHTTP,
      emulateJSON: Backbone.emulateJSON
    });

    // Default JSON-request options.
    var params = {type: type, dataType: 'json'};

    // Ensure that we have a URL.
    if (!options.url) {
      params.url = _.result(model, 'url') || urlError();
    }

    // Ensure that we have the appropriate request data.
    if (options.data == null && model && (method === 'create' || method === 'update' || method === 'patch')) {
      params.contentType = 'application/json';
      params.data = JSON.stringify(options.attrs || model.toJSON(options));
    }

    // For older servers, emulate JSON by encoding the request into an HTML-form.
    if (options.emulateJSON) {
      params.contentType = 'application/x-www-form-urlencoded';
      params.data = params.data ? {model: params.data} : {};
    }

    // For older servers, emulate HTTP by mimicking the HTTP method with `_method`
    // And an `X-HTTP-Method-Override` header.
    if (options.emulateHTTP && (type === 'PUT' || type === 'DELETE' || type === 'PATCH')) {
      params.type = 'POST';
      if (options.emulateJSON) params.data._method = type;
      var beforeSend = options.beforeSend;
      options.beforeSend = function(xhr) {
        xhr.setRequestHeader('X-HTTP-Method-Override', type);
        if (beforeSend) return beforeSend.apply(this, arguments);
      };
    }

    // Don't process data on a non-GET request.
    if (params.type !== 'GET' && !options.emulateJSON) {
      params.processData = false;
    }

    var success = options.success;
    options.success = function(resp, status, xhr) {
      if (success) success(resp, status, xhr);
      model.trigger('sync', model, resp, options);
    };

    var error = options.error;
    options.error = function(xhr, status, thrown) {
      if (error) error(model, xhr, options);
      model.trigger('error', model, xhr, options);
    };

    // Make the request, allowing the user to override any Ajax options.
    var xhr = options.xhr = Backbone.ajax(_.extend(params, options));
    model.trigger('request', model, xhr, options);
    return xhr;
  };

  // Set the default implementation of `Backbone.ajax` to proxy through to `$`.
  Backbone.ajax = function() {
    return Backbone.$.ajax.apply(Backbone.$, arguments);
  };

  // Helpers
  // -------

  // Helper function to correctly set up the prototype chain, for subclasses.
  // Similar to `goog.inherits`, but uses a hash of prototype properties and
  // class properties to be extended.
  var extend = function(protoProps, staticProps) {
    var parent = this;
    var child;

    // The constructor function for the new subclass is either defined by you
    // (the "constructor" property in your `extend` definition), or defaulted
    // by us to simply call the parent's constructor.
    if (protoProps && _.has(protoProps, 'constructor')) {
      child = protoProps.constructor;
    } else {
      child = function(){ return parent.apply(this, arguments); };
    }

    // Add static properties to the constructor function, if supplied.
    _.extend(child, parent, staticProps);

    // Set the prototype chain to inherit from `parent`, without calling
    // `parent`'s constructor function.
    var Surrogate = function(){ this.constructor = child; };
    Surrogate.prototype = parent.prototype;
    child.prototype = new Surrogate;

    // Add prototype properties (instance properties) to the subclass,
    // if supplied.
    if (protoProps) _.extend(child.prototype, protoProps);

    // Set a convenience property in case the parent's prototype is needed
    // later.
    child.__super__ = parent.prototype;

    return child;
  };

  // Set up inheritance for the model, collection, router, view and history.
  Model.extend = Collection.extend = Router.extend = View.extend = History.extend = extend;

  // Throw an error when a URL is needed, and none is supplied.
  var urlError = function() {
    throw new Error('A "url" property or function must be specified');
  };

}).call(this);<|MERGE_RESOLUTION|>--- conflicted
+++ resolved
@@ -434,11 +434,7 @@
       var attrs, model, success, method, xhr, attributes = this.attributes;
 
       // Handle both `"key", value` and `{key: value}` -style arguments.
-<<<<<<< HEAD
-      if (key == null || typeof key === 'object') {
-=======
       if (key === void 0 || typeof key === 'object') {
->>>>>>> 40b7419e
         attrs = key;
         options = val;
       } else if (key != null) {
@@ -534,115 +530,7 @@
       return this.id == null;
     },
 
-<<<<<<< HEAD
     // Check if the model is currently in a valid state.
-=======
-    // Call this method to manually fire a `"change"` event for this model and
-    // a `"change:attribute"` event for each changed attribute.
-    // Calling this will cause all objects observing the model to update.
-    change: function(options) {
-      options || (options = {});
-      var changing = this._changing;
-      this._changing = true;
-
-      // Generate the changes to be triggered on the model.
-      var triggers = this._computeChanges(true);
-
-      var pending = this._pending = !!triggers.length;
-
-      for (var i = triggers.length - 2; i >= 0; i -= 2) {
-        this.trigger('change:' + triggers[i], this, triggers[i + 1], options);
-      }
-
-      if (changing) return this;
-
-      // Ensure the original `change` event is fired regardless of interim changes
-      if (pending) this._pending = true;
-
-      // Trigger a `change` while there have been changes.
-      while (this._pending) {
-        this._pending = false;
-        this.trigger('change', this, options);
-        this._previousAttributes = _.clone(this.attributes);
-      }
-
-      this._changing = false;
-      return this;
-    },
-
-    // Determine if the model has changed since the last `"change"` event.
-    // If you specify an attribute name, determine if that attribute has changed.
-    hasChanged: function(attr) {
-      if (!this._hasComputed) this._computeChanges();
-      if (attr == null) return !_.isEmpty(this.changed);
-      return _.has(this.changed, attr);
-    },
-
-    // Return an object containing all the attributes that have changed, or
-    // false if there are no changed attributes. Useful for determining what
-    // parts of a view need to be updated and/or what attributes need to be
-    // persisted to the server. Unset attributes will be set to undefined.
-    // You can also pass an attributes object to diff against the model,
-    // determining if there *would be* a change.
-    changedAttributes: function(diff) {
-      if (!diff) return this.hasChanged() ? _.clone(this.changed) : false;
-      var val, changed = false, old = this._previousAttributes;
-      for (var attr in diff) {
-        if (_.isEqual(old[attr], (val = diff[attr]))) continue;
-        (changed || (changed = {}))[attr] = val;
-      }
-      return changed;
-    },
-
-    // Looking at the built up list of `set` attribute changes, compute how
-    // many of the attributes have actually changed. If `loud`, return a
-    // boiled-down list of only the real changes.
-    _computeChanges: function(loud) {
-      this.changed = {};
-      var already = {};
-      var triggers = [];
-      var current = this._currentAttributes;
-      var changes = this._changes;
-
-      // Loop through the current queue of potential model changes.
-      for (var i = changes.length - 2; i >= 0; i -= 2) {
-        var key = changes[i], val = changes[i + 1];
-        if (already[key]) continue;
-        already[key] = true;
-
-        // Check if the attribute has been modified since the last change,
-        // and update `this.changed` accordingly. If we're inside of a `change`
-        // call, also add a trigger to the list.
-        if (!_.isEqual(current[key], val)) {
-          this.changed[key] = val;
-          if (!loud) continue;
-          triggers.push(key, val);
-          current[key] = val;
-        }
-      }
-      if (loud) this._changes = [];
-
-      // Signals `this.changed` is current to prevent duplicate calls from `this.hasChanged`.
-      this._hasComputed = true;
-      return triggers;
-    },
-
-    // Get the previous value of an attribute, recorded at the time the last
-    // `"change"` event was fired.
-    previous: function(attr) {
-      if (attr == null || !this._previousAttributes) return null;
-      return this._previousAttributes[attr];
-    },
-
-    // Get all of the attributes of the model at the time of the previous
-    // `"change"` event.
-    previousAttributes: function() {
-      return _.clone(this._previousAttributes);
-    },
-
-    // Check if the model is currently in a valid state. It's only possible to
-    // get into an *invalid* state if you're using silent changes.
->>>>>>> 40b7419e
     isValid: function(options) {
       return !this.validate || !this.validate(this.attributes, options);
     },
@@ -701,14 +589,6 @@
 
     // Add a model, or list of models to the set.
     add: function(models, options) {
-<<<<<<< HEAD
-=======
-      options || (options = {});
-      var i, args, length, model, attrs, existing, needsSort;
-      var at = options.at;
-      var sort = (options.sort == null ? true : options.sort) &&
-                  this.comparator && at == null;
->>>>>>> 40b7419e
       models = _.isArray(models) ? models.slice() : [models];
       options || (options = {});
       var i, l, args, length, model, attrs, existing, doSort, sortAttr, at, sort, add;
@@ -731,13 +611,8 @@
         // optionally merge it into the existing model.
         if (existing = this.get(model)) {
           if (options.merge) {
-<<<<<<< HEAD
             existing.set(attrs === model ? model.attributes : attrs, options);
             if (sort && !doSort && existing.hasChanged(sortAttr)) doSort = true;
-=======
-            existing.set(attrs != model ? attrs : model.attributes, options);
-            if (sort && !needsSort && existing.hasChanged()) needsSort = true;
->>>>>>> 40b7419e
           }
           continue;
         }
@@ -764,11 +639,7 @@
       }
 
       // Silently sort the collection if appropriate.
-<<<<<<< HEAD
       if (doSort) this.sort({silent: true});
-=======
-      if (needsSort) this.sort({silent: true});
->>>>>>> 40b7419e
 
       if (options.silent) return this;
 
@@ -785,13 +656,8 @@
 
     // Remove a model, or a list of models from the set.
     remove: function(models, options) {
-<<<<<<< HEAD
       models = _.isArray(models) ? models.slice() : [models];
       options || (options = {});
-=======
-      options || (options = {});
-      models = _.isArray(models) ? models.slice() : [models];
->>>>>>> 40b7419e
       var i, l, index, model;
       for (i = 0, l = models.length; i < l; i++) {
         model = this.get(models[i]);
@@ -882,11 +748,7 @@
         this.models.sort(_.bind(this.comparator, this));
       }
 
-<<<<<<< HEAD
-      if (!options || !options.silent) this.trigger('sort', this, options || {});
-=======
       if (!options.silent) this.trigger('sort', this, options);
->>>>>>> 40b7419e
       return this;
     },
 
