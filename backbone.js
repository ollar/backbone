--- conflicted
+++ resolved
@@ -779,26 +779,8 @@
       var singular = !_.isArray(models), removed;
       models = singular ? [models] : _.clone(models);
       options || (options = {});
-<<<<<<< HEAD
-      for (var i = 0; i < models.length; i++) {
-        var model = models[i] = this.get(models[i]);
-        if (!model) continue;
-        var id = this.modelId(model.attributes);
-        if (id != null) delete this._byId[id];
-        delete this._byId[model.cid];
-        var index = this.indexOf(model);
-        this.models.splice(index, 1);
-        this.length--;
-        if (!options.silent) {
-          options.index = index;
-          model.trigger('remove', model, this, options);
-        }
-        this._removeReference(model, options);
-      }
-=======
       removed = this._removeModels(models, options);
-      if (!options.silent && removed) this.trigger('set', this, options);
->>>>>>> c05203f3
+      if (!options.silent && removed) this.trigger('updated', this, options);
       return singular ? models[0] : models;
     },
 
@@ -896,12 +878,8 @@
           if (at != null) addOpts.index = at + i;
           (model = toAdd[i]).trigger('add', model, this, addOpts);
         }
-<<<<<<< HEAD
         if (sort || orderChanged) this.trigger('sort', this, options);
-=======
-        if (sort || (order && order.length)) this.trigger('sort', this, options);
-        if (toAdd.length || toRemove.length) this.trigger('set', this, options);
->>>>>>> c05203f3
+        if (toAdd.length || toRemove.length) this.trigger('updated', this, options);
       }
 
       // Return the added (or merged) model (or models).
@@ -1082,7 +1060,29 @@
       return false;
     },
 
-<<<<<<< HEAD
+    // Internal method called by both remove and set. Does not trigger any
+    // additional events. Returns true if anything was actually removed.
+    _removeModels: function(models, options) {
+      var i, l, index, model, removed = false;
+      for (var i = 0; i < models.length; i++) {
+        var model = models[i] = this.get(models[i]);
+        if (!model) continue;
+        var id = this.modelId(model.attributes);
+        if (id != null) delete this._byId[id];
+        delete this._byId[model.cid];
+        var index = this.indexOf(model);
+        this.models.splice(index, 1);
+        this.length--;
+        if (!options.silent) {
+          options.index = index;
+          model.trigger('remove', model, this, options);
+        }
+        this._removeReference(model, options);
+        removed = true;
+      }
+      return removed;
+    },
+
     // Method for checking whether an object should be considered a model for
     // the purposes of adding to the collection.
     _isModel: function (model) {
@@ -1095,28 +1095,6 @@
       var id = this.modelId(model.attributes);
       if (id != null) this._byId[id] = model;
       model.on('all', this._onModelEvent, this);
-=======
-    // Internal method called by both remove and set. Does not trigger any
-    // additional events. Returns true if anything was actually removed.
-    _removeModels: function(models, options) {
-      var i, l, index, model, removed = false;
-      for (i = 0, l = models.length; i < l; i++) {
-        model = models[i] = this.get(models[i]);
-        if (!model) continue;
-        delete this._byId[model.id];
-        delete this._byId[model.cid];
-        index = this.indexOf(model);
-        this.models.splice(index, 1);
-        this.length--;
-        if (!options.silent) {
-          options.index = index;
-          model.trigger('remove', model, this, options);
-        }
-        this._removeReference(model);
-        removed = true;
-      }
-      return removed;
->>>>>>> c05203f3
     },
 
     // Internal method to sever a model's ties to a collection.
