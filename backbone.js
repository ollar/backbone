--- conflicted
+++ resolved
@@ -67,24 +67,21 @@
   // Regular expression used to split event strings.
   var eventSplitter = /\s+/;
 
-  // Check the passed event name and destruct it accordingly.
-  function singleName(obj, action, name, rest) {
+  // Implement multiple event names `"change blur"` and jQuery-style event maps
+  // `{change: action}` in terms of the existing API.
+  function eventsApi(obj, action, name, rest) {
     if (!name) return true;
-    if (typeof name === 'object') return mapEvents(obj, action, name, rest);
-    if (eventSplitter.test(name)) return splitEvents(obj, action, name, rest);
-    return true;
-  }
-
-  // Map object `{'event': callback}` into [string, callback].
-  function mapEvents(obj, action, name, rest) {
-    for (var key in name) obj[action].apply(obj, [key, name[key]].concat(rest));
-  }
-
-  // Split string `name` into parts by `eventSplitter`.
-  function splitEvents(obj, action, name, rest) {
-    var names = name.split(eventSplitter);
-    for (var i = 0, l = names.length; i < l; ++i) {
-      obj[action].apply(obj, [names[i]].concat(rest));
+    if (typeof name === 'object') {
+      for (var key in name) {
+        obj[action].apply(obj, [key, name[key]].concat(rest));
+      }
+    } else if (eventSplitter.test(name)) {
+      var names = name.split(eventSplitter);
+      for (var i = 0, l = names.length; i < l; ++i) {
+        obj[action].apply(obj, [names[i]].concat(rest));
+      }
+    } else {
+      return true;
     }
   }
 
@@ -110,17 +107,6 @@
     }
     return obj;
   }
-
-  // Internal function used to handle "event map"-style APIs.
-  var eventMap = function(object, method, events, callback, context) {
-    if (_.isObject(events)) {
-      for (var key in events) {
-        object[method](key, events[key], context || callback);
-      }
-      return true;
-    }
-    return false;
-  };
 
   // A module that can be mixed in to *any object* in order to provide it with
   // custom events. You may bind with `on` or remove with `off` callback
@@ -136,37 +122,21 @@
 
     // Bind one or more space separated events, `events`, to a `cb`
     // function. Passing `"all"` will bind the callback to all events fired.
-<<<<<<< HEAD
-    on: function(events, callback, context) {
-      var calls, event, list;
-      if (eventMap(this, 'on', events, callback, context)) return this;
-      if (!callback) return this;
-
-      events = events.split(eventSplitter);
-      calls = this._callbacks || (this._callbacks = {});
-
-      while (event = events.shift()) {
-        list = calls[event] || (calls[event] = []);
-        list.push(callback, context, once ? {} : false);
-      }
-
-=======
     // Optionally pass in an `{'event': cb, 'event2': cb2}` map
     // as the first parameter.
     on: function(name, cb, context) {
-      if (!singleName(this, 'on', name, [cb, context]) || !cb) return this;
+      if (!(eventsApi(this, 'on', name, [cb, context]) && cb)) return this;
       this._events || (this._events = {});
       (this._events[name] || (this._events[name] = [])).push(
         {cb: cb, context: context}
       );
->>>>>>> 15bf791d
       return this;
     },
 
     // Bind events to only be triggered a single time. After the first time
     // the callback is invoked, it will be removed.
     once: function(name, cb, context) {
-      if (!singleName(this, 'once', name, [cb, context]) || !cb) return this;
+      if (!(eventsApi(this, 'once', name, [cb, context]) && cb)) return this;
       var self = this;
       var once = _.once(function() {
         self.off(name, once);
@@ -177,38 +147,6 @@
       return this;
     },
 
-<<<<<<< HEAD
-    // Remove one or many callbacks. If `context` is null, removes all callbacks
-    // with that function. If `callback` is null, removes all callbacks for the
-    // event. If `events` is null, removes all bound callbacks for all events.
-    off: function(events, callback, context) {
-      var event, calls, list, i;
-      if (eventMap(this, 'off', events, callback, context)) return this;
-
-      // No events, or removing *all* events.
-      if (!(calls = this._callbacks)) return this;
-      if (!(events || callback || context)) {
-        delete this._callbacks;
-        return this;
-      }
-
-      events = events ? events.split(eventSplitter) : _.keys(calls);
-
-      // Loop through the callback list, splicing where appropriate.
-      while (event = events.shift()) {
-        if (!(list = calls[event]) || !(callback || context)) {
-          delete calls[event];
-          continue;
-        }
-
-        for (i = list.length - 3; i >= 0; i -= 3) {
-          if (!(callback && list[i] !== callback || context && list[i + 1] !== context)) {
-            list.splice(i, 3);
-          }
-        }
-      }
-
-=======
     // Remove one or many callbacks. If `context` is null, removes all
     // callbacks with that function. If `cb` is null, removes all
     // callbacks for the event. If `events` is null, removes all bound
@@ -219,10 +157,9 @@
         this._events = {};
         return this;
       }
-      if (!singleName(this, 'off', name, [cb, context])) return this;
+      if (!eventsApi(this, 'off', name, [cb, context])) return this;
       if (name) return offEvents(this, name, cb, context);
       for (var key in this._events) offEvents(this, key, cb, context);
->>>>>>> 15bf791d
       return this;
     },
 
@@ -234,7 +171,7 @@
       if (!this._events) return this;
       var i, l, rest = [];
       for (i = 1, l = arguments.length; i < l; ++i) rest.push(arguments[i]);
-      if (!singleName(this, 'trigger', name, rest)) return this;
+      if (!eventsApi(this, 'trigger', name, rest)) return this;
       var events = this._events[name];
       var allEvents = this._events.all;
       if (events) {
