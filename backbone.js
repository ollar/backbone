//     Backbone.js 1.1.2

//     (c) 2010-2014 Jeremy Ashkenas, DocumentCloud and Investigative Reporters & Editors
//     Backbone may be freely distributed under the MIT license.
//     For all details and documentation:
//     http://backbonejs.org

(function(root, factory) {

  // Set up Backbone appropriately for the environment. Start with AMD.
  if (typeof define === 'function' && define.amd) {
    define(['underscore', 'jquery', 'exports'], function(_, $, exports) {
      // Export global even in AMD case in case this script is loaded with
      // others that may still expect a global Backbone.
      root.Backbone = factory(root, exports, _, $);
    });

  // Next for Node.js or CommonJS. jQuery may not be needed as a module.
  } else if (typeof exports !== 'undefined') {
    var _ = require('underscore');
    factory(root, exports, _);

  // Finally, as a browser global.
  } else {
    root.Backbone = factory(root, {}, root._, (root.jQuery || root.Zepto || root.ender || root.$));
  }

}(this, function(root, Backbone, _, $) {

  // Initial Setup
  // -------------

  // Save the previous value of the `Backbone` variable, so that it can be
  // restored later on, if `noConflict` is used.
  var previousBackbone = root.Backbone;

  // Create local references to array methods we'll want to use later.
  var array = [];
  var slice = array.slice;

  // Current version of the library. Keep in sync with `package.json`.
  Backbone.VERSION = '1.1.2';

  // For Backbone's purposes, jQuery, Zepto, Ender, or My Library (kidding) owns
  // the `$` variable.
  Backbone.$ = $;

  // Runs Backbone.js in *noConflict* mode, returning the `Backbone` variable
  // to its previous owner. Returns a reference to this Backbone object.
  Backbone.noConflict = function() {
    root.Backbone = previousBackbone;
    return this;
  };

  // Turn on `emulateHTTP` to support legacy HTTP servers. Setting this option
  // will fake `"PATCH"`, `"PUT"` and `"DELETE"` requests via the `_method` parameter and
  // set a `X-Http-Method-Override` header.
  Backbone.emulateHTTP = false;

  // Turn on `emulateJSON` to support legacy servers that can't deal with direct
  // `application/json` requests ... will encode the body as
  // `application/x-www-form-urlencoded` instead and will send the model in a
  // form param named `model`.
  Backbone.emulateJSON = false;

  // Backbone.Events
  // ---------------

  // A module that can be mixed in to *any object* in order to provide it with
  // custom events. You may bind with `on` or remove with `off` callback
  // functions to an event; `trigger`-ing an event fires all callbacks in
  // succession.
  //
  //     var object = {};
  //     _.extend(object, Backbone.Events);
  //     object.on('expand', function(){ alert('expanded'); });
  //     object.trigger('expand');
  //
  var Events = Backbone.Events = {

    // Bind an event to a `callback` function. Passing `"all"` will bind
    // the callback to all events fired.
    on: function(name, callback, context) {
      if (!eventsApi(this, 'on', name, [callback, context]) || !callback) return this;
      this._events || (this._events = {});
      var events = this._events[name] || (this._events[name] = []);
      events.push({callback: callback, context: context, ctx: context || this});
      return this;
    },

    // Bind an event to only be triggered a single time. After the first time
    // the callback is invoked, it will be removed.
    once: function(name, callback, context) {
      if (!eventsApi(this, 'once', name, [callback, context]) || !callback) return this;
      var self = this;
      var once = _.once(function() {
        self.off(name, once);
        callback.apply(this, arguments);
      });
      once._callback = callback;
      return this.on(name, once, context);
    },

    // Remove one or many callbacks. If `context` is null, removes all
    // callbacks with that function. If `callback` is null, removes all
    // callbacks for the event. If `name` is null, removes all bound
    // callbacks for all events.
    off: function(name, callback, context) {
      if (!this._events || !eventsApi(this, 'off', name, [callback, context])) return this;

      // Remove all callbacks for all events.
      if (!name && !callback && !context) {
        this._events = void 0;
        return this;
      }

      var names = name ? [name] : _.keys(this._events);
      for (var i = 0, length = names.length; i < length; i++) {
        name = names[i];

        // Bail out if there are no events stored.
        var events = this._events[name];
        if (!events) continue;

        // Remove all callbacks for this event.
        if (!callback && !context) {
          delete this._events[name];
          continue;
        }

        // Find any remaining events.
        var remaining = [];
        for (var j = 0, k = events.length; j < k; j++) {
          var event = events[j];
          if (
            callback && callback !== event.callback &&
            callback !== event.callback._callback ||
            context && context !== event.context
          ) {
            remaining.push(event);
          }
        }

        // Replace events if there are any remaining.  Otherwise, clean up.
        if (remaining.length) {
          this._events[name] = remaining;
        } else {
          delete this._events[name];
        }
      }

      return this;
    },

    // Trigger one or many events, firing all bound callbacks. Callbacks are
    // passed the same arguments as `trigger` is, apart from the event name
    // (unless you're listening on `"all"`, which will cause your callback to
    // receive the true name of the event as the first argument).
    trigger: function(name) {
      if (!this._events) return this;
      var args = slice.call(arguments, 1);
      if (!eventsApi(this, 'trigger', name, args)) return this;
      var events = this._events[name];
      var allEvents = this._events.all;
      if (events) triggerEvents(events, args);
      if (allEvents) triggerEvents(allEvents, arguments);
      return this;
    },

    // Tell this object to stop listening to either specific events ... or
    // to every object it's currently listening to.
    stopListening: function(obj, name, callback) {
      var listeningTo = this._listeningTo;
      if (!listeningTo) return this;
      var remove = !name && !callback;
      if (!callback && typeof name === 'object') callback = this;
      if (obj) (listeningTo = {})[obj._listenId] = obj;
      for (var id in listeningTo) {
        obj = listeningTo[id];
        obj.off(name, callback, this);
        if (remove || _.isEmpty(obj._events)) delete this._listeningTo[id];
      }
      return this;
    }

  };

  // Regular expression used to split event strings.
  var eventSplitter = /\s+/;

  // Implement fancy features of the Events API such as multiple event
  // names `"change blur"` and jQuery-style event maps `{change: action}`
  // in terms of the existing API.
  var eventsApi = function(obj, action, name, rest) {
    if (!name) return true;

    // Handle event maps.
    if (typeof name === 'object') {
      for (var key in name) {
        obj[action].apply(obj, [key, name[key]].concat(rest));
      }
      return false;
    }

    // Handle space separated event names.
    if (eventSplitter.test(name)) {
      var names = name.split(eventSplitter);
      for (var i = 0, length = names.length; i < length; i++) {
        obj[action].apply(obj, [names[i]].concat(rest));
      }
      return false;
    }

    return true;
  };

  // A difficult-to-believe, but optimized internal dispatch function for
  // triggering events. Tries to keep the usual cases speedy (most internal
  // Backbone events have 3 arguments).
  var triggerEvents = function(events, args) {
    var ev, i = -1, l = events.length, a1 = args[0], a2 = args[1], a3 = args[2];
    switch (args.length) {
      case 0: while (++i < l) (ev = events[i]).callback.call(ev.ctx); return;
      case 1: while (++i < l) (ev = events[i]).callback.call(ev.ctx, a1); return;
      case 2: while (++i < l) (ev = events[i]).callback.call(ev.ctx, a1, a2); return;
      case 3: while (++i < l) (ev = events[i]).callback.call(ev.ctx, a1, a2, a3); return;
      default: while (++i < l) (ev = events[i]).callback.apply(ev.ctx, args); return;
    }
  };

  var listenMethods = {listenTo: 'on', listenToOnce: 'once'};

  // Inversion-of-control versions of `on` and `once`. Tell *this* object to
  // listen to an event in another object ... keeping track of what it's
  // listening to.
  _.each(listenMethods, function(implementation, method) {
    Events[method] = function(obj, name, callback) {
      var listeningTo = this._listeningTo || (this._listeningTo = {});
      var id = obj._listenId || (obj._listenId = _.uniqueId('l'));
      listeningTo[id] = obj;
      if (!callback && typeof name === 'object') callback = this;
      obj[implementation](name, callback, this);
      return this;
    };
  });

  // Aliases for backwards compatibility.
  Events.bind   = Events.on;
  Events.unbind = Events.off;

  // Allow the `Backbone` object to serve as a global event bus, for folks who
  // want global "pubsub" in a convenient place.
  _.extend(Backbone, Events);

  // Backbone.Model
  // --------------

  // Backbone **Models** are the basic data object in the framework --
  // frequently representing a row in a table in a database on your server.
  // A discrete chunk of data and a bunch of useful, related methods for
  // performing computations and transformations on that data.

  // Create a new model with the specified attributes. A client id (`cid`)
  // is automatically generated and assigned for you.
  var Model = Backbone.Model = function(attributes, options) {
    var attrs = attributes || {};
    options || (options = {});
    this.cid = _.uniqueId('c');
    this.attributes = {};
    if (options.collection) this.collection = options.collection;
    if (options.parse) attrs = this.parse(attrs, options) || {};
    attrs = _.defaults({}, attrs, _.result(this, 'defaults'));
    this.set(attrs, options);
    this.changed = {};
    this.initialize.apply(this, arguments);
  };

  // Attach all inheritable methods to the Model prototype.
  _.extend(Model.prototype, Events, {

    // A hash of attributes whose current and previous value differ.
    changed: null,

    // The value returned during the last failed validation.
    validationError: null,

    // The default name for the JSON `id` attribute is `"id"`. MongoDB and
    // CouchDB users may want to set this to `"_id"`.
    idAttribute: 'id',

    // The function that will generate an id for a model given that model's
    // attributes.
    generateId: function (attrs) {
      return attrs[this.idAttribute];
    },

    // Initialize is an empty function by default. Override it with your own
    // initialization logic.
    initialize: function(){},

    // Return a copy of the model's `attributes` object.
    toJSON: function(options) {
      return _.clone(this.attributes);
    },

    // Proxy `Backbone.sync` by default -- but override this if you need
    // custom syncing semantics for *this* particular model.
    sync: function() {
      return Backbone.sync.apply(this, arguments);
    },

    // Get the value of an attribute.
    get: function(attr) {
      return this.attributes[attr];
    },

    // Get the HTML-escaped value of an attribute.
    escape: function(attr) {
      return _.escape(this.get(attr));
    },

    // Returns `true` if the attribute contains a value that is not null
    // or undefined.
    has: function(attr) {
      return this.get(attr) != null;
    },

    // Set a hash of model attributes on the object, firing `"change"`. This is
    // the core primitive operation of a model, updating the data and notifying
    // anyone who needs to know about the change in state. The heart of the beast.
    set: function(key, val, options) {
      var attr, attrs, unset, changes, silent, changing, prev, current;
      if (key == null) return this;

      // Handle both `"key", value` and `{key: value}` -style arguments.
      if (typeof key === 'object') {
        attrs = key;
        options = val;
      } else {
        (attrs = {})[key] = val;
      }

      options || (options = {});

      // Run validation.
      if (!this._validate(attrs, options)) return false;

      // Extract attributes and options.
      unset           = options.unset;
      silent          = options.silent;
      changes         = [];
      changing        = this._changing;
      this._changing  = true;

      if (!changing) {
        this._previousAttributes = _.clone(this.attributes);
        this.changed = {};
      }
      current = this.attributes, prev = this._previousAttributes;

      // For each `set` attribute, update or delete the current value.
      for (attr in attrs) {
        val = attrs[attr];
        if (!_.isEqual(current[attr], val)) changes.push(attr);
        if (!_.isEqual(prev[attr], val)) {
          this.changed[attr] = val;
        } else {
          delete this.changed[attr];
        }
        unset ? delete current[attr] : current[attr] = val;
      }

      var prevId = this.id;
      this.id = this.generateId(current);
      if (prevId !== this.id) this.trigger('change-id', this, prevId, options);

      // Trigger all relevant attribute changes.
      if (!silent) {
        if (changes.length) this._pending = options;
        for (var i = 0, length = changes.length; i < length; i++) {
          this.trigger('change:' + changes[i], this, current[changes[i]], options);
        }
      }

      // You might be wondering why there's a `while` loop here. Changes can
      // be recursively nested within `"change"` events.
      if (changing) return this;
      if (!silent) {
        while (this._pending) {
          options = this._pending;
          this._pending = false;
          this.trigger('change', this, options);
        }
      }
      this._pending = false;
      this._changing = false;
      return this;
    },

    // Remove an attribute from the model, firing `"change"`. `unset` is a noop
    // if the attribute doesn't exist.
    unset: function(attr, options) {
      return this.set(attr, void 0, _.extend({}, options, {unset: true}));
    },

    // Clear all attributes on the model, firing `"change"`.
    clear: function(options) {
      var attrs = {};
      for (var key in this.attributes) attrs[key] = void 0;
      return this.set(attrs, _.extend({}, options, {unset: true}));
    },

    // Determine if the model has changed since the last `"change"` event.
    // If you specify an attribute name, determine if that attribute has changed.
    hasChanged: function(attr) {
      if (attr == null) return !_.isEmpty(this.changed);
      return _.has(this.changed, attr);
    },

    // Return an object containing all the attributes that have changed, or
    // false if there are no changed attributes. Useful for determining what
    // parts of a view need to be updated and/or what attributes need to be
    // persisted to the server. Unset attributes will be set to undefined.
    // You can also pass an attributes object to diff against the model,
    // determining if there *would be* a change.
    changedAttributes: function(diff) {
      if (!diff) return this.hasChanged() ? _.clone(this.changed) : false;
      var val, changed = false;
      var old = this._changing ? this._previousAttributes : this.attributes;
      for (var attr in diff) {
        if (_.isEqual(old[attr], (val = diff[attr]))) continue;
        (changed || (changed = {}))[attr] = val;
      }
      return changed;
    },

    // Get the previous value of an attribute, recorded at the time the last
    // `"change"` event was fired.
    previous: function(attr) {
      if (attr == null || !this._previousAttributes) return null;
      return this._previousAttributes[attr];
    },

    // Get all of the attributes of the model at the time of the previous
    // `"change"` event.
    previousAttributes: function() {
      return _.clone(this._previousAttributes);
    },

    // Fetch the model from the server. If the server's representation of the
    // model differs from its current attributes, they will be overridden,
    // triggering a `"change"` event.
    fetch: function(options) {
      options = options ? _.clone(options) : {};
      if (options.parse === void 0) options.parse = true;
      var model = this;
      var success = options.success;
      options.success = function(resp) {
        if (!model.set(model.parse(resp, options), options)) return false;
        if (success) success(model, resp, options);
        model.trigger('sync', model, resp, options);
      };
      wrapError(this, options);
      return this.sync('read', this, options);
    },

    // Set a hash of model attributes, and sync the model to the server.
    // If the server returns an attributes hash that differs, the model's
    // state will be `set` again.
    save: function(key, val, options) {
      var attrs, method, xhr, attributes = this.attributes;

      // Handle both `"key", value` and `{key: value}` -style arguments.
      if (key == null || typeof key === 'object') {
        attrs = key;
        options = val;
      } else {
        (attrs = {})[key] = val;
      }

      options = _.extend({validate: true}, options);

      // If we're not waiting and attributes exist, save acts as
      // `set(attr).save(null, opts)` with validation. Otherwise, check if
      // the model will be valid when the attributes, if any, are set.
      if (attrs && !options.wait) {
        if (!this.set(attrs, options)) return false;
      } else {
        if (!this._validate(attrs, options)) return false;
      }

      // Set temporary attributes if `{wait: true}`.
      if (attrs && options.wait) {
        this.attributes = _.extend({}, attributes, attrs);
      }

      // After a successful server-side save, the client is (optionally)
      // updated with the server-side state.
      if (options.parse === void 0) options.parse = true;
      var model = this;
      var success = options.success;
      options.success = function(resp) {
        // Ensure attributes are restored during synchronous saves.
        model.attributes = attributes;
        var serverAttrs = model.parse(resp, options);
        if (options.wait) serverAttrs = _.extend(attrs || {}, serverAttrs);
        if (_.isObject(serverAttrs) && !model.set(serverAttrs, options)) {
          return false;
        }
        if (success) success(model, resp, options);
        model.trigger('sync', model, resp, options);
      };
      wrapError(this, options);

      method = this.isNew() ? 'create' : (options.patch ? 'patch' : 'update');
      if (method === 'patch') options.attrs = attrs;
      xhr = this.sync(method, this, options);

      // Restore attributes.
      if (attrs && options.wait) this.attributes = attributes;

      return xhr;
    },

    // Destroy this model on the server if it was already persisted.
    // Optimistically removes the model from its collection, if it has one.
    // If `wait: true` is passed, waits for the server to respond before removal.
    destroy: function(options) {
      options = options ? _.clone(options) : {};
      var model = this;
      var success = options.success;

      var destroy = function() {
        model.trigger('destroy', model, model.collection, options);
      };

      options.success = function(resp) {
        if (options.wait || model.isNew()) destroy();
        if (success) success(model, resp, options);
        if (!model.isNew()) model.trigger('sync', model, resp, options);
      };

      if (this.isNew()) {
        options.success();
        return false;
      }
      wrapError(this, options);

      var xhr = this.sync('delete', this, options);
      if (!options.wait) destroy();
      return xhr;
    },

    // Default URL for the model's representation on the server -- if you're
    // using Backbone's restful methods, override this to change the endpoint
    // that will be called.
    url: function() {
      var base =
        _.result(this, 'urlRoot') ||
        _.result(this.collection, 'url') ||
        urlError();
      if (this.isNew()) return base;
      return base.replace(/([^\/])$/, '$1/') + encodeURIComponent(this.id);
    },

    // **parse** converts a response into the hash of attributes to be `set` on
    // the model. The default implementation is just to pass the response along.
    parse: function(resp, options) {
      return resp;
    },

    // Create a new model with identical attributes to this one.
    clone: function() {
      return new this.constructor(this.attributes);
    },

    // A model is new if it has never been saved to the server, and lacks an id.
    isNew: function() {
      return this.id == null;
    },

    // Check if the model is currently in a valid state.
    isValid: function(options) {
      return this._validate({}, _.extend(options || {}, { validate: true }));
    },

    // Run validation against the next complete set of model attributes,
    // returning `true` if all is well. Otherwise, fire an `"invalid"` event.
    _validate: function(attrs, options) {
      if (!options.validate || !this.validate) return true;
      attrs = _.extend({}, this.attributes, attrs);
      var error = this.validationError = this.validate(attrs, options) || null;
      if (!error) return true;
      this.trigger('invalid', this, error, _.extend(options, {validationError: error}));
      return false;
    }

  });

  // Underscore methods that we want to implement on the Model.
  var modelMethods = ['keys', 'values', 'pairs', 'invert', 'pick', 'omit'];

  // Mix in each Underscore method as a proxy to `Model#attributes`.
  _.each(modelMethods, function(method) {
    if (!_[method]) return;
    Model.prototype[method] = function() {
      var args = slice.call(arguments);
      args.unshift(this.attributes);
      return _[method].apply(_, args);
    };
  });

  // Backbone.Collection
  // -------------------

  // If models tend to represent a single row of data, a Backbone Collection is
  // more analagous to a table full of data ... or a small slice or page of that
  // table, or a collection of rows that belong together for a particular reason
  // -- all of the messages in this particular folder, all of the documents
  // belonging to this particular author, and so on. Collections maintain
  // indexes of their models, both in order, and for lookup by `id`.

  // Create a new **Collection**, perhaps to contain a specific type of `model`.
  // If a `comparator` is specified, the Collection will maintain
  // its models in sort order, as they're added and removed.
  var Collection = Backbone.Collection = function(models, options) {
    options || (options = {});
    if (options.model) this.model = options.model;
    if (options.comparator !== void 0) this.comparator = options.comparator;
    this._reset();
    this.initialize.apply(this, arguments);
    if (models) this.reset(models, _.extend({silent: true}, options));
  };

  // Default options for `Collection#set`.
  var setOptions = {add: true, remove: true, merge: true};
  var addOptions = {add: true, remove: false};

  // Define the Collection's inheritable methods.
  _.extend(Collection.prototype, Events, {

    // The default model for a collection is just a **Backbone.Model**.
    // This should be overridden in most cases.
    model: Model,

    // Initialize is an empty function by default. Override it with your own
    // initialization logic.
    initialize: function(){},

    // The JSON representation of a Collection is an array of the
    // models' attributes.
    toJSON: function(options) {
      return this.map(function(model){ return model.toJSON(options); });
    },

    // Proxy `Backbone.sync` by default.
    sync: function() {
      return Backbone.sync.apply(this, arguments);
    },

    // Add a model, or list of models to the set.
    add: function(models, options) {
      return this.set(models, _.extend({merge: false}, options, addOptions));
    },

    // Remove a model, or a list of models from the set.
    remove: function(models, options) {
      var singular = !_.isArray(models);
      models = singular ? [models] : _.clone(models);
      options || (options = {});
      for (var i = 0, length = models.length; i < length; i++) {
        var model = models[i] = this.get(models[i]);
        if (!model) continue;
        delete this._byId[model.id];
        delete this._byId[model.cid];
        var index = this.indexOf(model);
        this.models.splice(index, 1);
        this.length--;
        if (!options.silent) {
          options.index = index;
          model.trigger('remove', model, this, options);
        }
        this._removeReference(model, options);
      }
      return singular ? models[0] : models;
    },

    // Update a collection by `set`-ing a new list of models, adding new ones,
    // removing models that are no longer present, and merging models that
    // already exist in the collection, as necessary. Similar to **Model#set**,
    // the core operation for updating the data contained by the collection.
    set: function(models, options) {
      options = _.defaults({}, options, setOptions);
      if (options.parse) models = this.parse(models, options);
      var singular = !_.isArray(models);
      models = singular ? (models ? [models] : []) : models.slice();
      var id, model, attrs, existing, sort;
      var at = options.at;
      var sortable = this.comparator && (at == null) && options.sort !== false;
      var sortAttr = _.isString(this.comparator) ? this.comparator : null;
      var toAdd = [], toRemove = [], modelMap = {};
      var add = options.add, merge = options.merge, remove = options.remove;
      var order = !sortable && add && remove ? [] : false;
      var targetProto = this.model.prototype;

      // Turn bare objects into model references, and prevent invalid models
      // from being added.
      for (var i = 0, length = models.length; i < length; i++) {
        attrs = models[i] || {};
        if (attrs instanceof Model) {
          id = model = attrs;
        } else if (targetProto.generateId) {
          id = targetProto.generateId(attrs);
        } else {
          id = attrs[targetProto.idAttribute || Model.prototype.idAttribute];
        }

        // If a duplicate is found, prevent it from being added and
        // optionally merge it into the existing model.
        if (existing = this.get(id)) {
          if (remove) modelMap[existing.cid] = true;
          if (merge) {
            attrs = attrs === model ? model.attributes : attrs;
            if (options.parse) attrs = existing.parse(attrs, options);
            existing.set(attrs, options);
            if (sortable && !sort && existing.hasChanged(sortAttr)) sort = true;
          }
          models[i] = existing;

        // If this is a new, valid model, push it to the `toAdd` list.
        } else if (add) {
          model = models[i] = this._prepareModel(attrs, options);
          if (!model) continue;
          toAdd.push(model);
          this._addReference(model, options);
        }

        // Do not add multiple models with the same `id`.
        model = existing || model;
        if (!model) continue;
        if (order && (model.isNew() || !modelMap[model.id])) order.push(model);
        modelMap[model.id] = true;
      }

      // Remove nonexistent models if appropriate.
      if (remove) {
        for (var i = 0, length = this.length; i < length; i++) {
          if (!modelMap[(model = this.models[i]).cid]) toRemove.push(model);
        }
        if (toRemove.length) this.remove(toRemove, options);
      }

      // See if sorting is needed, update `length` and splice in new models.
      if (toAdd.length || (order && order.length)) {
        if (sortable) sort = true;
        this.length += toAdd.length;
        if (at != null) {
          for (var i = 0, length = toAdd.length; i < length; i++) {
            this.models.splice(at + i, 0, toAdd[i]);
          }
        } else {
          if (order) this.models.length = 0;
          var orderedModels = order || toAdd;
          for (var i = 0, length = orderedModels.length; i < length; i++) {
            this.models.push(orderedModels[i]);
          }
        }
      }

      // Silently sort the collection if appropriate.
      if (sort) this.sort({silent: true});

      // Unless silenced, it's time to fire all appropriate add/sort events.
      if (!options.silent) {
        for (var i = 0, length = toAdd.length; i < length; i++) {
          (model = toAdd[i]).trigger('add', model, this, options);
        }
        if (sort || (order && order.length)) this.trigger('sort', this, options);
      }

      // Return the added (or merged) model (or models).
      return singular ? models[0] : models;
    },

    // When you have more items than you want to add or remove individually,
    // you can reset the entire set with a new list of models, without firing
    // any granular `add` or `remove` events. Fires `reset` when finished.
    // Useful for bulk operations and optimizations.
    reset: function(models, options) {
      options || (options = {});
      for (var i = 0, length = this.models.length; i < length; i++) {
        this._removeReference(this.models[i], options);
      }
      options.previousModels = this.models;
      this._reset();
      models = this.add(models, _.extend({silent: true}, options));
      if (!options.silent) this.trigger('reset', this, options);
      return models;
    },

    // Add a model to the end of the collection.
    push: function(model, options) {
      return this.add(model, _.extend({at: this.length}, options));
    },

    // Remove a model from the end of the collection.
    pop: function(options) {
      var model = this.at(this.length - 1);
      this.remove(model, options);
      return model;
    },

    // Add a model to the beginning of the collection.
    unshift: function(model, options) {
      return this.add(model, _.extend({at: 0}, options));
    },

    // Remove a model from the beginning of the collection.
    shift: function(options) {
      var model = this.at(0);
      this.remove(model, options);
      return model;
    },

    // Slice out a sub-array of models from the collection.
    slice: function() {
      return slice.apply(this.models, arguments);
    },

    // Get a model from the set by id.
    get: function(obj) {
      if (obj == null) return void 0;
      return this._byId[obj] || this._byId[obj.id] || this._byId[obj.cid];
    },

    // Get the model at the given index.
    at: function(index) {
      return this.models[index];
    },

    // Return models with matching attributes. Useful for simple cases of
    // `filter`.
    where: function(attrs, first) {
      if (_.isEmpty(attrs)) return first ? void 0 : [];
      return this[first ? 'find' : 'filter'](function(model) {
        for (var key in attrs) {
          if (attrs[key] !== model.get(key)) return false;
        }
        return true;
      });
    },

    // Return the first model with matching attributes. Useful for simple cases
    // of `find`.
    findWhere: function(attrs) {
      return this.where(attrs, true);
    },

    // Force the collection to re-sort itself. You don't need to call this under
    // normal circumstances, as the set will maintain sort order as each item
    // is added.
    sort: function(options) {
      if (!this.comparator) throw new Error('Cannot sort a set without a comparator');
      options || (options = {});

      // Run sort based on type of `comparator`.
      if (_.isString(this.comparator) || this.comparator.length === 1) {
        this.models = this.sortBy(this.comparator, this);
      } else {
        this.models.sort(_.bind(this.comparator, this));
      }

      if (!options.silent) this.trigger('sort', this, options);
      return this;
    },

    // Pluck an attribute from each model in the collection.
    pluck: function(attr) {
      return _.invoke(this.models, 'get', attr);
    },

    // Fetch the default set of models for this collection, resetting the
    // collection when they arrive. If `reset: true` is passed, the response
    // data will be passed through the `reset` method instead of `set`.
    fetch: function(options) {
      options = options ? _.clone(options) : {};
      if (options.parse === void 0) options.parse = true;
      var success = options.success;
      var collection = this;
      options.success = function(resp) {
        var method = options.reset ? 'reset' : 'set';
        collection[method](resp, options);
        if (success) success(collection, resp, options);
        collection.trigger('sync', collection, resp, options);
      };
      wrapError(this, options);
      return this.sync('read', this, options);
    },

    // Create a new instance of a model in this collection. Add the model to the
    // collection immediately, unless `wait: true` is passed, in which case we
    // wait for the server to agree.
    create: function(model, options) {
      options = options ? _.clone(options) : {};
      if (!(model = this._prepareModel(model, options))) return false;
      if (!options.wait) this.add(model, options);
      var collection = this;
      var success = options.success;
      options.success = function(model, resp) {
        if (options.wait) collection.add(model, options);
        if (success) success(model, resp, options);
      };
      model.save(null, options);
      return model;
    },

    // **parse** converts a response into a list of models to be added to the
    // collection. The default implementation is just to pass it through.
    parse: function(resp, options) {
      return resp;
    },

    // Create a new collection with an identical list of models as this one.
    clone: function() {
      return new this.constructor(this.models, {
        model: this.model,
        comparator: this.comparator
      });
    },

    // Private method to reset all internal state. Called when the collection
    // is first initialized or reset.
    _reset: function() {
      this.length = 0;
      this.models = [];
      this._byId  = {};
    },

    // Prepare a hash of attributes (or other model) to be added to this
    // collection.
    _prepareModel: function(attrs, options) {
      if (attrs instanceof Model) return attrs;
      options = options ? _.clone(options) : {};
      options.collection = this;
      var model = new this.model(attrs, options);
      if (!model.validationError) return model;
      this.trigger('invalid', this, model.validationError, options);
      return false;
    },

    // Internal method to create a model's ties to a collection.
    _addReference: function(model, options) {
      this._byId[model.cid] = model;
      if (model.id != null) this._byId[model.id] = model;
      if (!model.collection) model.collection = this;
      model.on('all', this._onModelEvent, this);
    },

    // Internal method to sever a model's ties to a collection.
    _removeReference: function(model, options) {
      if (this === model.collection) delete model.collection;
      model.off('all', this._onModelEvent, this);
    },

    // Internal method called every time a model in the set fires an event.
    // Sets need to update their indexes when models change ids. All other
    // events simply proxy through. "add" and "remove" events that originate
    // in other collections are ignored.
    _onModelEvent: function(event, model, collection, options) {
      if ((event === 'add' || event === 'remove') && collection !== this) return;
      if (event === 'destroy') this.remove(model, options);
      if (event === 'change-id') {
        if (collection != null) delete this._byId[collection];
        if (model.id != null) this._byId[model.id] = model;
      }
      this.trigger.apply(this, arguments);
    }

  });

  // Underscore methods that we want to implement on the Collection.
  // 90% of the core usefulness of Backbone Collections is actually implemented
  // right here:
  var methods = ['forEach', 'each', 'map', 'collect', 'reduce', 'foldl',
    'inject', 'reduceRight', 'foldr', 'find', 'detect', 'filter', 'select',
    'reject', 'every', 'all', 'some', 'any', 'include', 'contains', 'invoke',
    'max', 'min', 'toArray', 'size', 'first', 'head', 'take', 'initial', 'rest',
    'tail', 'drop', 'last', 'without', 'difference', 'indexOf', 'shuffle',
    'lastIndexOf', 'isEmpty', 'chain', 'sample', 'partition'];

  // Mix in each Underscore method as a proxy to `Collection#models`.
  _.each(methods, function(method) {
    if (!_[method]) return;
    Collection.prototype[method] = function() {
      var args = slice.call(arguments);
      args.unshift(this.models);
      return _[method].apply(_, args);
    };
  });

  // Underscore methods that take a property name as an argument.
  var attributeMethods = ['groupBy', 'countBy', 'sortBy', 'indexBy'];

  // Use attributes instead of properties.
  _.each(attributeMethods, function(method) {
    if (!_[method]) return;
    Collection.prototype[method] = function(value, context) {
      var iterator = _.isFunction(value) ? value : function(model) {
        return model.get(value);
      };
      return _[method](this.models, iterator, context);
    };
  });

  // Backbone.View
  // -------------

  // Backbone Views are almost more convention than they are actual code. A View
  // is simply a JavaScript object that represents a logical chunk of UI in the
  // DOM. This might be a single item, an entire list, a sidebar or panel, or
  // even the surrounding frame which wraps your whole app. Defining a chunk of
  // UI as a **View** allows you to define your DOM events declaratively, without
  // having to worry about render order ... and makes it easy for the view to
  // react to specific changes in the state of your models.

  // Creating a Backbone.View creates its initial element outside of the DOM,
  // if an existing element is not provided...
  var View = Backbone.View = function(options) {
    this.cid = _.uniqueId('view');
    options || (options = {});
    _.extend(this, _.pick(options, viewOptions));
    this._ensureElement();
    this.initialize.apply(this, arguments);
  };

  // Cached regex to split keys for `delegate`.
  var delegateEventSplitter = /^(\S+)\s*(.*)$/;

  // List of view options to be merged as properties.
  var viewOptions = ['model', 'collection', 'el', 'id', 'attributes', 'className', 'tagName', 'events'];

  // Set up all inheritable **Backbone.View** properties and methods.
  _.extend(View.prototype, Events, {

    // The default `tagName` of a View's element is `"div"`.
    tagName: 'div',

    // jQuery delegate for element lookup, scoped to DOM elements within the
    // current view. This should be preferred to global lookups where possible.
    $: function(selector) {
      return this.$el.find(selector);
    },

    // Initialize is an empty function by default. Override it with your own
    // initialization logic.
    initialize: function(){},

    // **render** is the core function that your view should override, in order
    // to populate its element (`this.el`), with the appropriate HTML. The
    // convention is for **render** to always return `this`.
    render: function() {
      return this;
    },

    // Remove this view by taking the element out of the document, remove all
    // the DOM event listeners attached to it, and remove any applicable
    // Backbone.Events listeners.
    remove: function() {
      this._remove();
      this.stopListening();
      return this;
    },

<<<<<<< HEAD
    // Remove this view's element from the document and all event listeners
    // attached to it. Exposed for subclasses using an alternative DOM
    // manipulation API.
    _remove: function() {
      this.$el.remove();
    },

    // Change the view's element (`this.el` property) and re-delegate the
    // view's events on the new element.
    setElement: function(element, attributes, delegate) {
      this.undelegateEvents();
      this._setElement(element, attributes);
      if (delegate !== false) this.delegateEvents();
=======
    // Change the view's element (`this.el` property), including event
    // re-delegation.
    setElement: function(element) {
      if (this.$el) this.undelegateEvents();
      this.$el = element instanceof Backbone.$ ? element : Backbone.$(element);
      this.el = this.$el[0];
      this.delegateEvents();
>>>>>>> b5f1574b
      return this;
    },

    // Creates the `this.el` and `this.$el` references for this view using the
    // given `el` and a hash of `attributes`. `el` can be a CSS selector or an
    // HTML string, a jQuery context or an element. Subclasses can override
    // this to utilize an alternative DOM manipulation API and are only required
    // to set the `this.el` property.
    _setElement: function(el, attributes) {
      this.$el = el instanceof Backbone.$ ? el : Backbone.$(el);
      if (attributes) this.$el.attr(attributes);
      this.el = this.$el[0];
    },

    // Set callbacks, where `this.events` is a hash of
    //
    // *{"event selector": "callback"}*
    //
    //     {
    //       'mousedown .title':  'edit',
    //       'click .button':     'save',
    //       'click .open':       function(e) { ... }
    //     }
    //
    // pairs. Callbacks will be bound to the view, with `this` set properly.
    // Uses event delegation for efficiency.
    // Omitting the selector binds the event to `this.el`.
    delegateEvents: function(events) {
      if (!(events || (events = _.result(this, 'events')))) return this;
      this.undelegateEvents();
      for (var key in events) {
        var method = events[key];
        if (!_.isFunction(method)) method = this[events[key]];
        if (!method) continue;

        var match = key.match(delegateEventSplitter);
        var eventName = match[1], selector = match[2];
        this.delegate(eventName, selector, _.bind(method, this));
      }
      return this;
    },

    // Add a single event listener to the view's element (or a child element
    // using `selector`). This only works for delegate-able events: not `focus`,
    // `blur`, and not `change`, `submit`, and `reset` in Internet Explorer.
    delegate: function(eventName, selector, listener) {
      this.$el.on(eventName + '.delegateEvents' + this.cid, selector, listener);

      // Return the listener for easy undelegation with `undelegate`. When
      // `delegate` is called with two arguments, `selector` is actually the
      // `listener`.
      return _.isFunction(selector) ? selector : listener;
    },

    // Clears all callbacks previously bound to the view by `delegateEvents`.
    // You usually don't need to use this, but may wish to if you have multiple
    // Backbone views attached to the same DOM element.
    undelegateEvents: function() {
      if (this.$el) this.$el.off('.delegateEvents' + this.cid);
      return this;
    },

    // A finer-grained `undelegateEvents` for removing a single delegated event.
    // `selector` and `listener` are both optional.
    undelegate: function(eventName, selector, listener) {
      this.$el.off(eventName + '.delegateEvents' + this.cid, selector, listener);
    },

    // Ensure that the View has a DOM element to render into.
    // If `this.el` is a string, pass it through `$()`, take the first
    // matching element, and re-assign it to `el`. Otherwise, create
    // an element from the `id`, `className` and `tagName` properties.
    _ensureElement: function() {
      if (!this.el) {
        var attrs = _.extend({}, _.result(this, 'attributes'));
        if (this.id) attrs.id = _.result(this, 'id');
        if (this.className) attrs['class'] = _.result(this, 'className');
<<<<<<< HEAD
        this.setElement(document.createElement(_.result(this, 'tagName')), attrs, false);
      } else {
        this.setElement(_.result(this, 'el'), null, false);
=======
        var $el = Backbone.$('<' + _.result(this, 'tagName') + '>').attr(attrs);
        this.setElement($el);
      } else {
        this.setElement(_.result(this, 'el'));
>>>>>>> b5f1574b
      }
    }

  });

  // Backbone.sync
  // -------------

  // Override this function to change the manner in which Backbone persists
  // models to the server. You will be passed the type of request, and the
  // model in question. By default, makes a RESTful Ajax request
  // to the model's `url()`. Some possible customizations could be:
  //
  // * Use `setTimeout` to batch rapid-fire updates into a single request.
  // * Send up the models as XML instead of JSON.
  // * Persist models via WebSockets instead of Ajax.
  //
  // Turn on `Backbone.emulateHTTP` in order to send `PUT` and `DELETE` requests
  // as `POST`, with a `_method` parameter containing the true HTTP method,
  // as well as all requests with the body as `application/x-www-form-urlencoded`
  // instead of `application/json` with the model in a param named `model`.
  // Useful when interfacing with server-side languages like **PHP** that make
  // it difficult to read the body of `PUT` requests.
  Backbone.sync = function(method, model, options) {
    var type = methodMap[method];

    // Default options, unless specified.
    _.defaults(options || (options = {}), {
      emulateHTTP: Backbone.emulateHTTP,
      emulateJSON: Backbone.emulateJSON
    });

    // Default JSON-request options.
    var params = {type: type, dataType: 'json'};

    // Ensure that we have a URL.
    if (!options.url) {
      params.url = _.result(model, 'url') || urlError();
    }

    // Ensure that we have the appropriate request data.
    if (options.data == null && model && (method === 'create' || method === 'update' || method === 'patch')) {
      params.contentType = 'application/json';
      params.data = JSON.stringify(options.attrs || model.toJSON(options));
    }

    // For older servers, emulate JSON by encoding the request into an HTML-form.
    if (options.emulateJSON) {
      params.contentType = 'application/x-www-form-urlencoded';
      params.data = params.data ? {model: params.data} : {};
    }

    // For older servers, emulate HTTP by mimicking the HTTP method with `_method`
    // And an `X-HTTP-Method-Override` header.
    if (options.emulateHTTP && (type === 'PUT' || type === 'DELETE' || type === 'PATCH')) {
      params.type = 'POST';
      if (options.emulateJSON) params.data._method = type;
      var beforeSend = options.beforeSend;
      options.beforeSend = function(xhr) {
        xhr.setRequestHeader('X-HTTP-Method-Override', type);
        if (beforeSend) return beforeSend.apply(this, arguments);
      };
    }

    // Don't process data on a non-GET request.
    if (params.type !== 'GET' && !options.emulateJSON) {
      params.processData = false;
    }

    // If we're sending a `PATCH` request, and we're in an old Internet Explorer
    // that still has ActiveX enabled by default, override jQuery to use that
    // for XHR instead. Remove this line when jQuery supports `PATCH` on IE8.
    if (params.type === 'PATCH' && noXhrPatch) {
      params.xhr = function() {
        return new ActiveXObject("Microsoft.XMLHTTP");
      };
    }

    // Make the request, allowing the user to override any Ajax options.
    var xhr = options.xhr = Backbone.ajax(_.extend(params, options));
    model.trigger('request', model, xhr, options);
    return xhr;
  };

  var noXhrPatch =
    typeof window !== 'undefined' && !!window.ActiveXObject &&
      !(window.XMLHttpRequest && (new XMLHttpRequest).dispatchEvent);

  // Map from CRUD to HTTP for our default `Backbone.sync` implementation.
  var methodMap = {
    'create': 'POST',
    'update': 'PUT',
    'patch':  'PATCH',
    'delete': 'DELETE',
    'read':   'GET'
  };

  // Set the default implementation of `Backbone.ajax` to proxy through to `$`.
  // Override this if you'd like to use a different library.
  Backbone.ajax = function() {
    return Backbone.$.ajax.apply(Backbone.$, arguments);
  };

  // Backbone.Router
  // ---------------

  // Routers map faux-URLs to actions, and fire events when routes are
  // matched. Creating a new one sets its `routes` hash, if not set statically.
  var Router = Backbone.Router = function(options) {
    options || (options = {});
    if (options.routes) this.routes = options.routes;
    this._bindRoutes();
    this.initialize.apply(this, arguments);
  };

  // Cached regular expressions for matching named param parts and splatted
  // parts of route strings.
  var optionalParam = /\((.*?)\)/g;
  var namedParam    = /(\(\?)?:\w+/g;
  var splatParam    = /\*\w+/g;
  var escapeRegExp  = /[\-{}\[\]+?.,\\\^$|#\s]/g;

  // Set up all inheritable **Backbone.Router** properties and methods.
  _.extend(Router.prototype, Events, {

    // Initialize is an empty function by default. Override it with your own
    // initialization logic.
    initialize: function(){},

    // Manually bind a single named route to a callback. For example:
    //
    //     this.route('search/:query/p:num', 'search', function(query, num) {
    //       ...
    //     });
    //
    route: function(route, name, callback) {
      if (!_.isRegExp(route)) route = this._routeToRegExp(route);
      if (_.isFunction(name)) {
        callback = name;
        name = '';
      }
      if (!callback) callback = this[name];
      var router = this;
      Backbone.history.route(route, function(fragment) {
        var args = router._extractParameters(route, fragment);
        if (router.execute(callback, args) !== false) {
          router.trigger.apply(router, ['route:' + name].concat(args));
          router.trigger('route', name, args);
          Backbone.history.trigger('route', router, name, args);
        }
      });
      return this;
    },

    // Execute a route handler with the provided parameters.  This is an
    // excellent place to do pre-route setup or post-route cleanup.
    execute: function(callback, args) {
      if (callback) callback.apply(this, args);
    },

    // Simple proxy to `Backbone.history` to save a fragment into the history.
    navigate: function(fragment, options) {
      Backbone.history.navigate(fragment, options);
      return this;
    },

    // Bind all defined routes to `Backbone.history`. We have to reverse the
    // order of the routes here to support behavior where the most general
    // routes can be defined at the bottom of the route map.
    _bindRoutes: function() {
      if (!this.routes) return;
      this.routes = _.result(this, 'routes');
      var route, routes = _.keys(this.routes);
      while ((route = routes.pop()) != null) {
        this.route(route, this.routes[route]);
      }
    },

    // Convert a route string into a regular expression, suitable for matching
    // against the current location hash.
    _routeToRegExp: function(route) {
      route = route.replace(escapeRegExp, '\\$&')
                   .replace(optionalParam, '(?:$1)?')
                   .replace(namedParam, function(match, optional) {
                     return optional ? match : '([^/?]+)';
                   })
                   .replace(splatParam, '([^?]*?)');
      return new RegExp('^' + route + '(?:\\?([\\s\\S]*))?$');
    },

    // Given a route, and a URL fragment that it matches, return the array of
    // extracted decoded parameters. Empty or unmatched parameters will be
    // treated as `null` to normalize cross-browser behavior.
    _extractParameters: function(route, fragment) {
      var params = route.exec(fragment).slice(1);
      return _.map(params, function(param, i) {
        // Don't decode the search params.
        if (i === params.length - 1) return param || null;
        return param ? decodeURIComponent(param) : null;
      });
    }

  });

  // Backbone.History
  // ----------------

  // Handles cross-browser history management, based on either
  // [pushState](http://diveintohtml5.info/history.html) and real URLs, or
  // [onhashchange](https://developer.mozilla.org/en-US/docs/DOM/window.onhashchange)
  // and URL fragments. If the browser supports neither (old IE, natch),
  // falls back to polling.
  var History = Backbone.History = function() {
    this.handlers = [];
    _.bindAll(this, 'checkUrl');

    // Ensure that `History` can be used outside of the browser.
    if (typeof window !== 'undefined') {
      this.location = window.location;
      this.history = window.history;
    }
  };

  // Cached regex for stripping a leading hash/slash and trailing space.
  var routeStripper = /^[#\/]|\s+$/g;

  // Cached regex for stripping leading and trailing slashes.
  var rootStripper = /^\/+|\/+$/g;

  // Cached regex for removing a trailing slash.
  var trailingSlash = /\/$/;

  // Cached regex for stripping urls of hash.
  var pathStripper = /#.*$/;

  // Has the history handling already been started?
  History.started = false;

  // Set up all inheritable **Backbone.History** properties and methods.
  _.extend(History.prototype, Events, {

    // The default interval to poll for hash changes, if necessary, is
    // twenty times a second.
    interval: 50,

    // Are we at the app root?
    atRoot: function() {
      return this.location.pathname.replace(/[^\/]$/, '$&/') === this.root;
    },

    // Gets the true hash value. Cannot use location.hash directly due to bug
    // in Firefox where location.hash will always be decoded.
    getHash: function(window) {
      var match = (window || this).location.href.match(/#(.*)$/);
      return match ? match[1] : '';
    },

    // Get the cross-browser normalized URL fragment, either from the URL,
    // the hash, or the override.
    getFragment: function(fragment, forcePushState) {
      if (fragment == null) {
        if (this._hasPushState || !this._wantsHashChange || forcePushState) {
          fragment = decodeURI(this.location.pathname + this.location.search);
          var root = this.root.replace(trailingSlash, '');
          if (!fragment.indexOf(root)) fragment = fragment.slice(root.length);
        } else {
          fragment = this.getHash();
        }
      }
      return fragment.replace(routeStripper, '');
    },

    // Start the hash change handling, returning `true` if the current URL matches
    // an existing route, and `false` otherwise.
    start: function(options) {
      if (History.started) throw new Error("Backbone.history has already been started");
      History.started = true;

      // Figure out the initial configuration. Do we need an iframe?
      // Is pushState desired ... is it available?
      this.options          = _.extend({root: '/'}, this.options, options);
      this.root             = this.options.root;
      this._wantsHashChange = this.options.hashChange !== false;
      this._hasHashChange   = 'onhashchange' in window;
      this._wantsPushState  = !!this.options.pushState;
      this._hasPushState    = !!(this.options.pushState && this.history && this.history.pushState);
      var fragment          = this.getFragment();

      // Add a cross-platform `addEventListener` shim for older browsers.
      var addEventListener = window.addEventListener || function (eventName, listener) {
        return attachEvent('on' + eventName, listener);
      };

      // Normalize root to always include a leading and trailing slash.
      this.root = ('/' + this.root + '/').replace(rootStripper, '/');

      // Proxy an iframe to handle location events if the browser doesn't
      // support the `hashchange` event, HTML5 history, or the user wants
      // `hashChange` but not `pushState`.
      if (!this._hasHashChange && this._wantsHashChange && (!this._wantsPushState || !this._hasPushState)) {
        var iframe = document.createElement('iframe');
        iframe.src = 'javascript:0';
        iframe.style.display = 'none';
        iframe.tabIndex = -1;
        var body = document.body;
        // Using `appendChild` will throw on IE < 9 if the document is not ready.
        this.iframe = body.insertBefore(iframe, body.firstChild).contentWindow;
        this.navigate(fragment);
      }

      // Depending on whether we're using pushState or hashes, and whether
      // 'onhashchange' is supported, determine how we check the URL state.
      if (this._hasPushState) {
        addEventListener('popstate', this.checkUrl, false);
      } else if (this._wantsHashChange && this._hasHashChange && !this.iframe) {
        addEventListener('hashchange', this.checkUrl, false);
      } else if (this._wantsHashChange) {
        this._checkUrlInterval = setInterval(this.checkUrl, this.interval);
      }

      // Determine if we need to change the base url, for a pushState link
      // opened by a non-pushState browser.
      this.fragment = fragment;
      var loc = this.location;

      // Transition from hashChange to pushState or vice versa if both are
      // requested.
      if (this._wantsHashChange && this._wantsPushState) {

        // If we've started off with a route from a `pushState`-enabled
        // browser, but we're currently in a browser that doesn't support it...
        if (!this._hasPushState && !this.atRoot()) {
          this.fragment = this.getFragment(null, true);
          this.location.replace(this.root + '#' + this.fragment);
          // Return immediately as browser will do redirect to new url
          return true;

        // Or if we've started out with a hash-based route, but we're currently
        // in a browser where it could be `pushState`-based instead...
        } else if (this._hasPushState && this.atRoot() && loc.hash) {
          this.fragment = this.getHash().replace(routeStripper, '');
          this.history.replaceState({}, document.title, this.root + this.fragment);
        }

      }

      if (!this.options.silent) return this.loadUrl();
    },

    // Disable Backbone.history, perhaps temporarily. Not useful in a real app,
    // but possibly useful for unit testing Routers.
    stop: function() {
      // Add a cross-platform `removeEventListener` shim for older browsers.
      var removeEventListener = window.removeEventListener || function (eventName, listener) {
        return detachEvent('on' + eventName, listener);
      };

      // Remove window listeners.
      if (this._hasPushState) {
        removeEventListener('popstate', this.checkUrl, false);
      } else if (this._wantsHashChange && this._hasHashChange && !this.iframe) {
        removeEventListener('hashchange', this.checkUrl, false);
      }

      // Clean up the iframe if necessary.
      if (this.iframe) {
        document.body.removeChild(this.iframe.frameElement);
        this.iframe = null;
      }

      // Some environments will throw when clearing an undefined interval.
      if (this._checkUrlInterval) clearInterval(this._checkUrlInterval);
      History.started = false;
    },

    // Add a route to be tested when the fragment changes. Routes added later
    // may override previous routes.
    route: function(route, callback) {
      this.handlers.unshift({route: route, callback: callback});
    },

    // Checks the current URL to see if it has changed, and if it has,
    // calls `loadUrl`, normalizing across the hidden iframe.
    checkUrl: function(e) {
      var current = this.getFragment();
      if (current === this.fragment && this.iframe) {
        current = this.getFragment(this.getHash(this.iframe));
      }
      if (current === this.fragment) return false;
      if (this.iframe) this.navigate(current);
      this.loadUrl();
    },

    // Attempt to load the current URL fragment. If a route succeeds with a
    // match, returns `true`. If no defined routes matches the fragment,
    // returns `false`.
    loadUrl: function(fragment) {
      fragment = this.fragment = this.getFragment(fragment);
      return _.any(this.handlers, function(handler) {
        if (handler.route.test(fragment)) {
          handler.callback(fragment);
          return true;
        }
      });
    },

    // Save a fragment into the hash history, or replace the URL state if the
    // 'replace' option is passed. You are responsible for properly URL-encoding
    // the fragment in advance.
    //
    // The options object can contain `trigger: true` if you wish to have the
    // route callback be fired (not usually desirable), or `replace: true`, if
    // you wish to modify the current URL without adding an entry to the history.
    navigate: function(fragment, options) {
      if (!History.started) return false;
      if (!options || options === true) options = {trigger: !!options};

      var url = this.root + (fragment = this.getFragment(fragment || ''));

      // Strip the hash for matching.
      fragment = fragment.replace(pathStripper, '');

      if (this.fragment === fragment) return;
      this.fragment = fragment;

      // Don't include a trailing slash on the root.
      if (fragment === '' && url !== '/') url = url.slice(0, -1);

      // If pushState is available, we use it to set the fragment as a real URL.
      if (this._hasPushState) {
        this.history[options.replace ? 'replaceState' : 'pushState']({}, document.title, url);

      // If hash changes haven't been explicitly disabled, update the hash
      // fragment to store history.
      } else if (this._wantsHashChange) {
        this._updateHash(this.location, fragment, options.replace);
        if (this.iframe && (fragment !== this.getFragment(this.getHash(this.iframe)))) {
          // Opening and closing the iframe tricks IE7 and earlier to push a
          // history entry on hash-tag change.  When replace is true, we don't
          // want this.
          if(!options.replace) this.iframe.document.open().close();
          this._updateHash(this.iframe.location, fragment, options.replace);
        }

      // If you've told us that you explicitly don't want fallback hashchange-
      // based history, then `navigate` becomes a page refresh.
      } else {
        return this.location.assign(url);
      }
      if (options.trigger) return this.loadUrl(fragment);
    },

    // Update the hash location, either replacing the current entry, or adding
    // a new one to the browser history.
    _updateHash: function(location, fragment, replace) {
      if (replace) {
        var href = location.href.replace(/(javascript:|#).*$/, '');
        location.replace(href + '#' + fragment);
      } else {
        // Some browsers require that `hash` contains a leading #.
        location.hash = '#' + fragment;
      }
    }

  });

  // Create the default Backbone.history.
  Backbone.history = new History;

  // Helpers
  // -------

  // Helper function to correctly set up the prototype chain, for subclasses.
  // Similar to `goog.inherits`, but uses a hash of prototype properties and
  // class properties to be extended.
  var extend = function(protoProps, staticProps) {
    var parent = this;
    var child;

    // The constructor function for the new subclass is either defined by you
    // (the "constructor" property in your `extend` definition), or defaulted
    // by us to simply call the parent's constructor.
    if (protoProps && _.has(protoProps, 'constructor')) {
      child = protoProps.constructor;
    } else {
      child = function(){ return parent.apply(this, arguments); };
    }

    // Add static properties to the constructor function, if supplied.
    _.extend(child, parent, staticProps);

    // Set the prototype chain to inherit from `parent`, without calling
    // `parent`'s constructor function.
    var Surrogate = function(){ this.constructor = child; };
    Surrogate.prototype = parent.prototype;
    child.prototype = new Surrogate;

    // Add prototype properties (instance properties) to the subclass,
    // if supplied.
    if (protoProps) _.extend(child.prototype, protoProps);

    // Set a convenience property in case the parent's prototype is needed
    // later.
    child.__super__ = parent.prototype;

    return child;
  };

  // Set up inheritance for the model, collection, router, view and history.
  Model.extend = Collection.extend = Router.extend = View.extend = History.extend = extend;

  // Throw an error when a URL is needed, and none is supplied.
  var urlError = function() {
    throw new Error('A "url" property or function must be specified');
  };

  // Wrap an optional error callback with a fallback error event.
  var wrapError = function(model, options) {
    var error = options.error;
    options.error = function(resp) {
      if (error) error(model, resp, options);
      model.trigger('error', model, resp, options);
    };
  };

  return Backbone;

}));<|MERGE_RESOLUTION|>--- conflicted
+++ resolved
@@ -1071,7 +1071,6 @@
       return this;
     },
 
-<<<<<<< HEAD
     // Remove this view's element from the document and all event listeners
     // attached to it. Exposed for subclasses using an alternative DOM
     // manipulation API.
@@ -1081,19 +1080,10 @@
 
     // Change the view's element (`this.el` property) and re-delegate the
     // view's events on the new element.
-    setElement: function(element, attributes, delegate) {
+    setElement: function(element, attributes) {
       this.undelegateEvents();
       this._setElement(element, attributes);
-      if (delegate !== false) this.delegateEvents();
-=======
-    // Change the view's element (`this.el` property), including event
-    // re-delegation.
-    setElement: function(element) {
-      if (this.$el) this.undelegateEvents();
-      this.$el = element instanceof Backbone.$ ? element : Backbone.$(element);
-      this.el = this.$el[0];
       this.delegateEvents();
->>>>>>> b5f1574b
       return this;
     },
 
@@ -1171,16 +1161,9 @@
         var attrs = _.extend({}, _.result(this, 'attributes'));
         if (this.id) attrs.id = _.result(this, 'id');
         if (this.className) attrs['class'] = _.result(this, 'className');
-<<<<<<< HEAD
-        this.setElement(document.createElement(_.result(this, 'tagName')), attrs, false);
+        this.setElement(document.createElement(_.result(this, 'tagName')), attrs);
       } else {
         this.setElement(_.result(this, 'el'), null, false);
-=======
-        var $el = Backbone.$('<' + _.result(this, 'tagName') + '>').attr(attrs);
-        this.setElement($el);
-      } else {
-        this.setElement(_.result(this, 'el'));
->>>>>>> b5f1574b
       }
     }
 
