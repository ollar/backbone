--- conflicted
+++ resolved
@@ -160,51 +160,11 @@
       for (var i = 0, length = ids.length; i < length; i++) {
         var listener = listeners[ids[i]];
 
-<<<<<<< HEAD
-    // Inversion-of-control versions of `on` and `once`. Tell *this* object to
-    // listen to an event in another object ... keeping track of what it's
-    // listening to.
-    listenTo: function(obj, name, callback) {
-      var listeningTo = this._listeningTo || (this._listeningTo = {});
-      var id = obj._listenId || (obj._listenId = _.uniqueId('l'));
-      listeningTo[id] = obj;
-      if (!callback && typeof name === 'object') callback = this;
-      obj.on(name, callback, this);
-      return this;
-    },
-
-    listenToOnce: function(obj, name, callback) {
-      if (typeof name === 'object') {
-        for (var event in name) this.listenToOnce(obj, event, name[event]);
-        return this;
-      }
-      var cb = _.once(function() {
-        this.stopListening(obj, name, cb);
-        callback.apply(this, arguments);
-      });
-      cb._callback = callback;
-      return this.listenTo(obj, name, cb);
-    },
-
-    // Tell this object to stop listening to either specific events ... or
-    // to every object it's currently listening to.
-    stopListening: function(obj, name, callback) {
-      var listeningTo = this._listeningTo;
-      if (!listeningTo) return this;
-      var remove = !name && !callback;
-      if (!callback && typeof name === 'object') callback = this;
-      if (obj) (listeningTo = {})[obj._listenId] = obj;
-      for (var id in listeningTo) {
-        obj = listeningTo[id];
-        obj.off(name, callback, this);
-        if (remove || _.isEmpty(obj._events)) delete this._listeningTo[id];
-=======
         // Bail out if listener isn't listening.
         if (!listener) break;
 
         // Tell each listener to stop, without infinitely calling `#off`.
         internalStopListening(listener, this, name, callback);
->>>>>>> 0b2835f7
       }
       if (_.isEmpty(listeners)) this._listeners = void 0;
     }
@@ -813,10 +773,7 @@
       models = singular ? (models ? [models] : []) : models.slice();
       var id, model, attrs, existing, sort;
       var at = options.at;
-<<<<<<< HEAD
-=======
       if (at != null) at = +at;
->>>>>>> 0b2835f7
       if (at < 0) at += this.length + 1;
       var sortable = this.comparator && (at == null) && options.sort !== false;
       var sortAttr = _.isString(this.comparator) ? this.comparator : null;
