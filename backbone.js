//     Backbone.js 0.5.0-pre
//     (c) 2010 Jeremy Ashkenas, DocumentCloud Inc.
//     Backbone may be freely distributed under the MIT license.
//     For all details and documentation:
//     http://documentcloud.github.com/backbone

(function(){

  // Initial Setup
  // -------------

  // Save a reference to the global object.
  var root = this;

  // Save the previous value of the `Backbone` variable.
  var previousBackbone = root.Backbone;

  // The top-level namespace. All public Backbone classes and modules will
  // be attached to this. Exported for both CommonJS and the browser.
  var Backbone;
  if (typeof exports !== 'undefined') {
    Backbone = exports;
  } else {
    Backbone = root.Backbone = {};
  }

  // Current version of the library. Keep in sync with `package.json`.
  Backbone.VERSION = '0.5.0-pre';

  // Require Underscore, if we're on the server, and it's not already present.
  var _ = root._;
  if (!_ && (typeof require !== 'undefined')) _ = require('underscore')._;

  // For Backbone's purposes, jQuery or Zepto owns the `$` variable.
  var $ = root.jQuery || root.Zepto;

  // Runs Backbone.js in *noConflict* mode, returning the `Backbone` variable
  // to its previous owner. Returns a reference to this Backbone object.
  Backbone.noConflict = function() {
    root.Backbone = previousBackbone;
    return this;
  };

  // Turn on `emulateHTTP` to use support legacy HTTP servers. Setting this option will
  // fake `"PUT"` and `"DELETE"` requests via the `_method` parameter and set a
  // `X-Http-Method-Override` header.
  Backbone.emulateHTTP = false;

  // Turn on `emulateJSON` to support legacy servers that can't deal with direct
  // `application/json` requests ... will encode the body as
  // `application/x-www-form-urlencoded` instead and will send the model in a
  // form param named `model`.
  Backbone.emulateJSON = false;

  // Backbone.Events
  // -----------------

  // A module that can be mixed in to *any object* in order to provide it with
  // custom events. You may `bind` or `unbind` a callback function to an event;
  // `trigger`-ing an event fires all callbacks in succession.
  //
  //     var object = {};
  //     _.extend(object, Backbone.Events);
  //     object.bind('expand', function(){ alert('expanded'); });
  //     object.trigger('expand');
  //
  Backbone.Events = {

    // Bind an event, specified by a string name, `ev`, to a `callback` function.
    // Passing `"all"` will bind the callback to all events fired.
    bind : function(ev, callback) {
      var calls = this._callbacks || (this._callbacks = {});
      var list  = calls[ev] || (calls[ev] = []);
      list.push(callback);
      return this;
    },

    // Remove one or many callbacks. If `callback` is null, removes all
    // callbacks for the event. If `ev` is null, removes all bound callbacks
    // for all events.
    unbind : function(ev, callback) {
      var calls;
      if (!ev) {
        this._callbacks = {};
      } else if (calls = this._callbacks) {
        if (!callback) {
          calls[ev] = [];
        } else {
          var list = calls[ev];
          if (!list) return this;
          for (var i = 0, l = list.length; i < l; i++) {
            if (callback === list[i]) {
              list[i] = null;
              break;
            }
          }
        }
      }
      return this;
    },

    // Trigger an event, firing all bound callbacks. Callbacks are passed the
    // same arguments as `trigger` is, apart from the event name.
    // Listening for `"all"` passes the true event name as the first argument.
    trigger : function(eventName) {
      var list, calls, ev, callback, args, i, l;
      var both = 2;
      if (!(calls = this._callbacks)) return this;
      while (both--) {
        ev = both ? eventName : 'all';
        if (list = calls[ev]) {
          for (i = 0, l = list.length; i < l; i++) {
            if (!(callback = list[i])) {
              list.splice(i, 1); i--; l--;
            } else {
              args = both ? Array.prototype.slice.call(arguments, 1) : arguments;
              callback.apply(this, args);
            }
          }
        }
      }
      return this;
    }

  };

  // Backbone.Model
  // --------------

  // Create a new model, with defined attributes. A client id (`cid`)
  // is automatically generated and assigned for you.
  Backbone.Model = function(attributes, options) {
    var defaults;
    attributes || (attributes = {});
    if (defaults = this.defaults) {
      if (_.isFunction(defaults)) defaults = defaults();
      attributes = _.extend({}, defaults, attributes);
    }
    this.attributes = {};
    this._escapedAttributes = {};
    this.cid = _.uniqueId('c');
    this.set(attributes, {silent : true});
    this._changed = false;
    this._previousAttributes = _.clone(this.attributes);
    if (options && options.collection) this.collection = options.collection;
    this.initialize(attributes, options);
  };

  // Attach all inheritable methods to the Model prototype.
  _.extend(Backbone.Model.prototype, Backbone.Events, {

    // A snapshot of the model's previous attributes, taken immediately
    // after the last `"change"` event was fired.
    _previousAttributes : null,

    // Has the item been changed since the last `"change"` event?
    _changed : false,

    // The default name for the JSON `id` attribute is `"id"`. MongoDB and
    // CouchDB users may want to set this to `"_id"`.
    idAttribute : 'id',

    // Initialize is an empty function by default. Override it with your own
    // initialization logic.
    initialize : function(){},

    // Return a copy of the model's `attributes` object.
    toJSON : function() {
      return _.clone(this.attributes);
    },

    // Get the value of an attribute.
    get : function(attr) {
      return this.attributes[attr];
    },

    // Get the HTML-escaped value of an attribute.
    escape : function(attr) {
      var html;
      if (html = this._escapedAttributes[attr]) return html;
      var val = this.attributes[attr];
      return this._escapedAttributes[attr] = escapeHTML(val == null ? '' : '' + val);
    },

    // Returns `true` if the attribute contains a value that is not null
    // or undefined.
    has : function(attr) {
      return this.attributes[attr] != null;
    },

    // Set a hash of model attributes on the object, firing `"change"` unless you
    // choose to silence it.
    set : function(attrs, options) {

      // Extract attributes and options.
      options || (options = {});
      if (!attrs) return this;
      if (attrs.attributes) attrs = attrs.attributes;
      var now = this.attributes, escaped = this._escapedAttributes;

      // Run validation.
      if (!options.silent && this.validate && !this._performValidation(attrs, options)) return false;

      // Check for changes of `id`.
      if (this.idAttribute in attrs) this.id = attrs[this.idAttribute];

      // Update attributes.
      for (var attr in attrs) {
        var val = attrs[attr];
        if (!_.isEqual(now[attr], val)) {
          now[attr] = val;
          delete escaped[attr];
          this._changed = true;
          if (!options.silent) this.trigger('change:' + attr, this, val, options);
        }
      }

      // Fire the `"change"` event, if the model has been changed.
      if (!options.silent && this._changed) this.change(options);
      return this;
    },

    // Remove an attribute from the model, firing `"change"` unless you choose
    // to silence it. `unset` is a noop if the attribute doesn't exist.
    unset : function(attr, options) {
      if (!(attr in this.attributes)) return this;
      options || (options = {});
      var value = this.attributes[attr];

      // Run validation.
      var validObj = {};
      validObj[attr] = void 0;
      if (!options.silent && this.validate && !this._performValidation(validObj, options)) return false;

      // Remove the attribute.
      delete this.attributes[attr];
      delete this._escapedAttributes[attr];
      if (attr == this.idAttribute) delete this.id;
      this._changed = true;
      if (!options.silent) {
        this.trigger('change:' + attr, this, void 0, options);
        this.change(options);
      }
      return this;
    },

    // Clear all attributes on the model, firing `"change"` unless you choose
    // to silence it.
    clear : function(options) {
      options || (options = {});
      var old = this.attributes;

      // Run validation.
      var validObj = {};
      for (attr in old) validObj[attr] = void 0;
      if (!options.silent && this.validate && !this._performValidation(validObj, options)) return false;

      this.attributes = {};
      this._escapedAttributes = {};
      this._changed = true;
      if (!options.silent) {
        for (attr in old) {
          this.trigger('change:' + attr, this, void 0, options);
        }
        this.change(options);
      }
      return this;
    },

    // Fetch the model from the server. If the server's representation of the
    // model differs from its current attributes, they will be overriden,
    // triggering a `"change"` event.
    fetch : function(options) {
      options || (options = {});
      var model = this;
      var success = options.success;
      options.success = function(resp, status, xhr) {
        if (!model.set(model.parse(resp, xhr), options)) return false;
        if (success) success(model, resp);
      };
      options.error = wrapError(options.error, model, options);
      return (this.sync || Backbone.sync).call(this, 'read', this, options);
    },

    // Set a hash of model attributes, and sync the model to the server.
    // If the server returns an attributes hash that differs, the model's
    // state will be `set` again.
    save : function(attrs, options) {
      options || (options = {});
      if (attrs && !this.set(attrs, options)) return false;
      var model = this;
      var success = options.success;
      options.success = function(resp, status, xhr) {
        if (!model.set(model.parse(resp, xhr), options)) return false;
        if (success) success(model, resp, xhr);
      };
      options.error = wrapError(options.error, model, options);
      var method = this.isNew() ? 'create' : 'update';
      return (this.sync || Backbone.sync).call(this, method, this, options);
    },

    // Destroy this model on the server. Upon success, the model is removed
    // from its collection, if it has one.
    destroy : function(options) {
      options || (options = {});
      var model = this;
      var success = options.success;
      options.success = function(resp) {
        model.trigger('destroy', model, model.collection, options);
        if (success) success(model, resp);
      };
      options.error = wrapError(options.error, model, options);
      return (this.sync || Backbone.sync).call(this, 'delete', this, options);
    },

    // Default URL for the model's representation on the server -- if you're
    // using Backbone's restful methods, override this to change the endpoint
    // that will be called.
    url : function() {
      var base = getUrl(this.collection) || this.urlRoot || urlError();
      if (this.isNew()) return base;
      return base + (base.charAt(base.length - 1) == '/' ? '' : '/') + encodeURIComponent(this.id);
    },

    // **parse** converts a response into the hash of attributes to be `set` on
    // the model. The default implementation is just to pass the response along.
    parse : function(resp, xhr) {
      return resp;
    },

    // Create a new model with identical attributes to this one.
    clone : function() {
      return new this.constructor(this);
    },

    // A model is new if it has never been saved to the server, and has a negative
    // ID.
    isNew : function() {
      return !this.id;
    },

    // Call this method to manually fire a `change` event for this model.
    // Calling this will cause all objects observing the model to update.
    change : function(options) {
      this.trigger('change', this, options);
      this._previousAttributes = _.clone(this.attributes);
      this._changed = false;
    },

    // Determine if the model has changed since the last `"change"` event.
    // If you specify an attribute name, determine if that attribute has changed.
    hasChanged : function(attr) {
      if (attr) return this._previousAttributes[attr] != this.attributes[attr];
      return this._changed;
    },

    // Return an object containing all the attributes that have changed, or false
    // if there are no changed attributes. Useful for determining what parts of a
    // view need to be updated and/or what attributes need to be persisted to
    // the server.
    changedAttributes : function(now) {
      now || (now = this.attributes);
      var old = this._previousAttributes;
      var changed = false;
      for (var attr in now) {
        if (!_.isEqual(old[attr], now[attr])) {
          changed = changed || {};
          changed[attr] = now[attr];
        }
      }
      return changed;
    },

    // Get the previous value of an attribute, recorded at the time the last
    // `"change"` event was fired.
    previous : function(attr) {
      if (!attr || !this._previousAttributes) return null;
      return this._previousAttributes[attr];
    },

    // Get all of the attributes of the model at the time of the previous
    // `"change"` event.
    previousAttributes : function() {
      return _.clone(this._previousAttributes);
    },

    // Run validation against a set of incoming attributes, returning `true`
    // if all is well. If a specific `error` callback has been passed,
    // call that instead of firing the general `"error"` event.
    _performValidation : function(attrs, options) {
      var error = this.validate(attrs);
      if (error) {
        if (options.error) {
          options.error(this, error);
        } else {
          this.trigger('error', this, error, options);
        }
        return false;
      }
      return true;
    }

  });

  // Backbone.Collection
  // -------------------

  // Provides a standard collection class for our sets of models, ordered
  // or unordered. If a `comparator` is specified, the Collection will maintain
  // its models in sort order, as they're added and removed.
  Backbone.Collection = function(models, options) {
    options || (options = {});
    if (options.comparator) this.comparator = options.comparator;
    _.bindAll(this, '_onModelEvent', '_removeReference');
    this._reset();
    if (models) this.reset(models, {silent: true});
    this.initialize(models, options);
  };

  // Define the Collection's inheritable methods.
  _.extend(Backbone.Collection.prototype, Backbone.Events, {

    // The default model for a collection is just a **Backbone.Model**.
    // This should be overridden in most cases.
    model : Backbone.Model,

    // Initialize is an empty function by default. Override it with your own
    // initialization logic.
    initialize : function(){},

    // The JSON representation of a Collection is an array of the
    // models' attributes.
    toJSON : function() {
      return this.map(function(model){ return model.toJSON(); });
    },

    // Add a model, or list of models to the set. Pass **silent** to avoid
    // firing the `added` event for every new model.
    add : function(models, options) {
      if (_.isArray(models)) {
        for (var i = 0, l = models.length; i < l; i++) {
          this._add(models[i], options);
        }
      } else {
        this._add(models, options);
      }
      return this;
    },

    // Remove a model, or a list of models from the set. Pass silent to avoid
    // firing the `removed` event for every model removed.
    remove : function(models, options) {
      if (_.isArray(models)) {
        for (var i = 0, l = models.length; i < l; i++) {
          this._remove(models[i], options);
        }
      } else {
        this._remove(models, options);
      }
      return this;
    },

    // Get a model from the set by id.
    get : function(id) {
      if (id == null) return null;
      return this._byId[id.id != null ? id.id : id];
    },

    // Get a model from the set by client id.
    getByCid : function(cid) {
      return cid && this._byCid[cid.cid || cid];
    },

    // Get the model at the given index.
    at: function(index) {
      return this.models[index];
    },

    // Force the collection to re-sort itself. You don't need to call this under normal
    // circumstances, as the set will maintain sort order as each item is added.
    sort : function(options) {
      options || (options = {});
      if (!this.comparator) throw new Error('Cannot sort a set without a comparator');
      this.models = this.sortBy(this.comparator);
      if (!options.silent) this.trigger('reset', this, options);
      return this;
    },

    // Pluck an attribute from each model in the collection.
    pluck : function(attr) {
      return _.map(this.models, function(model){ return model.get(attr); });
    },

    // When you have more items than you want to add or remove individually,
    // you can reset the entire set with a new list of models, without firing
    // any `added` or `removed` events. Fires `reset` when finished.
    reset : function(models, options) {
      models  || (models = []);
      options || (options = {});
      this.each(this._removeReference);
      this._reset();
      this.add(models, {silent: true});
      if (!options.silent) this.trigger('reset', this, options);
      return this;
    },

    // Fetch the default set of models for this collection, resetting the
    // collection when they arrive. If `add: true` is passed, appends the
    // models to the collection instead of resetting.
    fetch : function(options) {
      options || (options = {});
      var collection = this;
      var success = options.success;
      options.success = function(resp, status, xhr) {
        collection[options.add ? 'add' : 'reset'](collection.parse(resp, xhr), options);
        if (success) success(collection, resp);
      };
      options.error = wrapError(options.error, collection, options);
      return (this.sync || Backbone.sync).call(this, 'read', this, options);
    },

    // Create a new instance of a model in this collection. After the model
    // has been created on the server, it will be added to the collection.
    // Returns the model, or 'false' if validation on a new model fails.
    create : function(model, options) {
      var coll = this;
      options || (options = {});
      model = this._prepareModel(model, options);
      if (!model) return false;
      var success = options.success;
      options.success = function(nextModel, resp, xhr) {
        coll.add(nextModel, options);
        if (success) success(nextModel, resp, xhr);
      };
      model.save(null, options);
      return model;
    },

    // **parse** converts a response into a list of models to be added to the
    // collection. The default implementation is just to pass it through.
    parse : function(resp, xhr) {
      return resp;
    },

    // Proxy to _'s chain. Can't be proxied the same way the rest of the
    // underscore methods are proxied because it relies on the underscore
    // constructor.
    chain: function () {
      return _(this.models).chain();
    },

    // Reset all internal state. Called when the collection is refreshed.
    _reset : function(options) {
      this.length = 0;
      this.models = [];
      this._byId  = {};
      this._byCid = {};
    },

    // Prepare a model to be added to this collection
    _prepareModel: function(model, options) {
      if (!(model instanceof Backbone.Model)) {
        var attrs = model;
        model = new this.model(null, {collection: this});
        if (!model.set(attrs, options)) model = false;
      }
      else if (!model.collection) {
        model.collection = this;
      }
      return model;
    },
    
    // Internal implementation of adding a single model to the set, updating
    // hash indexes for `id` and `cid` lookups.
    // Returns the model, or 'false' if validation on a new model fails.
    _add : function(model, options) {
      options || (options = {});
      model = this._prepareModel(model, options);
      if (!model) return false;
      var already = this.getByCid(model);
      if (already) throw new Error(["Can't add the same model to a set twice", already.id]);
      this._byId[model.id] = model;
      this._byCid[model.cid] = model;
<<<<<<< HEAD
      var index = this.comparator ? this.sortedIndex(model, this.comparator) : this.length;
=======
      var index = options.at != null ? options.at :
                  this.comparator ? this.sortedIndex(model, this.comparator) :
                  this.length;
>>>>>>> d7e3d5bf
      this.models.splice(index, 0, model);
      model.bind('all', this._onModelEvent);
      this.length++;
      if (!options.silent) model.trigger('add', model, this, options);
      return model;
    },

    // Internal implementation of removing a single model from the set, updating
    // hash indexes for `id` and `cid` lookups.
    _remove : function(model, options) {
      options || (options = {});
      model = this.getByCid(model) || this.get(model);
      if (!model) return null;
      delete this._byId[model.id];
      delete this._byCid[model.cid];
      this.models.splice(this.indexOf(model), 1);
      this.length--;
      if (!options.silent) model.trigger('remove', model, this, options);
      this._removeReference(model);
      return model;
    },

    // Internal method to remove a model's ties to a collection.
    _removeReference : function(model) {
      if (this == model.collection) {
        delete model.collection;
      }
      model.unbind('all', this._onModelEvent);
    },

    // Internal method called every time a model in the set fires an event.
    // Sets need to update their indexes when models change ids. All other
    // events simply proxy through. "add" and "remove" events that originate
    // in other collections are ignored.
    _onModelEvent : function(ev, model, collection, options) {
      if ((ev == 'add' || ev == 'remove') && collection != this) return;
      if (ev == 'destroy') {
        this._remove(model, options);
      }
      if (model && ev === 'change:' + model.idAttribute) {
        delete this._byId[model.previous(model.idAttribute)];
        this._byId[model.id] = model;
      }
      this.trigger.apply(this, arguments);
    }

  });

  // Underscore methods that we want to implement on the Collection.
  var methods = ['forEach', 'each', 'map', 'reduce', 'reduceRight', 'find', 'detect',
    'filter', 'select', 'reject', 'every', 'all', 'some', 'any', 'include',
    'invoke', 'max', 'min', 'sortBy', 'sortedIndex', 'toArray', 'size',
    'first', 'rest', 'last', 'without', 'indexOf', 'lastIndexOf', 'isEmpty'];

  // Mix in each Underscore method as a proxy to `Collection#models`.
  _.each(methods, function(method) {
    Backbone.Collection.prototype[method] = function() {
      return _[method].apply(_, [this.models].concat(_.toArray(arguments)));
    };
  });

  // Backbone.Router
  // -------------------

  // Routers map faux-URLs to actions, and fire events when routes are
  // matched. Creating a new one sets its `routes` hash, if not set statically.
  Backbone.Router = function(options) {
    options || (options = {});
    if (options.routes) this.routes = options.routes;
    this._bindRoutes();
    this.initialize(options);
  };

  // Cached regular expressions for matching named param parts and splatted
  // parts of route strings.
  var namedParam    = /:([\w\d]+)/g;
  var splatParam    = /\*([\w\d]+)/g;
  var escapeRegExp  = /[-[\]{}()+?.,\\^$|#\s]/g;

  // Set up all inheritable **Backbone.Router** properties and methods.
  _.extend(Backbone.Router.prototype, Backbone.Events, {

    // Initialize is an empty function by default. Override it with your own
    // initialization logic.
    initialize : function(){},

    // Manually bind a single named route to a callback. For example:
    //
    //     this.route('search/:query/p:num', 'search', function(query, num) {
    //       ...
    //     });
    //
    route : function(route, name, callback) {
      Backbone.history || (Backbone.history = new Backbone.History);
      if (!_.isRegExp(route)) route = this._routeToRegExp(route);
      Backbone.history.route(route, _.bind(function(fragment) {
        var args = this._extractParameters(route, fragment);
        callback.apply(this, args);
        this.trigger.apply(this, ['route:' + name].concat(args));
      }, this));
    },

    // Simple proxy to `Backbone.history` to save a fragment into the history,
    // without triggering routes.
    saveLocation : function(fragment) {
      Backbone.history.saveLocation(fragment);
    },

    // Simple proxy to `Backbone.history` to both save a fragment into the
    // history and to then load the route at that fragment.
    setLocation : function(fragment) {
      Backbone.history.saveLocation(fragment);
      Backbone.history.loadUrl(fragment);
    },

    // Bind all defined routes to `Backbone.history`. We have to reverse the
    // order of the routes here to support behavior where the most general
    // routes can be defined at the bottom of the route map.
    _bindRoutes : function() {
      if (!this.routes) return;
      var routes = [];
      for (var route in this.routes) {
        routes.unshift([route, this.routes[route]]);
      }
      for (var i = 0, l = routes.length; i < l; i++) {
        this.route(routes[i][0], routes[i][1], this[routes[i][1]]);
      }
    },

    // Convert a route string into a regular expression, suitable for matching
    // against the current location hash.
    _routeToRegExp : function(route) {
      route = route.replace(escapeRegExp, "\\$&")
                   .replace(namedParam, "([^\/]*)")
                   .replace(splatParam, "(.*?)");
      return new RegExp('^' + route + '$');
    },

    // Given a route, and a URL fragment that it matches, return the array of
    // extracted parameters.
    _extractParameters : function(route, fragment) {
      return route.exec(fragment).slice(1);
    }

  });

  // Backbone.History
  // ----------------

  // Handles cross-browser history management, based on URL fragments. If the
  // browser does not support `onhashchange`, falls back to polling.
  Backbone.History = function() {
    this.handlers = [];
    _.bindAll(this, 'checkUrl');
  };

  // Cached regex for cleaning hashes.
  var hashStrip = /^#*!?/;

  // Cached regex for detecting MSIE.
  var isExplorer = /msie [\w.]+/;

  // Has the history handling already been started?
  var historyStarted = false;

  // Set up all inheritable **Backbone.History** properties and methods.
  _.extend(Backbone.History.prototype, {

    // The default interval to poll for hash changes, if necessary, is
    // twenty times a second.
    interval: 50,

    // Get the cross-browser normalized URL fragment, either from the URL,
    // the hash, or the override.
    getFragment : function(fragment, forcePushState) {
      if (fragment == null) {
        if (this._hasPushState || forcePushState) {
          fragment = window.location.pathname;
          var search = window.location.search;
          if (search) fragment += search;
          if (fragment.indexOf(this.options.root) == 0) fragment = fragment.substr(this.options.root.length);
        } else {
          fragment = window.location.hash;
        }
      }
      return fragment.replace(hashStrip, '');
    },

    // Start the hash change handling, returning `true` if the current URL matches
    // an existing route, and `false` otherwise.
    start : function(options) {

      // Figure out the initial configuration. Do we need an iframe?
      // Is pushState desired ... is it available?
      if (historyStarted) throw new Error("Backbone.history has already been started");
      this.options          = _.extend({}, {root: '/'}, this.options, options);
      this._wantsPushState  = !!this.options.pushState;
      this._hasPushState    = !!(this.options.pushState && window.history && window.history.pushState);
      var fragment          = this.getFragment();
      var docMode           = document.documentMode;
      var oldIE             = (isExplorer.exec(navigator.userAgent.toLowerCase()) && (!docMode || docMode <= 7));
      if (oldIE) {
        this.iframe = $('<iframe src="javascript:0" tabindex="-1" />').hide().appendTo('body')[0].contentWindow;
        this.saveLocation(fragment);
      }

      // Depending on whether we're using pushState or hashes, and whether
      // 'onhashchange' is supported, determine how we check the URL state.
      if (this._hasPushState) {
        $(window).bind('popstate', this.checkUrl);
      } else if ('onhashchange' in window && !oldIE) {
        $(window).bind('hashchange', this.checkUrl);
      } else {
        setInterval(this.checkUrl, this.interval);
      }

      // Determine if we need to change the base url, for a pushState link
      // opened by a non-pushState browser.
      this.fragment = fragment;
      historyStarted = true;
      var started = this.loadUrl() || this.loadUrl(window.location.hash);
      if (this._wantsPushState && !this._hasPushState && window.location.pathname != this.options.root) {
        this.fragment = this.getFragment(null, true);
        window.location = this.options.root + '#' + this.fragment;
      } else {
        return started;
      }
    },

    // Add a route to be tested when the fragment changes. Routes added later may
    // override previous routes.
    route : function(route, callback) {
      this.handlers.unshift({route : route, callback : callback});
    },

    // Checks the current URL to see if it has changed, and if it has,
    // calls `loadUrl`, normalizing across the hidden iframe.
    checkUrl : function(e) {
      var current = this.getFragment();
      if (current == this.fragment && this.iframe) current = this.getFragment(this.iframe.location.hash);
      if (current == this.fragment || current == decodeURIComponent(this.fragment)) return false;
      if (this.iframe) this.saveLocation(current);
      this.loadUrl() || this.loadUrl(window.location.hash);
    },

    // Attempt to load the current URL fragment. If a route succeeds with a
    // match, returns `true`. If no defined routes matches the fragment,
    // returns `false`.
    loadUrl : function(fragmentOverride) {
      var fragment = this.fragment = this.getFragment(fragmentOverride);
      var matched = _.any(this.handlers, function(handler) {
        if (handler.route.test(fragment)) {
          handler.callback(fragment);
          return true;
        }
      });
      return matched;
    },

    // Save a fragment into the hash history. You are responsible for properly
    // URL-encoding the fragment in advance. This does not trigger
    // a `hashchange` event.
    saveLocation : function(fragment) {
      fragment = (fragment || '').replace(hashStrip, '');
      if (this.fragment == fragment || this.fragment == decodeURIComponent(fragment)) return;
      if (this._hasPushState) {
        var loc = window.location;
        if (fragment.indexOf(this.options.root) != 0) fragment = this.options.root + fragment;
        this.fragment = fragment;
        window.history.pushState({}, document.title, loc.protocol + '//' + loc.host + fragment);
      } else {
        window.location.hash = this.fragment = fragment;
        if (this.iframe && (fragment != this.getFragment(this.iframe.location.hash))) {
          this.iframe.document.open().close();
          this.iframe.location.hash = fragment;
        }
      }
    }

  });

  // Backbone.View
  // -------------

  // Creating a Backbone.View creates its initial element outside of the DOM,
  // if an existing element is not provided...
  Backbone.View = function(options) {
    this.cid = _.uniqueId('view');
    this._configure(options || {});
    this._ensureElement();
    this.delegateEvents();
    this.initialize(options);
  };

  // Element lookup, scoped to DOM elements within the current view.
  // This should be prefered to global lookups, if you're dealing with
  // a specific view.
  var selectorDelegate = function(selector) {
    return $(selector, this.el);
  };

  // Cached regex to split keys for `delegate`.
  var eventSplitter = /^(\S+)\s*(.*)$/;

  // List of view options to be merged as properties.
  var viewOptions = ['model', 'collection', 'el', 'id', 'attributes', 'className', 'tagName'];

  // Set up all inheritable **Backbone.View** properties and methods.
  _.extend(Backbone.View.prototype, Backbone.Events, {

    // The default `tagName` of a View's element is `"div"`.
    tagName : 'div',

    // Attach the `selectorDelegate` function as the `$` property.
    $       : selectorDelegate,

    // Initialize is an empty function by default. Override it with your own
    // initialization logic.
    initialize : function(){},

    // **render** is the core function that your view should override, in order
    // to populate its element (`this.el`), with the appropriate HTML. The
    // convention is for **render** to always return `this`.
    render : function() {
      return this;
    },

    // Remove this view from the DOM. Note that the view isn't present in the
    // DOM by default, so calling this method may be a no-op.
    remove : function() {
      $(this.el).remove();
      return this;
    },

    // For small amounts of DOM Elements, where a full-blown template isn't
    // needed, use **make** to manufacture elements, one at a time.
    //
    //     var el = this.make('li', {'class': 'row'}, this.model.escape('title'));
    //
    make : function(tagName, attributes, content) {
      var el = document.createElement(tagName);
      if (attributes) $(el).attr(attributes);
      if (content) $(el).html(content);
      return el;
    },

    // Set callbacks, where `this.callbacks` is a hash of
    //
    // *{"event selector": "callback"}*
    //
    //     {
    //       'mousedown .title':  'edit',
    //       'click .button':     'save'
    //     }
    //
    // pairs. Callbacks will be bound to the view, with `this` set properly.
    // Uses event delegation for efficiency.
    // Omitting the selector binds the event to `this.el`.
    // This only works for delegate-able events: not `focus`, `blur`, and
    // not `change`, `submit`, and `reset` in Internet Explorer.
    delegateEvents : function(events) {
      if (!(events || (events = this.events))) return;
      $(this.el).unbind('.delegateEvents' + this.cid);
      for (var key in events) {
        var methodName = events[key];
        var match = key.match(eventSplitter);
        var eventName = match[1], selector = match[2];
        var method = _.bind(this[methodName], this);
        eventName += '.delegateEvents' + this.cid;
        if (selector === '') {
          $(this.el).bind(eventName, method);
        } else {
          $(this.el).delegate(selector, eventName, method);
        }
      }
    },

    // Performs the initial configuration of a View with a set of options.
    // Keys with special meaning *(model, collection, id, className)*, are
    // attached directly to the view.
    _configure : function(options) {
      if (this.options) options = _.extend({}, this.options, options);
      for (var i = 0, l = viewOptions.length; i < l; i++) {
        var attr = viewOptions[i];
        if (options[attr]) this[attr] = options[attr];
      }
      this.options = options;
    },

    // Ensure that the View has a DOM element to render into.
    // If `this.el` is a string, pass it through `$()`, take the first
    // matching element, and re-assign it to `el`. Otherwise, create
    // an element from the `id`, `className` and `tagName` proeprties.
    _ensureElement : function() {
      if (!this.el) {
        var attrs = this.attributes || {};
        if (this.id) attrs.id = this.id;
        if (this.className) attrs['class'] = this.className;
        this.el = this.make(this.tagName, attrs);
      } else if (_.isString(this.el)) {
        this.el = $(this.el).get(0);
      }
    }

  });

  // The self-propagating extend function that Backbone classes use.
  var extend = function (protoProps, classProps) {
    var child = inherits(this, protoProps, classProps);
    child.extend = this.extend;
    return child;
  };

  // Set up inheritance for the model, collection, and view.
  Backbone.Model.extend = Backbone.Collection.extend =
    Backbone.Router.extend = Backbone.View.extend = extend;

  // Map from CRUD to HTTP for our default `Backbone.sync` implementation.
  var methodMap = {
    'create': 'POST',
    'update': 'PUT',
    'delete': 'DELETE',
    'read'  : 'GET'
  };

  // Backbone.sync
  // -------------

  // Override this function to change the manner in which Backbone persists
  // models to the server. You will be passed the type of request, and the
  // model in question. By default, uses makes a RESTful Ajax request
  // to the model's `url()`. Some possible customizations could be:
  //
  // * Use `setTimeout` to batch rapid-fire updates into a single request.
  // * Send up the models as XML instead of JSON.
  // * Persist models via WebSockets instead of Ajax.
  //
  // Turn on `Backbone.emulateHTTP` in order to send `PUT` and `DELETE` requests
  // as `POST`, with a `_method` parameter containing the true HTTP method,
  // as well as all requests with the body as `application/x-www-form-urlencoded` instead of
  // `application/json` with the model in a param named `model`.
  // Useful when interfacing with server-side languages like **PHP** that make
  // it difficult to read the body of `PUT` requests.
  Backbone.sync = function(method, model, options) {
    var type = methodMap[method];

    // Default JSON-request options.
    var params = _.extend({
      type:         type,
      dataType:     'json',
      processData:  false
    }, options);

    // Ensure that we have a URL.
    if (!params.url) {
      params.url = getUrl(model) || urlError();
    }

    // Ensure that we have the appropriate request data.
    if (!params.data && model && (method == 'create' || method == 'update')) {
      params.contentType = 'application/json';
      params.data = JSON.stringify(model.toJSON());
    }

    // For older servers, emulate JSON by encoding the request into an HTML-form.
    if (Backbone.emulateJSON) {
      params.contentType = 'application/x-www-form-urlencoded';
      params.processData = true;
      params.data        = params.data ? {model : params.data} : {};
    }

    // For older servers, emulate HTTP by mimicking the HTTP method with `_method`
    // And an `X-HTTP-Method-Override` header.
    if (Backbone.emulateHTTP) {
      if (type === 'PUT' || type === 'DELETE') {
        if (Backbone.emulateJSON) params.data._method = type;
        params.type = 'POST';
        params.beforeSend = function(xhr) {
          xhr.setRequestHeader('X-HTTP-Method-Override', type);
        };
      }
    }

    // Make the request.
    return $.ajax(params);
  };

  // Helpers
  // -------

  // Shared empty constructor function to aid in prototype-chain creation.
  var ctor = function(){};

  // Helper function to correctly set up the prototype chain, for subclasses.
  // Similar to `goog.inherits`, but uses a hash of prototype properties and
  // class properties to be extended.
  var inherits = function(parent, protoProps, staticProps) {
    var child;

    // The constructor function for the new subclass is either defined by you
    // (the "constructor" property in your `extend` definition), or defaulted
    // by us to simply call `super()`.
    if (protoProps && protoProps.hasOwnProperty('constructor')) {
      child = protoProps.constructor;
    } else {
      child = function(){ return parent.apply(this, arguments); };
    }

    // Inherit class (static) properties from parent.
    _.extend(child, parent);

    // Set the prototype chain to inherit from `parent`, without calling
    // `parent`'s constructor function.
    ctor.prototype = parent.prototype;
    child.prototype = new ctor();

    // Add prototype properties (instance properties) to the subclass,
    // if supplied.
    if (protoProps) _.extend(child.prototype, protoProps);

    // Add static properties to the constructor function, if supplied.
    if (staticProps) _.extend(child, staticProps);

    // Correctly set child's `prototype.constructor`.
    child.prototype.constructor = child;

    // Set a convenience property in case the parent's prototype is needed later.
    child.__super__ = parent.prototype;

    return child;
  };

  // Helper function to get a URL from a Model or Collection as a property
  // or as a function.
  var getUrl = function(object) {
    if (!(object && object.url)) return null;
    return _.isFunction(object.url) ? object.url() : object.url;
  };

  // Throw an error when a URL is needed, and none is supplied.
  var urlError = function() {
    throw new Error("A 'url' property or function must be specified");
  };

  // Wrap an optional error callback with a fallback error event.
  var wrapError = function(onError, model, options) {
    return function(resp) {
      if (onError) {
        onError(model, resp, options);
      } else {
        model.trigger('error', model, resp, options);
      }
    };
  };

  // Helper function to escape a string for HTML rendering.
  var escapeHTML = function(string) {
    return string.replace(/&(?!\w+;|#\d+;|#x[\da-f]+;)/gi, '&amp;').replace(/</g, '&lt;').replace(/>/g, '&gt;').replace(/"/g, '&quot;').replace(/'/g, '&#x27').replace(/\//g,'&#x2F;');
  };

}).call(this);<|MERGE_RESOLUTION|>--- conflicted
+++ resolved
@@ -581,13 +581,9 @@
       if (already) throw new Error(["Can't add the same model to a set twice", already.id]);
       this._byId[model.id] = model;
       this._byCid[model.cid] = model;
-<<<<<<< HEAD
-      var index = this.comparator ? this.sortedIndex(model, this.comparator) : this.length;
-=======
       var index = options.at != null ? options.at :
                   this.comparator ? this.sortedIndex(model, this.comparator) :
                   this.length;
->>>>>>> d7e3d5bf
       this.models.splice(index, 0, model);
       model.bind('all', this._onModelEvent);
       this.length++;
