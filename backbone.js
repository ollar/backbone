--- conflicted
+++ resolved
@@ -363,13 +363,8 @@
     },
 
     // Create a new model with identical attributes to this one.
-<<<<<<< HEAD
     clone: function() {
-      return new this.constructor(this);
-=======
-    clone : function() {
       return new this.constructor(this.attributes);
->>>>>>> 8d5f50ab
     },
 
     // A model is new if it has never been saved to the server, and lacks an id.
@@ -473,15 +468,9 @@
     },
 
     // Add a model, or list of models to the set. Pass **silent** to avoid
-<<<<<<< HEAD
-    // firing the `added` event for every new model.
+    // firing the `add` event for every new model.
     add: function(models, options) {
-      var i, index, length;
-=======
-    // firing the `add` event for every new model.
-    add : function(models, options) {
       var i, index, length, model, cids = {};
->>>>>>> 8d5f50ab
       options || (options = {});
       models = _.isArray(models) ? models.slice() : [models];
       for (i = 0, length = models.length; i < length; i++) {
@@ -513,13 +502,8 @@
     },
 
     // Remove a model, or a list of models from the set. Pass silent to avoid
-<<<<<<< HEAD
-    // firing the `removed` event for every model removed.
+    // firing the `remove` event for every model removed.
     remove: function(models, options) {
-=======
-    // firing the `remove` event for every model removed.
-    remove : function(models, options) {
->>>>>>> 8d5f50ab
       var i, index, model;
       options || (options = {});
       models = _.isArray(models) ? models.slice() : [models];
@@ -579,13 +563,8 @@
 
     // When you have more items than you want to add or remove individually,
     // you can reset the entire set with a new list of models, without firing
-<<<<<<< HEAD
-    // any `added` or `removed` events. Fires `reset` when finished.
+    // any `add` or `remove` events. Fires `reset` when finished.
     reset: function(models, options) {
-=======
-    // any `add` or `remove` events. Fires `reset` when finished.
-    reset : function(models, options) {
->>>>>>> 8d5f50ab
       models  || (models = []);
       options || (options = {});
       for (var i = 0, l = this.models.length; i < l; i++) {
