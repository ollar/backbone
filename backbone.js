--- conflicted
+++ resolved
@@ -573,6 +573,9 @@
     if (models) this.reset(models, _.extend({silent: true}, options));
   };
 
+  // Default options for `Collection#update`.
+  var updateOptions = {add: true, remove: true, merge: true};
+
   // Define the Collection's inheritable methods.
   _.extend(Collection.prototype, Events, {
 
@@ -597,81 +600,8 @@
 
     // Add a model, or list of models to the set.
     add: function(models, options) {
-<<<<<<< HEAD
-      models = _.isArray(models) ? models.slice() : [models];
-      options || (options = {});
-      var i, l, model, attrs, existing, doSort, add, at, sort, sortAttr;
-      add = [];
-      at = options.at;
-      sort = this.comparator && (at == null) && options.sort !== false;
-      sortAttr = _.isString(this.comparator) ? this.comparator : null;
-      var modelMap = {};
-
-      // Turn bare objects into model references, and prevent invalid models
-      // from being added.
-      for (i = 0, l = models.length; i < l; i++) {
-        if (!(model = this._prepareModel(attrs = models[i], options))) continue;
-
-        // If a duplicate is found, prevent it from being added and
-        // optionally merge it into the existing model.
-        if (existing = this.get(model)) {
-          modelMap[existing.cid] = true;
-          if (options.merge && model !== existing) {
-            existing.set(model === attrs ? model.attributes : attrs, options);
-            if (sort && !doSort && existing.hasChanged(sortAttr)) doSort = true;
-          }
-          continue;
-        }
-
-        if (options.add === false) continue;
-
-        // This is a new model, push it to the `add` list.
-        add.push(model);
-
-        // Listen to added models' events, and index models for lookup by
-        // `id` and by `cid`.
-        model.on('all', this._onModelEvent, this);
-        this._byId[model.cid] = model;
-        if (model.id != null) this._byId[model.id] = model;
-      }
-
-      if (options.remove) {
-        var remove = [];
-        for (i = 0, l = this.length; i < l; ++i) {
-          if (!modelMap[(model = this.models[i]).cid]) remove.push(model);
-        }
-        if (remove.length) this.remove(remove, options);
-      }
-
-      // See if sorting is needed, update `length` and splice in new models.
-      if (add.length) {
-        if (sort) doSort = true;
-        this.length += add.length;
-        if (at != null) {
-          splice.apply(this.models, [at, 0].concat(add));
-        } else {
-          push.apply(this.models, add);
-        }
-      }
-
-      // Silently sort the collection if appropriate.
-      if (doSort) this.sort({silent: true});
-
-      if (options.silent) return this;
-
-      // Trigger `add` events.
-      for (i = 0, l = add.length; i < l; i++) {
-        (model = add[i]).trigger('add', model, this, options);
-      }
-
-      // Trigger `sort` if the collection was sorted.
-      if (doSort) this.trigger('sort', this, options);
-
-      return this;
-=======
       options = _.extend({add: true, merge: false, remove: false}, options);
       return this.update(models, options);
->>>>>>> 56f21ea1
     },
 
     // Remove a model, or a list of models from the set.
@@ -796,13 +726,10 @@
     // Smartly update a collection with a change set of models, adding,
     // removing, and merging as necessary.
     update: function(models, options) {
-      options || (options = {});
+      options = _.defaults(options || {}, updateOptions);
       if (options.parse) models = this.parse(models, options);
       if (!_.isArray(models)) models = models ? [models] : [];
       var i, l, model, attrs, existing, sort;
-      var add = options.add !== false;
-      var merge = options.merge !== false;
-      var remove = options.remove !== false;
       var at = options.at;
       var sortable = this.comparator && (at == null) && options.sort !== false;
       var sortAttr = _.isString(this.comparator) ? this.comparator : null;
@@ -816,12 +743,12 @@
         // If a duplicate is found, prevent it from being added and
         // optionally merge it into the existing model.
         if (existing = this.get(model)) {
-          if (remove) modelMap[existing.cid] = true;
-          if (merge) {
+          if (options.remove) modelMap[existing.cid] = true;
+          if (options.merge) {
             existing.set(attrs === model ? model.attributes : attrs, options);
             if (sortable && !sort && existing.hasChanged(sortAttr)) sort = true;
           }
-        } else if (add) {
+        } else if (options.add) {
 
           // This is a new model, push it to the `toAdd` list.
           toAdd.push(model);
@@ -835,7 +762,7 @@
       }
 
       // Remove nonexistent models if appropriate.
-      if (remove) {
+      if (options.remove) {
         for (i = 0, l = this.length; i < l; ++i) {
           if (!modelMap[(model = this.models[i]).cid]) toRemove.push(model);
         }
@@ -872,12 +799,7 @@
     // you can reset the entire set with a new list of models, without firing
     // any `add` or `remove` events. Fires `reset` when finished.
     reset: function(models, options) {
-<<<<<<< HEAD
-      options = options ? _.clone(options) : {};
-      if (options.parse) models = this.parse(models, options);
-=======
       options || (options = {});
->>>>>>> 56f21ea1
       for (var i = 0, l = this.models.length; i < l; i++) {
         this._removeReference(this.models[i]);
       }
