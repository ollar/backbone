--- conflicted
+++ resolved
@@ -1066,11 +1066,7 @@
     // the DOM event listeners attached to it, and remove any applicable
     // Backbone.Events listeners.
     remove: function() {
-<<<<<<< HEAD
-      this._removeElement();
-=======
       this._remove();
->>>>>>> 393a209c
       this.stopListening();
       return this;
     },
