--- conflicted
+++ resolved
@@ -160,10 +160,6 @@
     // CouchDB users may want to set this to `"_id"`.
     idAttribute : 'id',
 
-    // The most recent request object (set on 'fetch', 'save' and 'destroy').
-	// Enables the use of jQuery.Deferred methods. 
-    request: null,
-
     // Initialize is an empty function by default. Override it with your own
     // initialization logic.
     initialize : function(){},
@@ -283,12 +279,7 @@
         if (success) success(model, resp);
       };
       options.error = wrapError(options.error, model, options);
-<<<<<<< HEAD
-      this.request = (this.sync || Backbone.sync).call(this, 'read', this, options);
-      return this;
-=======
       return (this.sync || Backbone.sync).call(this, 'read', this, options);
->>>>>>> 222d673d
     },
 
     // Set a hash of model attributes, and sync the model to the server.
@@ -305,12 +296,7 @@
       };
       options.error = wrapError(options.error, model, options);
       var method = this.isNew() ? 'create' : 'update';
-<<<<<<< HEAD
-      this.request = (this.sync || Backbone.sync).call(this, method, this, options);
-      return this;
-=======
       return (this.sync || Backbone.sync).call(this, method, this, options);
->>>>>>> 222d673d
     },
 
     // Destroy this model on the server. Upon success, the model is removed
@@ -324,12 +310,7 @@
         if (success) success(model, resp);
       };
       options.error = wrapError(options.error, model, options);
-<<<<<<< HEAD
-      this.request = (this.sync || Backbone.sync).call(this, 'delete', this, options);
-      return this;
-=======
       return (this.sync || Backbone.sync).call(this, 'delete', this, options);
->>>>>>> 222d673d
     },
 
     // Default URL for the model's representation on the server -- if you're
@@ -446,10 +427,6 @@
     // This should be overridden in most cases.
     model : Backbone.Model,
 
-    // The most recent request object (set on 'fetch'). Enables the use of
-	// jQuery.Deferred methods.
-    request: null,
-
     // Initialize is an empty function by default. Override it with your own
     // initialization logic.
     initialize : function(){},
@@ -542,12 +519,7 @@
         if (success) success(collection, resp);
       };
       options.error = wrapError(options.error, collection, options);
-<<<<<<< HEAD
-      this.request = (this.sync || Backbone.sync).call(this, 'read', this, options);
-      return this;
-=======
       return (this.sync || Backbone.sync).call(this, 'read', this, options);
->>>>>>> 222d673d
     },
 
     // Create a new instance of a model in this collection. After the model
