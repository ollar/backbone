//     Backbone.js 0.9.2

//     (c) 2010-2012 Jeremy Ashkenas, DocumentCloud Inc.
//     Backbone may be freely distributed under the MIT license.
//     For all details and documentation:
//     http://backbonejs.org

(function(){

  // Initial Setup
  // -------------

  // Save a reference to the global object (`window` in the browser, `exports`
  // on the server).
  var root = this;

  // Save the previous value of the `Backbone` variable, so that it can be
  // restored later on, if `noConflict` is used.
  var previousBackbone = root.Backbone;

  // Create a local reference to array methods.
  var ArrayProto = Array.prototype;
  var push = ArrayProto.push;
  var slice = ArrayProto.slice;
  var splice = ArrayProto.splice;

  // The top-level namespace. All public Backbone classes and modules will
  // be attached to this. Exported for both CommonJS and the browser.
  var Backbone;
  if (typeof exports !== 'undefined') {
    Backbone = exports;
  } else {
    Backbone = root.Backbone = {};
  }

  // Current version of the library. Keep in sync with `package.json`.
  Backbone.VERSION = '0.9.2';

  // Require Underscore, if we're on the server, and it's not already present.
  var _ = root._;
  if (!_ && (typeof require !== 'undefined')) _ = require('underscore');

  // For Backbone's purposes, jQuery, Zepto, or Ender owns the `$` variable.
  Backbone.$ = root.jQuery || root.Zepto || root.ender;

  // Runs Backbone.js in *noConflict* mode, returning the `Backbone` variable
  // to its previous owner. Returns a reference to this Backbone object.
  Backbone.noConflict = function() {
    root.Backbone = previousBackbone;
    return this;
  };

  // Turn on `emulateHTTP` to support legacy HTTP servers. Setting this option
  // will fake `"PUT"` and `"DELETE"` requests via the `_method` parameter and
  // set a `X-Http-Method-Override` header.
  Backbone.emulateHTTP = false;

  // Turn on `emulateJSON` to support legacy servers that can't deal with direct
  // `application/json` requests ... will encode the body as
  // `application/x-www-form-urlencoded` instead and will send the model in a
  // form param named `model`.
  Backbone.emulateJSON = false;

  // Backbone.Events
  // ---------------

  // Regular expression used to split event strings
  var eventSplitter = /\s+/;

  // A module that can be mixed in to *any object* in order to provide it with
  // custom events. You may bind with `on` or remove with `off` callback functions
  // to an event; `trigger`-ing an event fires all callbacks in succession.
  //
  //     var object = {};
  //     _.extend(object, Backbone.Events);
  //     object.on('expand', function(){ alert('expanded'); });
  //     object.trigger('expand');
  //
  var Events = Backbone.Events = {

    // Bind one or more space separated events, `events`, to a `callback`
    // function. Passing `"all"` will bind the callback to all events fired.
    on: function(events, callback, context) {
      var calls, event, list;
      if (!callback) return this;

      events = events.split(eventSplitter);
      calls = this._callbacks || (this._callbacks = {});

      while (event = events.shift()) {
        list = calls[event] || (calls[event] = []);
        list.push(callback, context);
      }

      return this;
    },

    // Remove one or many callbacks. If `context` is null, removes all callbacks
    // with that function. If `callback` is null, removes all callbacks for the
    // event. If `events` is null, removes all bound callbacks for all events.
    off: function(events, callback, context) {
      var event, calls, list, i;

      // No events, or removing *all* events.
      if (!(calls = this._callbacks)) return this;
      if (!(events || callback || context)) {
        delete this._callbacks;
        return this;
      }

      events = events ? events.split(eventSplitter) : _.keys(calls);

      // Loop through the callback list, splicing where appropriate.
      while (event = events.shift()) {
        if (!(list = calls[event]) || !(callback || context)) {
          delete calls[event];
          continue;
        }

        for (i = list.length - 2; i >= 0; i -= 2) {
          if (!(callback && list[i] !== callback || context && list[i + 1] !== context)) {
            list.splice(i, 2);
          }
        }
      }

      return this;
    },

    // Trigger one or many events, firing all bound callbacks. Callbacks are
    // passed the same arguments as `trigger` is, apart from the event name
    // (unless you're listening on `"all"`, which will cause your callback to
    // receive the true name of the event as the first argument).
    trigger: function(events) {
      var event, calls, list, i, length, args, all, rest;
      if (!(calls = this._callbacks)) return this;

      rest = [];
      events = events.split(eventSplitter);

      // Fill up `rest` with the callback arguments.  Since we're only copying
      // the tail of `arguments`, a loop is much faster than Array#slice.
      for (i = 1, length = arguments.length; i < length; i++) {
        rest[i - 1] = arguments[i];
      }

      // For each event, walk through the list of callbacks twice, first to
      // trigger the event, then to trigger any `"all"` callbacks.
      while (event = events.shift()) {
        // Copy callback lists to prevent modification.
        if (all = calls.all) all = all.slice();
        if (list = calls[event]) list = list.slice();

        // Execute event callbacks.
        if (list) {
          for (i = 0, length = list.length; i < length; i += 2) {
            list[i].apply(list[i + 1] || this, rest);
          }
        }

        // Execute "all" callbacks.
        if (all) {
          args = [event].concat(rest);
          for (i = 0, length = all.length; i < length; i += 2) {
            all[i].apply(all[i + 1] || this, args);
          }
        }
      }

      return this;
    }

  };

  // Aliases for backwards compatibility.
  Events.bind   = Events.on;
  Events.unbind = Events.off;

  // Backbone.Model
  // --------------

  // Create a new model, with defined attributes. A client id (`cid`)
  // is automatically generated and assigned for you.
  var Model = Backbone.Model = function(attributes, options) {
    var defaults;
    var attrs = attributes || {};
    if (options && options.collection) this.collection = options.collection;
<<<<<<< HEAD
    this.attributes = {};
    this._escapedAttributes = {};
    this.cid = _.uniqueId('c');
    this.changed = {};
    this._changes = {};
    this._pending = {};
    if (options && options.parse) attrs = this.parse(attrs);
    if (defaults = _.result(this, 'defaults')) {
      attrs = _.extend({}, defaults, attrs);
    }
=======
    if (options && options.parse) attributes = this.parse(attributes);
    if (defaults = _.result(this, 'defaults')) {
      attrs = _.extend({}, defaults, attrs);
    }
    this.cid = _.uniqueId('c');
    this.changed = {};
    this.attributes = {};
    this._escapedAttributes = {};
    this._modelState = [];
>>>>>>> 33a5ea33
    this.set(attrs, {silent: true});
    this._cleanChange = true;
    this._modelState = [];
    this._currentState = _.clone(this.attributes);
    this._previousAttributes = _.clone(this.attributes);
    this.initialize.apply(this, arguments);
  };

  // Attach all inheritable methods to the Model prototype.
  _.extend(Model.prototype, Events, {

    // A hash of attributes whose current and previous value differ.
    changed: null,

    // Whether there is a pending request to fire in the final `change` loop.
    _pending: false,

    // Whether the model is in the midst of a change cycle.
    _changing: false,

    // Whether there has been a `set` call since the last
    // calculation of the changed hash, for efficiency.
    _cleanChange: true,

    // The model state used for comparison in determining if a
    // change should be fired.
    _currentState: null,

    // An array queue of all changes attributed to a model
    // on the next non-silent change event.
    _modelState: null,

    // A hash of the model's attributes when the last `change` occured.
    _previousAttributes: null,

    // The default name for the JSON `id` attribute is `"id"`. MongoDB and
    // CouchDB users may want to set this to `"_id"`.
    idAttribute: 'id',

    // Initialize is an empty function by default. Override it with your own
    // initialization logic.
    initialize: function(){},

    // Return a copy of the model's `attributes` object.
    toJSON: function(options) {
      return _.clone(this.attributes);
    },

    // Proxy `Backbone.sync` by default.
    sync: function() {
      return Backbone.sync.apply(this, arguments);
    },

    // Get the value of an attribute.
    get: function(attr) {
      return this.attributes[attr];
    },

    // Get the HTML-escaped value of an attribute.
    escape: function(attr) {
      var html;
      if (html = this._escapedAttributes[attr]) return html;
      var val = this.get(attr);
      return this._escapedAttributes[attr] = _.escape(val == null ? '' : '' + val);
    },

    // Returns `true` if the attribute contains a value that is not null
    // or undefined.
    has: function(attr) {
      return this.get(attr) != null;
    },

    // Set a hash of model attributes on the object, firing `"change"` unless
    // you choose to silence it.
    set: function(key, val, options) {
      var attr, attrs;
      if (key == null) return this;

      // Handle both `"key", value` and `{key: value}` -style arguments.
      if (_.isObject(key)) {
        attrs = key;
        options = val;
      } else {
        (attrs = {})[key] = val;
      }

      // Extract attributes and options.
      var silent = options && options.silent;
      var unset = options && options.unset;

      if (attrs instanceof Model) attrs = attrs.attributes;
      if (unset) for (attr in attrs) attrs[attr] = void 0;

      // Run validation.
      if (!this._validate(attrs, options)) return false;

      // Check for changes of `id`.
      if (this.idAttribute in attrs) this.id = attrs[this.idAttribute];

      var now = this.attributes;
      var esc = this._escapedAttributes;

      // For each `set` attribute...
      for (attr in attrs) {
        val = attrs[attr];

        // If an escaped attr exists, and the new and current value differ, remove the escaped attr.
        if (esc[attr] && !_.isEqual(now[attr], val) || (unset && _.has(now, attr))) delete esc[attr];

        // Update or delete the current value.
        unset ? delete now[attr] : now[attr] = val;

        // Track any action on the attribute.
        this._modelState.push(attr, val, unset);
      }

      // Signal that the model's state has potentially changed.
      this._cleanChange = false;

      // Fire the `"change"` events.
      if (!silent) this.change(options);
      return this;
    },

    // Remove an attribute from the model, firing `"change"` unless you choose
    // to silence it. `unset` is a noop if the attribute doesn't exist.
    unset: function(attr, options) {
      options = _.extend({}, options, {unset: true});
      return this.set(attr, null, options);
    },

    // Clear all attributes on the model, firing `"change"` unless you choose
    // to silence it.
    clear: function(options) {
      options = _.extend({}, options, {unset: true});
      return this.set(_.clone(this.attributes), options);
    },

    // Fetch the model from the server. If the server's representation of the
    // model differs from its current attributes, they will be overriden,
    // triggering a `"change"` event.
    fetch: function(options) {
      options = options ? _.clone(options) : {};
      if (options.parse === void 0) options.parse = true;
      var model = this;
      var success = options.success;
      options.success = function(resp, status, xhr) {
        if (!model.set(model.parse(resp, xhr), options)) return false;
        if (success) success(model, resp, options);
      };
      return this.sync('read', this, options);
    },

    // Set a hash of model attributes, and sync the model to the server.
    // If the server returns an attributes hash that differs, the model's
    // state will be `set` again.
    save: function(key, val, options) {
      var attrs, current, done;

      // Handle both `"key", value` and `{key: value}` -style arguments.
      if (key == null || _.isObject(key)) {
        attrs = key;
        options = val;
      } else if (key != null) {
        (attrs = {})[key] = val;
      }
      options = options ? _.clone(options) : {};

      // If we're "wait"-ing to set changed attributes, validate early.
      if (options.wait) {
        if (attrs && !this._validate(attrs, options)) return false;
        current = _.clone(this.attributes);
      }

      // Regular saves `set` attributes before persisting to the server.
      var silentOptions = _.extend({}, options, {silent: true});
      if (attrs && !this.set(attrs, options.wait ? silentOptions : options)) {
        return false;
      }

      // Do not persist invalid models.
      if (!attrs && !this._validate(null, options)) return false;

      // After a successful server-side save, the client is (optionally)
      // updated with the server-side state.
      var model = this;
      var success = options.success;
      options.success = function(resp, status, xhr) {
        done = true;
        var serverAttrs = model.parse(resp, xhr);
        if (options.wait) serverAttrs = _.extend(attrs || {}, serverAttrs);
        if (!model.set(serverAttrs, options)) return false;
        if (success) success(model, resp, options);
      };

      // Finish configuring and sending the Ajax request.
      var xhr = this.sync(this.isNew() ? 'create' : 'update', this, options);

      // When using `wait`, reset attributes to original values unless
      // `success` has been called already.
      if (!done && options.wait) {
        this.clear(silentOptions);
        this.set(current, silentOptions);
      }

      return xhr;
    },

    // Destroy this model on the server if it was already persisted.
    // Optimistically removes the model from its collection, if it has one.
    // If `wait: true` is passed, waits for the server to respond before removal.
    destroy: function(options) {
      options = options ? _.clone(options) : {};
      var model = this;
      var success = options.success;

      var destroy = function() {
        model.trigger('destroy', model, model.collection, options);
      };

      options.success = function(resp) {
        if (options.wait || model.isNew()) destroy();
        if (success) success(model, resp, options);
      };

      if (this.isNew()) {
        options.success();
        return false;
      }

      var xhr = this.sync('delete', this, options);
      if (!options.wait) destroy();
      return xhr;
    },

    // Default URL for the model's representation on the server -- if you're
    // using Backbone's restful methods, override this to change the endpoint
    // that will be called.
    url: function() {
      var base = _.result(this, 'urlRoot') || _.result(this.collection, 'url') || urlError();
      if (this.isNew()) return base;
      return base + (base.charAt(base.length - 1) === '/' ? '' : '/') + encodeURIComponent(this.id);
    },

    // **parse** converts a response into the hash of attributes to be `set` on
    // the model. The default implementation is just to pass the response along.
    parse: function(resp, xhr) {
      return resp;
    },

    // Create a new model with identical attributes to this one.
    clone: function() {
      return new this.constructor(this.attributes);
    },

    // A model is new if it has never been saved to the server, and lacks an id.
    isNew: function() {
      return this.id == null;
    },

    // Call this method to manually fire a `"change"` event for this model and
    // a `"change:attribute"` event for each changed attribute.
    // Calling this will cause all objects observing the model to update.
    change: function(options) {
      var changing = this._changing;
      this._changing = true;

      // Generate the changes to be triggered on the model.
      var triggers = this._changeCenter(true);
      this._pending = triggers.length;

      for (i = triggers.length - 2; i >= 0; i -= 2) {
        this.trigger('change:' + triggers[i], this, triggers[i + 1], options);
      }

      if (changing) return this;

      // Trigger a `change` while there have been changes.
      while (this._pending) {
        this._pending = false;
        this.trigger('change', this, options);
        this._previousAttributes = _.clone(this.attributes);
      }

      this._changing = null;
      return this;
    },

    // Determine if the model has changed since the last `"change"` event.
    // If you specify an attribute name, determine if that attribute has changed.
    hasChanged: function(attr) {
      if (!this._cleanChange) this._changeCenter();
      if (attr == null) return !_.isEmpty(this.changed);
      return _.has(this.changed, attr);
    },

    // Return an object containing all the attributes that have changed, or
    // false if there are no changed attributes. Useful for determining what
    // parts of a view need to be updated and/or what attributes need to be
    // persisted to the server. Unset attributes will be set to undefined.
    // You can also pass an attributes object to diff against the model,
    // determining if there *would be* a change.
    changedAttributes: function(diff) {
      if (!diff) return this.hasChanged() ? _.clone(this.changed) : false;
      var val, changed = false, old = this._previousAttributes;
      for (var attr in diff) {
        if (_.isEqual(old[attr], (val = diff[attr]))) continue;
        (changed || (changed = {}))[attr] = val;
      }
      return changed;
    },

    // Calculates and handles any changes in `this._modelState`,
    // checking against `this._currentState` to determine current changes.
    _changeCenter: function (change) {
      this.changed = {};
      var local = {};
      var triggers = [];
      var modelState = this._modelState;
      var currentState = this._currentState;

      // Loop through the current queue of potential model changes.
      for (var i = modelState.length - 3; i >= 0; i -= 3) {
        var key = modelState[i], val = modelState[i + 1], unset = modelState[i + 2];
        
        // If the item hasn't been set locally this round, proceed.
        if (!local[key]) {
          local[key] = val;
          
          // Check if the attribute has been modified since the last change,
          // and update `this.changed` accordingly.
          if (currentState[key] !== val || (_.has(currentState, key) && unset)) {
            this.changed[key] = val;
            
            // Triggers & modifications are only created inside a `change` call.
            if (!change) continue;
            triggers.push(key, val);
            (!unset) ? currentState[key] = val : delete currentState[key];
          }
        }
        modelState.splice(i,3);
      }
      
      // Signals `this.changed` is current to prevent duplicate calls from `this.hasChanged`.
      this._cleanChange = true;
      return triggers;
    },

    // Get the previous value of an attribute, recorded at the time the last
    // `"change"` event was fired.
    previous: function(attr) {
      if (attr == null || !this._previousAttributes) return null;
      return this._previousAttributes[attr];
    },

    // Get all of the attributes of the model at the time of the previous
    // `"change"` event.
    previousAttributes: function() {
      return _.clone(this._previousAttributes);
    },

    // Check if the model is currently in a valid state. It's only possible to
    // get into an *invalid* state if you're using silent changes.
    isValid: function(options) {
      return !this.validate || !this.validate(this.attributes, options);
    },

    // Run validation against the next complete set of model attributes,
    // returning `true` if all is well. If a specific `error` callback has
    // been passed, call that instead of firing the general `"error"` event.
    _validate: function(attrs, options) {
      if (options && options.silent || !this.validate) return true;
      attrs = _.extend({}, this.attributes, attrs);
      var error = this.validate(attrs, options);
      if (!error) return true;
      if (options && options.error) options.error(this, error, options);
      this.trigger('error', this, error, options);
      return false;
    }

  });

  // Backbone.Collection
  // -------------------

  // Provides a standard collection class for our sets of models, ordered
  // or unordered. If a `comparator` is specified, the Collection will maintain
  // its models in sort order, as they're added and removed.
  var Collection = Backbone.Collection = function(models, options) {
    options || (options = {});
    if (options.model) this.model = options.model;
    if (options.comparator !== void 0) this.comparator = options.comparator;
    this._reset();
    this.initialize.apply(this, arguments);
    if (models) {
      if (options.parse) models = this.parse(models);
      this.reset(models, {silent: true, parse: options.parse});
    }
  };

  // Define the Collection's inheritable methods.
  _.extend(Collection.prototype, Events, {

    // The default model for a collection is just a **Backbone.Model**.
    // This should be overridden in most cases.
    model: Model,

    // Initialize is an empty function by default. Override it with your own
    // initialization logic.
    initialize: function(){},

    // The JSON representation of a Collection is an array of the
    // models' attributes.
    toJSON: function(options) {
      return this.map(function(model){ return model.toJSON(options); });
    },

    // Proxy `Backbone.sync` by default.
    sync: function() {
      return Backbone.sync.apply(this, arguments);
    },

    // Add a model, or list of models to the set. Pass **silent** to avoid
    // firing the `add` event for every new model.
    add: function(models, options) {
      var i, args, length, model, existing;
      var at = options && options.at;
      models = _.isArray(models) ? models.slice() : [models];

      // Turn bare objects into model references, and prevent invalid models
      // from being added.
      for (i = models.length - 1; i >= 0; i--) {
        if(!(model = this._prepareModel(models[i], options))) {
          this.trigger("error", this, models[i], options);
          models.splice(i, 1);
          continue;
        }
        models[i] = model;

        existing = model.id != null && this._byId[model.id];
        // If a duplicate is found, prevent it from being added and
        // optionally merge it into the existing model.
        if (existing || this._byCid[model.cid]) {
          if (options && options.merge && existing) {
            existing.set(model, options);
          }
          models.splice(i, 1);
          continue;
        }

        // Listen to added models' events, and index models for lookup by
        // `id` and by `cid`.
        model.on('all', this._onModelEvent, this);
        this._byCid[model.cid] = model;
        if (model.id != null) this._byId[model.id] = model;
      }

      // Update `length` and splice in new models.
      this.length += models.length;
      args = [at != null ? at : this.models.length, 0];
      push.apply(args, models);
      splice.apply(this.models, args);

      // Sort the collection if appropriate.
      if (this.comparator && at == null) this.sort({silent: true});

      if (options && options.silent) return this;

      // Trigger `add` events.
      while (model = models.shift()) {
        model.trigger('add', model, this, options);
      }

      return this;
    },

    // Remove a model, or a list of models from the set. Pass silent to avoid
    // firing the `remove` event for every model removed.
    remove: function(models, options) {
      var i, l, index, model;
      options || (options = {});
      models = _.isArray(models) ? models.slice() : [models];
      for (i = 0, l = models.length; i < l; i++) {
        model = this.getByCid(models[i]) || this.get(models[i]);
        if (!model) continue;
        delete this._byId[model.id];
        delete this._byCid[model.cid];
        index = this.indexOf(model);
        this.models.splice(index, 1);
        this.length--;
        if (!options.silent) {
          options.index = index;
          model.trigger('remove', model, this, options);
        }
        this._removeReference(model);
      }
      return this;
    },

    // Add a model to the end of the collection.
    push: function(model, options) {
      model = this._prepareModel(model, options);
      this.add(model, options);
      return model;
    },

    // Remove a model from the end of the collection.
    pop: function(options) {
      var model = this.at(this.length - 1);
      this.remove(model, options);
      return model;
    },

    // Add a model to the beginning of the collection.
    unshift: function(model, options) {
      model = this._prepareModel(model, options);
      this.add(model, _.extend({at: 0}, options));
      return model;
    },

    // Remove a model from the beginning of the collection.
    shift: function(options) {
      var model = this.at(0);
      this.remove(model, options);
      return model;
    },

    // Slice out a sub-array of models from the collection.
    slice: function(begin, end) {
      return this.models.slice(begin, end);
    },

    // Get a model from the set by id.
    get: function(id) {
      if (id == null) return void 0;
      return this._byId[id.id != null ? id.id : id];
    },

    // Get a model from the set by client id.
    getByCid: function(cid) {
      return cid && this._byCid[cid.cid || cid];
    },

    // Get the model at the given index.
    at: function(index) {
      return this.models[index];
    },

    // Return models with matching attributes. Useful for simple cases of `filter`.
    where: function(attrs) {
      if (_.isEmpty(attrs)) return [];
      return this.filter(function(model) {
        for (var key in attrs) {
          if (attrs[key] !== model.get(key)) return false;
        }
        return true;
      });
    },

    // Force the collection to re-sort itself. You don't need to call this under
    // normal circumstances, as the set will maintain sort order as each item
    // is added.
    sort: function(options) {
      if (!this.comparator) {
        throw new Error('Cannot sort a set without a comparator');
      }

      if (_.isString(this.comparator) || this.comparator.length === 1) {
        this.models = this.sortBy(this.comparator, this);
      } else {
        this.models.sort(_.bind(this.comparator, this));
      }

      if (!options || !options.silent) this.trigger('reset', this, options);
      return this;
    },

    // Pluck an attribute from each model in the collection.
    pluck: function(attr) {
      return _.invoke(this.models, 'get', attr);
    },

    // When you have more items than you want to add or remove individually,
    // you can reset the entire set with a new list of models, without firing
    // any `add` or `remove` events. Fires `reset` when finished.
    reset: function(models, options) {
      for (var i = 0, l = this.models.length; i < l; i++) {
        this._removeReference(this.models[i]);
      }
      this._reset();
      if (models) this.add(models, _.extend({silent: true}, options));
      if (!options || !options.silent) this.trigger('reset', this, options);
      return this;
    },

    // Fetch the default set of models for this collection, resetting the
    // collection when they arrive. If `add: true` is passed, appends the
    // models to the collection instead of resetting.
    fetch: function(options) {
      options = options ? _.clone(options) : {};
      if (options.parse === void 0) options.parse = true;
      var collection = this;
      var success = options.success;
      options.success = function(resp, status, xhr) {
        collection[options.add ? 'add' : 'reset'](collection.parse(resp, xhr), options);
        if (success) success(collection, resp, options);
      };
      return this.sync('read', this, options);
    },

    // Create a new instance of a model in this collection. Add the model to the
    // collection immediately, unless `wait: true` is passed, in which case we
    // wait for the server to agree.
    create: function(model, options) {
      var collection = this;
      options = options ? _.clone(options) : {};
      model = this._prepareModel(model, options);
      if (!model) return false;
      if (!options.wait) collection.add(model, options);
      var success = options.success;
      options.success = function(model, resp, options) {
        if (options.wait) collection.add(model, options);
        if (success) success(model, resp, options);
      };
      model.save(null, options);
      return model;
    },

    // **parse** converts a response into a list of models to be added to the
    // collection. The default implementation is just to pass it through.
    parse: function(resp, xhr) {
      return resp;
    },

    // Create a new collection with an identical list of models as this one.
    clone: function() {
      return new this.constructor(this.models);
    },

    // Proxy to _'s chain. Can't be proxied the same way the rest of the
    // underscore methods are proxied because it relies on the underscore
    // constructor.
    chain: function() {
      return _(this.models).chain();
    },

    // Reset all internal state. Called when the collection is reset.
    _reset: function() {
      this.length = 0;
      this.models = [];
      this._byId  = {};
      this._byCid = {};
    },

    // Prepare a model or hash of attributes to be added to this collection.
    _prepareModel: function(attrs, options) {
      if (attrs instanceof Model) {
        if (!attrs.collection) attrs.collection = this;
        return attrs;
      }
      options || (options = {});
      options.collection = this;
      var model = new this.model(attrs, options);
      if (!model._validate(model.attributes, options)) return false;
      return model;
    },

    // Internal method to remove a model's ties to a collection.
    _removeReference: function(model) {
      if (this === model.collection) delete model.collection;
      model.off('all', this._onModelEvent, this);
    },

    // Internal method called every time a model in the set fires an event.
    // Sets need to update their indexes when models change ids. All other
    // events simply proxy through. "add" and "remove" events that originate
    // in other collections are ignored.
    _onModelEvent: function(event, model, collection, options) {
      if ((event === 'add' || event === 'remove') && collection !== this) return;
      if (event === 'destroy') this.remove(model, options);
      if (model && event === 'change:' + model.idAttribute) {
        delete this._byId[model.previous(model.idAttribute)];
        if (model.id != null) this._byId[model.id] = model;
      }
      this.trigger.apply(this, arguments);
    }

  });

  // Underscore methods that we want to implement on the Collection.
  var methods = ['forEach', 'each', 'map', 'collect', 'reduce', 'foldl',
    'inject', 'reduceRight', 'foldr', 'find', 'detect', 'filter', 'select',
    'reject', 'every', 'all', 'some', 'any', 'include', 'contains', 'invoke',
    'max', 'min', 'sortedIndex', 'toArray', 'size', 'first', 'head', 'take',
    'initial', 'rest', 'tail', 'last', 'without', 'indexOf', 'shuffle',
    'lastIndexOf', 'isEmpty'];

  // Mix in each Underscore method as a proxy to `Collection#models`.
  _.each(methods, function(method) {
    Collection.prototype[method] = function() {
      var args = slice.call(arguments);
      args.unshift(this.models);
      return _[method].apply(_, args);
    };
  });

  // Underscore methods that take a property name as an argument.
  var attributeMethods = ['groupBy', 'countBy', 'sortBy'];

  // Use attributes instead of properties.
  _.each(attributeMethods, function(method) {
    Collection.prototype[method] = function(value, context) {
      var iterator = _.isFunction(value) ? value : function(model) {
        return model.get(value);
      };
      return _[method](this.models, iterator, context);
    };
  });

  // Backbone.Router
  // ---------------

  // Routers map faux-URLs to actions, and fire events when routes are
  // matched. Creating a new one sets its `routes` hash, if not set statically.
  var Router = Backbone.Router = function(options) {
    options || (options = {});
    if (options.routes) this.routes = options.routes;
    this._bindRoutes();
    this.initialize.apply(this, arguments);
  };

  // Cached regular expressions for matching named param parts and splatted
  // parts of route strings.
  var optionalParam = /\((.*?)\)/g;
  var namedParam    = /:\w+/g;
  var splatParam    = /\*\w+/g;
  var escapeRegExp  = /[-{}[\]+?.,\\^$|#\s]/g;

  // Set up all inheritable **Backbone.Router** properties and methods.
  _.extend(Router.prototype, Events, {

    // Initialize is an empty function by default. Override it with your own
    // initialization logic.
    initialize: function(){},

    // Manually bind a single named route to a callback. For example:
    //
    //     this.route('search/:query/p:num', 'search', function(query, num) {
    //       ...
    //     });
    //
    route: function(route, name, callback) {
      if (!_.isRegExp(route)) route = this._routeToRegExp(route);
      if (!callback) callback = this[name];
      Backbone.history.route(route, _.bind(function(fragment) {
        var args = this._extractParameters(route, fragment);
        callback && callback.apply(this, args);
        this.trigger.apply(this, ['route:' + name].concat(args));
        Backbone.history.trigger('route', this, name, args);
      }, this));
      return this;
    },

    // Simple proxy to `Backbone.history` to save a fragment into the history.
    navigate: function(fragment, options) {
      Backbone.history.navigate(fragment, options);
      return this;
    },

    // Bind all defined routes to `Backbone.history`. We have to reverse the
    // order of the routes here to support behavior where the most general
    // routes can be defined at the bottom of the route map.
    _bindRoutes: function() {
      if (!this.routes) return;
      var route, routes = _.keys(this.routes);
      while ((route = routes.pop()) != null) {
        this.route(route, this.routes[route]);
      }
    },

    // Convert a route string into a regular expression, suitable for matching
    // against the current location hash.
    _routeToRegExp: function(route) {
      route = route.replace(escapeRegExp, '\\$&')
                   .replace(optionalParam, '(?:$1)?')
                   .replace(namedParam, '([^\/]+)')
                   .replace(splatParam, '(.*?)');
      return new RegExp('^' + route + '$');
    },

    // Given a route, and a URL fragment that it matches, return the array of
    // extracted parameters.
    _extractParameters: function(route, fragment) {
      return route.exec(fragment).slice(1);
    }

  });

  // Backbone.History
  // ----------------

  // Handles cross-browser history management, based on URL fragments. If the
  // browser does not support `onhashchange`, falls back to polling.
  var History = Backbone.History = function() {
    this.handlers = [];
    _.bindAll(this, 'checkUrl');

    // #1653 - Ensure that `History` can be used outside of the browser.
    if (typeof window !== 'undefined') {
      this.location = window.location;
      this.history = window.history;
    }
  };

  // Cached regex for stripping a leading hash/slash and trailing space.
  var routeStripper = /^[#\/]|\s+$/g;

  // Cached regex for stripping leading and trailing slashes.
  var rootStripper = /^\/+|\/+$/g;

  // Cached regex for detecting MSIE.
  var isExplorer = /msie [\w.]+/;

  // Cached regex for removing a trailing slash.
  var trailingSlash = /\/$/;

  // Has the history handling already been started?
  History.started = false;

  // Set up all inheritable **Backbone.History** properties and methods.
  _.extend(History.prototype, Events, {

    // The default interval to poll for hash changes, if necessary, is
    // twenty times a second.
    interval: 50,

    // Gets the true hash value. Cannot use location.hash directly due to bug
    // in Firefox where location.hash will always be decoded.
    getHash: function(window) {
      var match = (window || this).location.href.match(/#(.*)$/);
      return match ? match[1] : '';
    },

    // Get the cross-browser normalized URL fragment, either from the URL,
    // the hash, or the override.
    getFragment: function(fragment, forcePushState) {
      if (fragment == null) {
        if (this._hasPushState || !this._wantsHashChange || forcePushState) {
          fragment = this.location.pathname;
          var root = this.root.replace(trailingSlash, '');
          if (!fragment.indexOf(root)) fragment = fragment.substr(root.length);
        } else {
          fragment = this.getHash();
        }
      }
      return decodeURIComponent(fragment.replace(routeStripper, ''));
    },

    // Start the hash change handling, returning `true` if the current URL matches
    // an existing route, and `false` otherwise.
    start: function(options) {
      if (History.started) throw new Error("Backbone.history has already been started");
      History.started = true;

      // Figure out the initial configuration. Do we need an iframe?
      // Is pushState desired ... is it available?
      this.options          = _.extend({}, {root: '/'}, this.options, options);
      this.root             = this.options.root;
      this._wantsHashChange = this.options.hashChange !== false;
      this._wantsPushState  = !!this.options.pushState;
      this._hasPushState    = !!(this.options.pushState && this.history && this.history.pushState);
      var fragment          = this.getFragment();
      var docMode           = document.documentMode;
      var oldIE             = (isExplorer.exec(navigator.userAgent.toLowerCase()) && (!docMode || docMode <= 7));

      // Normalize root to always include a leading and trailing slash.
      this.root = ('/' + this.root + '/').replace(rootStripper, '/');

      if (oldIE && this._wantsHashChange) {
        this.iframe = Backbone.$('<iframe src="javascript:0" tabindex="-1" />').hide().appendTo('body')[0].contentWindow;
        this.navigate(fragment);
      }

      // Depending on whether we're using pushState or hashes, and whether
      // 'onhashchange' is supported, determine how we check the URL state.
      if (this._hasPushState) {
        Backbone.$(window).bind('popstate', this.checkUrl);
      } else if (this._wantsHashChange && ('onhashchange' in window) && !oldIE) {
        Backbone.$(window).bind('hashchange', this.checkUrl);
      } else if (this._wantsHashChange) {
        this._checkUrlInterval = setInterval(this.checkUrl, this.interval);
      }

      // Determine if we need to change the base url, for a pushState link
      // opened by a non-pushState browser.
      this.fragment = fragment;
      var loc = this.location;
      var atRoot = loc.pathname.replace(/[^\/]$/, '$&/') === this.root;

      // If we've started off with a route from a `pushState`-enabled browser,
      // but we're currently in a browser that doesn't support it...
      if (this._wantsHashChange && this._wantsPushState && !this._hasPushState && !atRoot) {
        this.fragment = this.getFragment(null, true);
        this.location.replace(this.root + this.location.search + '#' + this.fragment);
        // Return immediately as browser will do redirect to new url
        return true;

      // Or if we've started out with a hash-based route, but we're currently
      // in a browser where it could be `pushState`-based instead...
      } else if (this._wantsPushState && this._hasPushState && atRoot && loc.hash) {
        this.fragment = this.getHash().replace(routeStripper, '');
        this.history.replaceState({}, document.title, this.root + this.fragment + loc.search);
      }

      if (!this.options.silent) return this.loadUrl();
    },

    // Disable Backbone.history, perhaps temporarily. Not useful in a real app,
    // but possibly useful for unit testing Routers.
    stop: function() {
      Backbone.$(window).unbind('popstate', this.checkUrl).unbind('hashchange', this.checkUrl);
      clearInterval(this._checkUrlInterval);
      History.started = false;
    },

    // Add a route to be tested when the fragment changes. Routes added later
    // may override previous routes.
    route: function(route, callback) {
      this.handlers.unshift({route: route, callback: callback});
    },

    // Checks the current URL to see if it has changed, and if it has,
    // calls `loadUrl`, normalizing across the hidden iframe.
    checkUrl: function(e) {
      var current = this.getFragment();
      if (current === this.fragment && this.iframe) {
        current = this.getFragment(this.getHash(this.iframe));
      }
      if (current === this.fragment) return false;
      if (this.iframe) this.navigate(current);
      this.loadUrl() || this.loadUrl(this.getHash());
    },

    // Attempt to load the current URL fragment. If a route succeeds with a
    // match, returns `true`. If no defined routes matches the fragment,
    // returns `false`.
    loadUrl: function(fragmentOverride) {
      var fragment = this.fragment = this.getFragment(fragmentOverride);
      var matched = _.any(this.handlers, function(handler) {
        if (handler.route.test(fragment)) {
          handler.callback(fragment);
          return true;
        }
      });
      return matched;
    },

    // Save a fragment into the hash history, or replace the URL state if the
    // 'replace' option is passed. You are responsible for properly URL-encoding
    // the fragment in advance.
    //
    // The options object can contain `trigger: true` if you wish to have the
    // route callback be fired (not usually desirable), or `replace: true`, if
    // you wish to modify the current URL without adding an entry to the history.
    navigate: function(fragment, options) {
      if (!History.started) return false;
      if (!options || options === true) options = {trigger: options};
      fragment = this.getFragment(fragment || '');
      if (this.fragment === fragment) return;
      this.fragment = fragment;
      var url = this.root + fragment;

      // If pushState is available, we use it to set the fragment as a real URL.
      if (this._hasPushState) {
        this.history[options.replace ? 'replaceState' : 'pushState']({}, document.title, url);

      // If hash changes haven't been explicitly disabled, update the hash
      // fragment to store history.
      } else if (this._wantsHashChange) {
        this._updateHash(this.location, fragment, options.replace);
        if (this.iframe && (fragment !== this.getFragment(this.getHash(this.iframe)))) {
          // Opening and closing the iframe tricks IE7 and earlier to push a
          // history entry on hash-tag change.  When replace is true, we don't
          // want this.
          if(!options.replace) this.iframe.document.open().close();
          this._updateHash(this.iframe.location, fragment, options.replace);
        }

      // If you've told us that you explicitly don't want fallback hashchange-
      // based history, then `navigate` becomes a page refresh.
      } else {
        return this.location.assign(url);
      }
      if (options.trigger) this.loadUrl(fragment);
    },

    // Update the hash location, either replacing the current entry, or adding
    // a new one to the browser history.
    _updateHash: function(location, fragment, replace) {
      if (replace) {
        var href = location.href.replace(/(javascript:|#).*$/, '');
        location.replace(href + '#' + fragment);
      } else {
        // #1649 - Some browsers require that `hash` contains a leading #.
        location.hash = '#' + fragment;
      }
    }

  });

  // Create the default Backbone.history.
  Backbone.history = new History;

  // Backbone.View
  // -------------

  // Creating a Backbone.View creates its initial element outside of the DOM,
  // if an existing element is not provided...
  var View = Backbone.View = function(options) {
    this.cid = _.uniqueId('view');
    this._configure(options || {});
    this._ensureElement();
    this.initialize.apply(this, arguments);
    this.delegateEvents();
  };

  // Cached regex to split keys for `delegate`.
  var delegateEventSplitter = /^(\S+)\s*(.*)$/;

  // List of view options to be merged as properties.
  var viewOptions = ['model', 'collection', 'el', 'id', 'attributes', 'className', 'tagName', 'events'];

  // Set up all inheritable **Backbone.View** properties and methods.
  _.extend(View.prototype, Events, {

    // The default `tagName` of a View's element is `"div"`.
    tagName: 'div',

    // jQuery delegate for element lookup, scoped to DOM elements within the
    // current view. This should be prefered to global lookups where possible.
    $: function(selector) {
      return this.$el.find(selector);
    },

    // Initialize is an empty function by default. Override it with your own
    // initialization logic.
    initialize: function(){},

    // **render** is the core function that your view should override, in order
    // to populate its element (`this.el`), with the appropriate HTML. The
    // convention is for **render** to always return `this`.
    render: function() {
      return this;
    },

    // Clean up references to this view in order to prevent latent effects and
    // memory leaks.
    dispose: function() {
      this.undelegateEvents();
      if (this.model && this.model.off) this.model.off(null, null, this);
      if (this.collection && this.collection.off) this.collection.off(null, null, this);
      return this;
    },

    // Remove this view from the DOM. Note that the view isn't present in the
    // DOM by default, so calling this method may be a no-op.
    remove: function() {
      this.dispose();
      this.$el.remove();
      return this;
    },

    // For small amounts of DOM Elements, where a full-blown template isn't
    // needed, use **make** to manufacture elements, one at a time.
    //
    //     var el = this.make('li', {'class': 'row'}, this.model.escape('title'));
    //
    make: function(tagName, attributes, content) {
      var el = document.createElement(tagName);
      if (attributes) Backbone.$(el).attr(attributes);
      if (content != null) Backbone.$(el).html(content);
      return el;
    },

    // Change the view's element (`this.el` property), including event
    // re-delegation.
    setElement: function(element, delegate) {
      if (this.$el) this.undelegateEvents();
      this.$el = element instanceof Backbone.$ ? element : Backbone.$(element);
      this.el = this.$el[0];
      if (delegate !== false) this.delegateEvents();
      return this;
    },

    // Set callbacks, where `this.events` is a hash of
    //
    // *{"event selector": "callback"}*
    //
    //     {
    //       'mousedown .title':  'edit',
    //       'click .button':     'save'
    //       'click .open':       function(e) { ... }
    //     }
    //
    // pairs. Callbacks will be bound to the view, with `this` set properly.
    // Uses event delegation for efficiency.
    // Omitting the selector binds the event to `this.el`.
    // This only works for delegate-able events: not `focus`, `blur`, and
    // not `change`, `submit`, and `reset` in Internet Explorer.
    delegateEvents: function(events) {
      if (!(events || (events = _.result(this, 'events')))) return;
      this.undelegateEvents();
      for (var key in events) {
        var method = events[key];
        if (!_.isFunction(method)) method = this[events[key]];
        if (!method) throw new Error('Method "' + events[key] + '" does not exist');
        var match = key.match(delegateEventSplitter);
        var eventName = match[1], selector = match[2];
        method = _.bind(method, this);
        eventName += '.delegateEvents' + this.cid;
        if (selector === '') {
          this.$el.bind(eventName, method);
        } else {
          this.$el.delegate(selector, eventName, method);
        }
      }
    },

    // Clears all callbacks previously bound to the view with `delegateEvents`.
    // You usually don't need to use this, but may wish to if you have multiple
    // Backbone views attached to the same DOM element.
    undelegateEvents: function() {
      this.$el.unbind('.delegateEvents' + this.cid);
    },

    // Performs the initial configuration of a View with a set of options.
    // Keys with special meaning *(model, collection, id, className)*, are
    // attached directly to the view.
    _configure: function(options) {
      if (this.options) options = _.extend({}, _.result(this, 'options'), options);
      _.extend(this, _.pick(options, viewOptions));
      this.options = options;
    },

    // Ensure that the View has a DOM element to render into.
    // If `this.el` is a string, pass it through `$()`, take the first
    // matching element, and re-assign it to `el`. Otherwise, create
    // an element from the `id`, `className` and `tagName` properties.
    _ensureElement: function() {
      if (!this.el) {
        var attrs = _.extend({}, _.result(this, 'attributes'));
        if (this.id) attrs.id = _.result(this, 'id');
        if (this.className) attrs['class'] = _.result(this, 'className');
        this.setElement(this.make(_.result(this, 'tagName'), attrs), false);
      } else {
        this.setElement(_.result(this, 'el'), false);
      }
    }

  });

  // Backbone.sync
  // -------------

  // Map from CRUD to HTTP for our default `Backbone.sync` implementation.
  var methodMap = {
    'create': 'POST',
    'update': 'PUT',
    'delete': 'DELETE',
    'read':   'GET'
  };

  // Override this function to change the manner in which Backbone persists
  // models to the server. You will be passed the type of request, and the
  // model in question. By default, makes a RESTful Ajax request
  // to the model's `url()`. Some possible customizations could be:
  //
  // * Use `setTimeout` to batch rapid-fire updates into a single request.
  // * Send up the models as XML instead of JSON.
  // * Persist models via WebSockets instead of Ajax.
  //
  // Turn on `Backbone.emulateHTTP` in order to send `PUT` and `DELETE` requests
  // as `POST`, with a `_method` parameter containing the true HTTP method,
  // as well as all requests with the body as `application/x-www-form-urlencoded`
  // instead of `application/json` with the model in a param named `model`.
  // Useful when interfacing with server-side languages like **PHP** that make
  // it difficult to read the body of `PUT` requests.
  Backbone.sync = function(method, model, options) {
    var type = methodMap[method];

    // Default options, unless specified.
    _.defaults(options || (options = {}), {
      emulateHTTP: Backbone.emulateHTTP,
      emulateJSON: Backbone.emulateJSON
    });

    // Default JSON-request options.
    var params = {type: type, dataType: 'json'};

    // Ensure that we have a URL.
    if (!options.url) {
      params.url = _.result(model, 'url') || urlError();
    }

    // Ensure that we have the appropriate request data.
    if (!options.data && model && (method === 'create' || method === 'update')) {
      params.contentType = 'application/json';
      params.data = JSON.stringify(model.toJSON(options));
    }

    // For older servers, emulate JSON by encoding the request into an HTML-form.
    if (options.emulateJSON) {
      params.contentType = 'application/x-www-form-urlencoded';
      params.data = params.data ? {model: params.data} : {};
    }

    // For older servers, emulate HTTP by mimicking the HTTP method with `_method`
    // And an `X-HTTP-Method-Override` header.
    if (options.emulateHTTP && (type === 'PUT' || type === 'DELETE')) {
      params.type = 'POST';
      if (options.emulateJSON) params.data._method = type;
      var beforeSend = options.beforeSend;
      options.beforeSend = function(xhr) {
        xhr.setRequestHeader('X-HTTP-Method-Override', type);
        if (beforeSend) return beforeSend.apply(this, arguments);
      };
    }

    // Don't process data on a non-GET request.
    if (params.type !== 'GET' && !options.emulateJSON) {
      params.processData = false;
    }

    var success = options.success;
    options.success = function(resp, status, xhr) {
      if (success) success(resp, status, xhr);
      model.trigger('sync', model, resp, options);
    };

    var error = options.error;
    options.error = function(xhr, status, thrown) {
      if (error) error(model, xhr, options);
      model.trigger('error', model, xhr, options);
    };

    // Make the request, allowing the user to override any Ajax options.
    return Backbone.ajax(_.extend(params, options));
  };

  // Set the default implementation of `Backbone.ajax` to proxy through to `$`.
  Backbone.ajax = function() {
    return Backbone.$.ajax.apply(Backbone.$, arguments);
  };

  // Helpers
  // -------

  // Helper function to correctly set up the prototype chain, for subclasses.
  // Similar to `goog.inherits`, but uses a hash of prototype properties and
  // class properties to be extended.
  var extend = function(protoProps, staticProps) {
    var parent = this;
    var child;

    // The constructor function for the new subclass is either defined by you
    // (the "constructor" property in your `extend` definition), or defaulted
    // by us to simply call the parent's constructor.
    if (protoProps && _.has(protoProps, 'constructor')) {
      child = protoProps.constructor;
    } else {
      child = function(){ parent.apply(this, arguments); };
    }

    // Add static properties to the constructor function, if supplied.
    _.extend(child, parent, staticProps);

    // Set the prototype chain to inherit from `parent`, without calling
    // `parent`'s constructor function.
    var Surrogate = function(){ this.constructor = child; };
    Surrogate.prototype = parent.prototype;
    child.prototype = new Surrogate;

    // Add prototype properties (instance properties) to the subclass,
    // if supplied.
    if (protoProps) _.extend(child.prototype, protoProps);

    // Set a convenience property in case the parent's prototype is needed
    // later.
    child.__super__ = parent.prototype;

    return child;
  };

  // Set up inheritance for the model, collection, router, view and history.
  Model.extend = Collection.extend = Router.extend = View.extend = History.extend = extend;

  // Throw an error when a URL is needed, and none is supplied.
  var urlError = function() {
    throw new Error('A "url" property or function must be specified');
  };

}).call(this);<|MERGE_RESOLUTION|>--- conflicted
+++ resolved
@@ -184,29 +184,16 @@
   var Model = Backbone.Model = function(attributes, options) {
     var defaults;
     var attrs = attributes || {};
-    if (options && options.collection) this.collection = options.collection;
-<<<<<<< HEAD
-    this.attributes = {};
-    this._escapedAttributes = {};
-    this.cid = _.uniqueId('c');
-    this.changed = {};
-    this._changes = {};
-    this._pending = {};
-    if (options && options.parse) attrs = this.parse(attrs);
-    if (defaults = _.result(this, 'defaults')) {
-      attrs = _.extend({}, defaults, attrs);
-    }
-=======
-    if (options && options.parse) attributes = this.parse(attributes);
-    if (defaults = _.result(this, 'defaults')) {
-      attrs = _.extend({}, defaults, attrs);
-    }
     this.cid = _.uniqueId('c');
     this.changed = {};
     this.attributes = {};
     this._escapedAttributes = {};
     this._modelState = [];
->>>>>>> 33a5ea33
+    if (options && options.collection) this.collection = options.collection;
+    if (options && options.parse) attrs = this.parse(attrs);
+    if (defaults = _.result(this, 'defaults')) {
+      attrs = _.extend({}, defaults, attrs);
+    }
     this.set(attrs, {silent: true});
     this._cleanChange = true;
     this._modelState = [];
@@ -531,16 +518,16 @@
       // Loop through the current queue of potential model changes.
       for (var i = modelState.length - 3; i >= 0; i -= 3) {
         var key = modelState[i], val = modelState[i + 1], unset = modelState[i + 2];
-        
+
         // If the item hasn't been set locally this round, proceed.
         if (!local[key]) {
           local[key] = val;
-          
+
           // Check if the attribute has been modified since the last change,
           // and update `this.changed` accordingly.
           if (currentState[key] !== val || (_.has(currentState, key) && unset)) {
             this.changed[key] = val;
-            
+
             // Triggers & modifications are only created inside a `change` call.
             if (!change) continue;
             triggers.push(key, val);
@@ -549,7 +536,7 @@
         }
         modelState.splice(i,3);
       }
-      
+
       // Signals `this.changed` is current to prevent duplicate calls from `this.hasChanged`.
       this._cleanChange = true;
       return triggers;
