//     Backbone.js 1.1.0

//     (c) 2010-2011 Jeremy Ashkenas, DocumentCloud Inc.
//     (c) 2011-2013 Jeremy Ashkenas, DocumentCloud and Investigative Reporters & Editors
//     Backbone may be freely distributed under the MIT license.
//     For all details and documentation:
//     http://backbonejs.org

(function(root, factory) {
  // Set up Backbone appropriately for the environment.
  if (typeof define === 'function' && define.amd) {
    // AMD
    define(['underscore', 'jquery', 'exports'], function(_, $, exports) {
      // Export global even in AMD case in case this script is loaded with
      // others that may still expect a global Backbone.
      root.Backbone = factory(root, exports, _, $);
    });
  } else if (typeof exports !== 'undefined') {
    // Node/CommonJS, no need for jQuery in that case.
    factory(root, exports, require('underscore'));
  } else {
    // Browser globals
    // For Backbone's purposes, jQuery, Zepto, or Ender owns the `$` variable.
    root.Backbone = factory(root, {}, root._, (root.jQuery || root.Zepto || root.ender || root.$));
  }
}(this, function(root, Backbone, _, $) {

  // Initial Setup
  // -------------

<<<<<<< HEAD
  // Save a reference to the global object (`window` in the browser, `exports`
  // on the server).
  var root = this;

  // Save the previous value of the `Backbone` variable, so that it can be
  // restored later on, if `noConflict` is used.
  var previousBackbone = root.Backbone;

  // Create local references to array methods we'll want to use later.
  var array = [];
  var push = array.push;
  var slice = array.slice;
  var splice = array.splice;

  // The top-level namespace. All public Backbone classes and modules will
  // be attached to this. Exported for both the browser and the server.
  var Backbone;
  if (typeof exports !== 'undefined') {
    Backbone = exports;
  } else {
    Backbone = root.Backbone = {};
  }

=======
  // Save the previous value of the `Backbone` variable.
  var previousBackbone = root.Backbone;

>>>>>>> ea29bd91
  // Current version of the library. Keep in sync with `package.json`.
  Backbone.VERSION = '1.1.0';

  // Require Underscore, if we're on the server, and it's not already present.
  var _ = root._;
  if (!_ && (typeof require !== 'undefined')) _ = require('underscore');

<<<<<<< HEAD
  // For Backbone's purposes, jQuery, Zepto, Ender, or My Library (kidding) owns
  // the `$` variable.
  Backbone.$ = root.jQuery || root.Zepto || root.ender || root.$;

=======
>>>>>>> ea29bd91
  // Runs Backbone.js in *noConflict* mode, returning the `Backbone` variable
  // to its previous owner. Returns a reference to this Backbone object.
  Backbone.noConflict = function() {
    root.Backbone = previousBackbone;
    return this;
  };

  // Turn on `emulateHTTP` to support legacy HTTP servers. Setting this option
  // will fake `"PATCH"`, `"PUT"` and `"DELETE"` requests via the `_method` parameter and
  // set a `X-Http-Method-Override` header.
  Backbone.emulateHTTP = false;

  // Turn on `emulateJSON` to support legacy servers that can't deal with direct
  // `application/json` requests ... will encode the body as
  // `application/x-www-form-urlencoded` instead and will send the model in a
  // form param named `model`.
  Backbone.emulateJSON = false;

  // Backbone.Events
  // ---------------

  // A module that can be mixed in to *any object* in order to provide it with
  // custom events. You may bind with `on` or remove with `off` callback
  // functions to an event; `trigger`-ing an event fires all callbacks in
  // succession.
  //
  //     var object = {};
  //     _.extend(object, Backbone.Events);
  //     object.on('expand', function(){ alert('expanded'); });
  //     object.trigger('expand');
  //
  var Events = Backbone.Events = {

    // Bind an event to a `callback` function. Passing `"all"` will bind
    // the callback to all events fired.
    on: function(name, callback, context) {
      if (!eventsApi(this, 'on', name, [callback, context]) || !callback) return this;
      this._events || (this._events = {});
      var events = this._events[name] || (this._events[name] = []);
      events.push({callback: callback, context: context, ctx: context || this});
      return this;
    },

    // Bind an event to only be triggered a single time. After the first time
    // the callback is invoked, it will be removed.
    once: function(name, callback, context) {
      if (!eventsApi(this, 'once', name, [callback, context]) || !callback) return this;
      var self = this;
      var once = _.once(function() {
        self.off(name, once);
        callback.apply(this, arguments);
      });
      once._callback = callback;
      return this.on(name, once, context);
    },

    // Remove one or many callbacks. If `context` is null, removes all
    // callbacks with that function. If `callback` is null, removes all
    // callbacks for the event. If `name` is null, removes all bound
    // callbacks for all events.
    off: function(name, callback, context) {
      var retain, ev, events, names, i, l, j, k;
      if (!this._events || !eventsApi(this, 'off', name, [callback, context])) return this;
      if (!name && !callback && !context) {
        this._events = {};
        return this;
      }
      names = name ? [name] : _.keys(this._events);
      for (i = 0, l = names.length; i < l; i++) {
        name = names[i];
        if (events = this._events[name]) {
          this._events[name] = retain = [];
          if (callback || context) {
            for (j = 0, k = events.length; j < k; j++) {
              ev = events[j];
              if ((callback && callback !== ev.callback && callback !== ev.callback._callback) ||
                  (context && context !== ev.context)) {
                retain.push(ev);
              }
            }
          }
          if (!retain.length) delete this._events[name];
        }
      }

      return this;
    },

    // Trigger one or many events, firing all bound callbacks. Callbacks are
    // passed the same arguments as `trigger` is, apart from the event name
    // (unless you're listening on `"all"`, which will cause your callback to
    // receive the true name of the event as the first argument).
    trigger: function(name) {
      if (!this._events) return this;
      var args = slice.call(arguments, 1);
      if (!eventsApi(this, 'trigger', name, args)) return this;
      var events = this._events[name];
      var allEvents = this._events.all;
      if (events) triggerEvents(events, args);
      if (allEvents) triggerEvents(allEvents, arguments);
      return this;
    },

    // Tell this object to stop listening to either specific events ... or
    // to every object it's currently listening to.
    stopListening: function(obj, name, callback) {
      var listeningTo = this._listeningTo;
      if (!listeningTo) return this;
      var remove = !name && !callback;
      if (!callback && typeof name === 'object') callback = this;
      if (obj) (listeningTo = {})[obj._listenId] = obj;
      for (var id in listeningTo) {
        obj = listeningTo[id];
        obj.off(name, callback, this);
        if (remove || _.isEmpty(obj._events)) delete this._listeningTo[id];
      }
      return this;
    }

  };

  // Regular expression used to split event strings.
  var eventSplitter = /\s+/;

  // Implement fancy features of the Events API such as multiple event
  // names `"change blur"` and jQuery-style event maps `{change: action}`
  // in terms of the existing API.
  var eventsApi = function(obj, action, name, rest) {
    if (!name) return true;

    // Handle event maps.
    if (typeof name === 'object') {
      for (var key in name) {
        obj[action].apply(obj, [key, name[key]].concat(rest));
      }
      return false;
    }

    // Handle space separated event names.
    if (eventSplitter.test(name)) {
      var names = name.split(eventSplitter);
      for (var i = 0, l = names.length; i < l; i++) {
        obj[action].apply(obj, [names[i]].concat(rest));
      }
      return false;
    }

    return true;
  };

  // A difficult-to-believe, but optimized internal dispatch function for
  // triggering events. Tries to keep the usual cases speedy (most internal
  // Backbone events have 3 arguments).
  var triggerEvents = function(events, args) {
    var ev, i = -1, l = events.length, a1 = args[0], a2 = args[1], a3 = args[2];
    switch (args.length) {
      case 0: while (++i < l) (ev = events[i]).callback.call(ev.ctx); return;
      case 1: while (++i < l) (ev = events[i]).callback.call(ev.ctx, a1); return;
      case 2: while (++i < l) (ev = events[i]).callback.call(ev.ctx, a1, a2); return;
      case 3: while (++i < l) (ev = events[i]).callback.call(ev.ctx, a1, a2, a3); return;
      default: while (++i < l) (ev = events[i]).callback.apply(ev.ctx, args);
    }
  };

  var listenMethods = {listenTo: 'on', listenToOnce: 'once'};

  // Inversion-of-control versions of `on` and `once`. Tell *this* object to
  // listen to an event in another object ... keeping track of what it's
  // listening to.
  _.each(listenMethods, function(implementation, method) {
    Events[method] = function(obj, name, callback) {
      var listeningTo = this._listeningTo || (this._listeningTo = {});
      var id = obj._listenId || (obj._listenId = _.uniqueId('l'));
      listeningTo[id] = obj;
      if (!callback && typeof name === 'object') callback = this;
      obj[implementation](name, callback, this);
      return this;
    };
  });

  // Aliases for backwards compatibility.
  Events.bind   = Events.on;
  Events.unbind = Events.off;

  // Allow the `Backbone` object to serve as a global event bus, for folks who
  // want global "pubsub" in a convenient place.
  _.extend(Backbone, Events);

  // Backbone.Model
  // --------------

  // Backbone **Models** are the basic data object in the framework --
  // frequently representing a row in a table in a database on your server.
  // A discrete chunk of data and a bunch of useful, related methods for
  // performing computations and transformations on that data.

  // Create a new model with the specified attributes. A client id (`cid`)
  // is automatically generated and assigned for you.
  var Model = Backbone.Model = function(attributes, options) {
    var attrs = attributes || {};
    options || (options = {});
    this.cid = _.uniqueId('c');
    this.attributes = {};
    if (options.collection) this.collection = options.collection;
    if (options.parse) attrs = this.parse(attrs, options) || {};
    attrs = _.defaults({}, attrs, _.result(this, 'defaults'));
    this.set(attrs, options);
    this.changed = {};
    this.initialize.apply(this, arguments);
  };

  // Attach all inheritable methods to the Model prototype.
  _.extend(Model.prototype, Events, {

    // A hash of attributes whose current and previous value differ.
    changed: null,

    // The value returned during the last failed validation.
    validationError: null,

    // The default name for the JSON `id` attribute is `"id"`. MongoDB and
    // CouchDB users may want to set this to `"_id"`.
    idAttribute: 'id',

    // Initialize is an empty function by default. Override it with your own
    // initialization logic.
    initialize: function(){},

    // Return a copy of the model's `attributes` object.
    toJSON: function(options) {
      return _.clone(this.attributes);
    },

    // Proxy `Backbone.sync` by default -- but override this if you need
    // custom syncing semantics for *this* particular model.
    sync: function() {
      return Backbone.sync.apply(this, arguments);
    },

    // Get the value of an attribute.
    get: function(attr) {
      return this.attributes[attr];
    },

    // Get the HTML-escaped value of an attribute.
    escape: function(attr) {
      return _.escape(this.get(attr));
    },

    // Returns `true` if the attribute contains a value that is not null
    // or undefined.
    has: function(attr) {
      return this.get(attr) != null;
    },

    // Set a hash of model attributes on the object, firing `"change"`. This is
    // the core primitive operation of a model, updating the data and notifying
    // anyone who needs to know about the change in state. The heart of the beast.
    set: function(key, val, options) {
      var attr, attrs, unset, changes, silent, changing, prev, current;
      if (key == null) return this;

      // Handle both `"key", value` and `{key: value}` -style arguments.
      if (typeof key === 'object') {
        attrs = key;
        options = val;
      } else {
        (attrs = {})[key] = val;
      }

      options || (options = {});

      // Run validation.
      if (!this._validate(attrs, options)) return false;

      // Extract attributes and options.
      unset           = options.unset;
      silent          = options.silent;
      changes         = [];
      changing        = this._changing;
      this._changing  = true;

      if (!changing) {
        this._previousAttributes = _.clone(this.attributes);
        this.changed = {};
      }
      current = this.attributes, prev = this._previousAttributes;

      // Check for changes of `id`.
      if (this.idAttribute in attrs) this.id = attrs[this.idAttribute];

      // For each `set` attribute, update or delete the current value.
      for (attr in attrs) {
        val = attrs[attr];
        if (!_.isEqual(current[attr], val)) changes.push(attr);
        if (!_.isEqual(prev[attr], val)) {
          this.changed[attr] = val;
        } else {
          delete this.changed[attr];
        }
        unset ? delete current[attr] : current[attr] = val;
      }

      // Trigger all relevant attribute changes.
      if (!silent) {
        if (changes.length) this._pending = options;
        for (var i = 0, l = changes.length; i < l; i++) {
          this.trigger('change:' + changes[i], this, current[changes[i]], options);
        }
      }

      // You might be wondering why there's a `while` loop here. Changes can
      // be recursively nested within `"change"` events.
      if (changing) return this;
      if (!silent) {
        while (this._pending) {
          options = this._pending;
          this._pending = false;
          this.trigger('change', this, options);
        }
      }
      this._pending = false;
      this._changing = false;
      return this;
    },

    // Remove an attribute from the model, firing `"change"`. `unset` is a noop
    // if the attribute doesn't exist.
    unset: function(attr, options) {
      return this.set(attr, void 0, _.extend({}, options, {unset: true}));
    },

    // Clear all attributes on the model, firing `"change"`.
    clear: function(options) {
      var attrs = {};
      for (var key in this.attributes) attrs[key] = void 0;
      return this.set(attrs, _.extend({}, options, {unset: true}));
    },

    // Determine if the model has changed since the last `"change"` event.
    // If you specify an attribute name, determine if that attribute has changed.
    hasChanged: function(attr) {
      if (attr == null) return !_.isEmpty(this.changed);
      return _.has(this.changed, attr);
    },

    // Return an object containing all the attributes that have changed, or
    // false if there are no changed attributes. Useful for determining what
    // parts of a view need to be updated and/or what attributes need to be
    // persisted to the server. Unset attributes will be set to undefined.
    // You can also pass an attributes object to diff against the model,
    // determining if there *would be* a change.
    changedAttributes: function(diff) {
      if (!diff) return this.hasChanged() ? _.clone(this.changed) : false;
      var val, changed = false;
      var old = this._changing ? this._previousAttributes : this.attributes;
      for (var attr in diff) {
        if (_.isEqual(old[attr], (val = diff[attr]))) continue;
        (changed || (changed = {}))[attr] = val;
      }
      return changed;
    },

    // Get the previous value of an attribute, recorded at the time the last
    // `"change"` event was fired.
    previous: function(attr) {
      if (attr == null || !this._previousAttributes) return null;
      return this._previousAttributes[attr];
    },

    // Get all of the attributes of the model at the time of the previous
    // `"change"` event.
    previousAttributes: function() {
      return _.clone(this._previousAttributes);
    },

    // Fetch the model from the server. If the server's representation of the
    // model differs from its current attributes, they will be overridden,
    // triggering a `"change"` event.
    fetch: function(options) {
      options = options ? _.clone(options) : {};
      if (options.parse === void 0) options.parse = true;
      var model = this;
      var success = options.success;
      options.success = function(resp) {
        if (!model.set(model.parse(resp, options), options)) return false;
        if (success) success(model, resp, options);
        model.trigger('sync', model, resp, options);
      };
      wrapError(this, options);
      return this.sync('read', this, options);
    },

    // Set a hash of model attributes, and sync the model to the server.
    // If the server returns an attributes hash that differs, the model's
    // state will be `set` again.
    save: function(key, val, options) {
      var attrs, method, xhr, attributes = this.attributes;

      // Handle both `"key", value` and `{key: value}` -style arguments.
      if (key == null || typeof key === 'object') {
        attrs = key;
        options = val;
      } else {
        (attrs = {})[key] = val;
      }

      options = _.extend({validate: true}, options);

      // If we're not waiting and attributes exist, save acts as
      // `set(attr).save(null, opts)` with validation. Otherwise, check if
      // the model will be valid when the attributes, if any, are set.
      if (attrs && !options.wait) {
        if (!this.set(attrs, options)) return false;
      } else {
        if (!this._validate(attrs, options)) return false;
      }

      // Set temporary attributes if `{wait: true}`.
      if (attrs && options.wait) {
        this.attributes = _.extend({}, attributes, attrs);
      }

      // After a successful server-side save, the client is (optionally)
      // updated with the server-side state.
      if (options.parse === void 0) options.parse = true;
      var model = this;
      var success = options.success;
      options.success = function(resp) {
        // Ensure attributes are restored during synchronous saves.
        model.attributes = attributes;
        var serverAttrs = model.parse(resp, options);
        if (options.wait) serverAttrs = _.extend(attrs || {}, serverAttrs);
        if (_.isObject(serverAttrs) && !model.set(serverAttrs, options)) {
          return false;
        }
        if (success) success(model, resp, options);
        model.trigger('sync', model, resp, options);
      };
      wrapError(this, options);

      method = this.isNew() ? 'create' : (options.patch ? 'patch' : 'update');
      if (method === 'patch') options.attrs = attrs;
      xhr = this.sync(method, this, options);

      // Restore attributes.
      if (attrs && options.wait) this.attributes = attributes;

      return xhr;
    },

    // Destroy this model on the server if it was already persisted.
    // Optimistically removes the model from its collection, if it has one.
    // If `wait: true` is passed, waits for the server to respond before removal.
    destroy: function(options) {
      options = options ? _.clone(options) : {};
      var model = this;
      var success = options.success;

      var destroy = function() {
        model.trigger('destroy', model, model.collection, options);
      };

      options.success = function(resp) {
        if (options.wait || model.isNew()) destroy();
        if (success) success(model, resp, options);
        if (!model.isNew()) model.trigger('sync', model, resp, options);
      };

      if (this.isNew()) {
        options.success();
        return false;
      }
      wrapError(this, options);

      var xhr = this.sync('delete', this, options);
      if (!options.wait) destroy();
      return xhr;
    },

    // Default URL for the model's representation on the server -- if you're
    // using Backbone's restful methods, override this to change the endpoint
    // that will be called.
    url: function() {
      var base = _.result(this, 'urlRoot') || _.result(this.collection, 'url') || urlError();
      if (this.isNew()) return base;
      return base + (base.charAt(base.length - 1) === '/' ? '' : '/') + encodeURIComponent(this.id);
    },

    // **parse** converts a response into the hash of attributes to be `set` on
    // the model. The default implementation is just to pass the response along.
    parse: function(resp, options) {
      return resp;
    },

    // Create a new model with identical attributes to this one.
    clone: function() {
      return new this.constructor(this.attributes);
    },

    // A model is new if it has never been saved to the server, and lacks an id.
    isNew: function() {
      return this.id == null;
    },

    // Check if the model is currently in a valid state.
    isValid: function(options) {
      return this._validate({}, _.extend(options || {}, { validate: true }));
    },

    // Run validation against the next complete set of model attributes,
    // returning `true` if all is well. Otherwise, fire an `"invalid"` event.
    _validate: function(attrs, options) {
      if (!options.validate || !this.validate) return true;
      attrs = _.extend({}, this.attributes, attrs);
      var error = this.validationError = this.validate(attrs, options) || null;
      if (!error) return true;
      this.trigger('invalid', this, error, _.extend(options, {validationError: error}));
      return false;
    }

  });

  // Underscore methods that we want to implement on the Model.
  var modelMethods = ['keys', 'values', 'pairs', 'invert', 'pick', 'omit'];

  // Mix in each Underscore method as a proxy to `Model#attributes`.
  _.each(modelMethods, function(method) {
    Model.prototype[method] = function() {
      var args = slice.call(arguments);
      args.unshift(this.attributes);
      return _[method].apply(_, args);
    };
  });

  // Backbone.Collection
  // -------------------

  // If models tend to represent a single row of data, a Backbone Collection is
  // more analagous to a table full of data ... or a small slice or page of that
  // table, or a collection of rows that belong together for a particular reason
  // -- all of the messages in this particular folder, all of the documents
  // belonging to this particular author, and so on. Collections maintain
  // indexes of their models, both in order, and for lookup by `id`.

  // Create a new **Collection**, perhaps to contain a specific type of `model`.
  // If a `comparator` is specified, the Collection will maintain
  // its models in sort order, as they're added and removed.
  var Collection = Backbone.Collection = function(models, options) {
    options || (options = {});
    if (options.model) this.model = options.model;
    if (options.comparator !== void 0) this.comparator = options.comparator;
    this._reset();
    this.initialize.apply(this, arguments);
    if (models) this.reset(models, _.extend({silent: true}, options));
  };

  // Default options for `Collection#set`.
  var setOptions = {add: true, remove: true, merge: true};
  var addOptions = {add: true, remove: false};

  // Define the Collection's inheritable methods.
  _.extend(Collection.prototype, Events, {

    // The default model for a collection is just a **Backbone.Model**.
    // This should be overridden in most cases.
    model: Model,

    // Initialize is an empty function by default. Override it with your own
    // initialization logic.
    initialize: function(){},

    // The JSON representation of a Collection is an array of the
    // models' attributes.
    toJSON: function(options) {
      return this.map(function(model){ return model.toJSON(options); });
    },

    // Proxy `Backbone.sync` by default.
    sync: function() {
      return Backbone.sync.apply(this, arguments);
    },

    // Add a model, or list of models to the set.
    add: function(models, options) {
      return this.set(models, _.extend({merge: false}, options, addOptions));
    },

    // Remove a model, or a list of models from the set.
    remove: function(models, options) {
      var singular = !_.isArray(models);
      models = singular ? [models] : _.clone(models);
      options || (options = {});
      var i, l, index, model;
      for (i = 0, l = models.length; i < l; i++) {
        model = models[i] = this.get(models[i]);
        if (!model) continue;
        index = this.indexOf(model);
        this.models.splice(index, 1);
        this.length--;
        if (!options.silent) {
          options.index = index;
          model.trigger('remove', model, this, options);
        }
        this._removeReference(model, options);
      }
      return singular ? models[0] : models;
    },

    // Update a collection by `set`-ing a new list of models, adding new ones,
    // removing models that are no longer present, and merging models that
    // already exist in the collection, as necessary. Similar to **Model#set**,
    // the core operation for updating the data contained by the collection.
    set: function(models, options) {
      options = _.defaults({}, options, setOptions);
      if (options.parse) models = this.parse(models, options);
      var singular = !_.isArray(models);
      models = singular ? (models ? [models] : []) : _.clone(models);
      var i, l, id, model, attrs, existing, sort;
      var at = options.at;
      var targetModel = this.model;
      var sortable = this.comparator && (at == null) && options.sort !== false;
      var sortAttr = _.isString(this.comparator) ? this.comparator : null;
      var toAdd = [], toRemove = [], modelMap = {};
      var add = options.add, merge = options.merge, remove = options.remove;
      var order = !sortable && add && remove ? [] : false;

      // Turn bare objects into model references, and prevent invalid models
      // from being added.
      for (i = 0, l = models.length; i < l; i++) {
        attrs = models[i] || {};
        if (attrs instanceof Model) {
          id = model = attrs;
        } else {
          id = attrs[targetModel.prototype.idAttribute];
        }

        // If a duplicate is found, prevent it from being added and
        // optionally merge it into the existing model.
        if (existing = this.get(id)) {
          if (remove) modelMap[existing.cid] = true;
          if (merge) {
            attrs = attrs === model ? model.attributes : attrs;
            if (options.parse) attrs = existing.parse(attrs, options);
            existing.set(attrs, options);
            if (sortable && !sort && existing.hasChanged(sortAttr)) sort = true;
          }
          models[i] = existing;

        // If this is a new, valid model, push it to the `toAdd` list.
        } else if (add) {
          model = models[i] = this._prepareModel(attrs, options);
          if (!model) continue;
          toAdd.push(model);
          this._addReference(model, options);
        }
        if (order) order.push(existing || model);
      }

      // Remove nonexistent models if appropriate.
      if (remove) {
        for (i = 0, l = this.length; i < l; ++i) {
          if (!modelMap[(model = this.models[i]).cid]) toRemove.push(model);
        }
        if (toRemove.length) this.remove(toRemove, options);
      }

      // See if sorting is needed, update `length` and splice in new models.
      if (toAdd.length || (order && order.length)) {
        if (sortable) sort = true;
        this.length += toAdd.length;
        if (at != null) {
          for (i = 0, l = toAdd.length; i < l; i++) {
            this.models.splice(at + i, 0, toAdd[i]);
          }
        } else {
          if (order) this.models.length = 0;
          var orderedModels = order || toAdd;
          for (i = 0, l = orderedModels.length; i < l; i++) {
            this.models.push(orderedModels[i]);
          }
        }
      }

      // Silently sort the collection if appropriate.
      if (sort) this.sort({silent: true});

      // Unless silenced, it's time to fire all appropriate add/sort events.
      if (!options.silent) {
        for (i = 0, l = toAdd.length; i < l; i++) {
          (model = toAdd[i]).trigger('add', model, this, options);
        }
        if (sort || (order && order.length)) this.trigger('sort', this, options);
      }

      // Return the added (or merged) model (or models).
      return singular ? models[0] : models;
    },

    // When you have more items than you want to add or remove individually,
    // you can reset the entire set with a new list of models, without firing
    // any granular `add` or `remove` events. Fires `reset` when finished.
    // Useful for bulk operations and optimizations.
    reset: function(models, options) {
      options || (options = {});
      for (var i = 0, l = this.models.length; i < l; i++) {
        this._removeReference(this.models[i], options);
      }
      options.previousModels = this.models;
      this._reset();
      models = this.add(models, _.extend({silent: true}, options));
      if (!options.silent) this.trigger('reset', this, options);
      return models;
    },

    // Add a model to the end of the collection.
    push: function(model, options) {
      return this.add(model, _.extend({at: this.length}, options));
    },

    // Remove a model from the end of the collection.
    pop: function(options) {
      var model = this.at(this.length - 1);
      this.remove(model, options);
      return model;
    },

    // Add a model to the beginning of the collection.
    unshift: function(model, options) {
      return this.add(model, _.extend({at: 0}, options));
    },

    // Remove a model from the beginning of the collection.
    shift: function(options) {
      var model = this.at(0);
      this.remove(model, options);
      return model;
    },

    // Slice out a sub-array of models from the collection.
    slice: function() {
      return slice.apply(this.models, arguments);
    },

    // Get a model from the set by id.
    get: function(obj) {
      if (obj == null) return void 0;
      return this._byId[obj] || this._byId[obj.id] || this._byId[obj.cid];
    },

    // Get the model at the given index.
    at: function(index) {
      return this.models[index];
    },

    // Return models with matching attributes. Useful for simple cases of
    // `filter`.
    where: function(attrs, first) {
      if (_.isEmpty(attrs)) return first ? void 0 : [];
      return this[first ? 'find' : 'filter'](function(model) {
        for (var key in attrs) {
          if (attrs[key] !== model.get(key)) return false;
        }
        return true;
      });
    },

    // Return the first model with matching attributes. Useful for simple cases
    // of `find`.
    findWhere: function(attrs) {
      return this.where(attrs, true);
    },

    // Force the collection to re-sort itself. You don't need to call this under
    // normal circumstances, as the set will maintain sort order as each item
    // is added.
    sort: function(options) {
      if (!this.comparator) throw new Error('Cannot sort a set without a comparator');
      options || (options = {});

      // Run sort based on type of `comparator`.
      if (_.isString(this.comparator) || this.comparator.length === 1) {
        this.models = this.sortBy(this.comparator, this);
      } else {
        this.models.sort(_.bind(this.comparator, this));
      }

      if (!options.silent) this.trigger('sort', this, options);
      return this;
    },

    // Pluck an attribute from each model in the collection.
    pluck: function(attr) {
      return _.invoke(this.models, 'get', attr);
    },

    // Fetch the default set of models for this collection, resetting the
    // collection when they arrive. If `reset: true` is passed, the response
    // data will be passed through the `reset` method instead of `set`.
    fetch: function(options) {
      options = options ? _.clone(options) : {};
      if (options.parse === void 0) options.parse = true;
      var success = options.success;
      var collection = this;
      options.success = function(resp) {
        var method = options.reset ? 'reset' : 'set';
        collection[method](resp, options);
        if (success) success(collection, resp, options);
        collection.trigger('sync', collection, resp, options);
      };
      wrapError(this, options);
      return this.sync('read', this, options);
    },

    // Create a new instance of a model in this collection. Add the model to the
    // collection immediately, unless `wait: true` is passed, in which case we
    // wait for the server to agree.
    create: function(model, options) {
      options = options ? _.clone(options) : {};
      if (!(model = this._prepareModel(model, options))) return false;
      if (!options.wait) this.add(model, options);
      var collection = this;
      var success = options.success;
      options.success = function(model, resp, options) {
        if (options.wait) collection.add(model, options);
        if (success) success(model, resp, options);
      };
      model.save(null, options);
      return model;
    },

    // **parse** converts a response into a list of models to be added to the
    // collection. The default implementation is just to pass it through.
    parse: function(resp, options) {
      return resp;
    },

    // Create a new collection with an identical list of models as this one.
    clone: function() {
      return new this.constructor(this.models);
    },

    // Private method to reset all internal state. Called when the collection
    // is first initialized or reset.
    _reset: function() {
      this.length = 0;
      this.models = [];
      this._byId  = {};
    },

    // Prepare a hash of attributes (or other model) to be added to this
    // collection.
    _prepareModel: function(attrs, options) {
      if (attrs instanceof Model) return attrs;
      options = options ? _.clone(options) : {};
      options.collection = this;
      var model = new this.model(attrs, options);
      if (!model.validationError) return model;
      this.trigger('invalid', this, model.validationError, options);
      return false;
    },

    // Internal method to create a model's ties to a collection.
    _addReference: function(model, options) {
      this._byId[model.cid] = model;
      if (model.id != null) this._byId[model.id] = model;
      if (!model.collection) model.collection = this;
      model.on('all', this._onModelEvent, this);
    },

    // Internal method to sever a model's ties to a collection.
    _removeReference: function(model, options) {
      delete this._byId[model.id];
      delete this._byId[model.cid];
      if (this === model.collection) delete model.collection;
      model.off('all', this._onModelEvent, this);
    },

    // Internal method called every time a model in the set fires an event.
    // Sets need to update their indexes when models change ids. All other
    // events simply proxy through. "add" and "remove" events that originate
    // in other collections are ignored.
    _onModelEvent: function(event, model, collection, options) {
      if ((event === 'add' || event === 'remove') && collection !== this) return;
      if (event === 'destroy') this.remove(model, options);
      if (model && event === 'change:' + model.idAttribute) {
        delete this._byId[model.previous(model.idAttribute)];
        if (model.id != null) this._byId[model.id] = model;
      }
      this.trigger.apply(this, arguments);
    }

  });

  // Underscore methods that we want to implement on the Collection.
  // 90% of the core usefulness of Backbone Collections is actually implemented
  // right here:
  var methods = ['forEach', 'each', 'map', 'collect', 'reduce', 'foldl',
    'inject', 'reduceRight', 'foldr', 'find', 'detect', 'filter', 'select',
    'reject', 'every', 'all', 'some', 'any', 'include', 'contains', 'invoke',
    'max', 'min', 'toArray', 'size', 'first', 'head', 'take', 'initial', 'rest',
    'tail', 'drop', 'last', 'without', 'difference', 'indexOf', 'shuffle',
    'lastIndexOf', 'isEmpty', 'chain', 'sample'];

  // Mix in each Underscore method as a proxy to `Collection#models`.
  _.each(methods, function(method) {
    Collection.prototype[method] = function() {
      var args = slice.call(arguments);
      args.unshift(this.models);
      return _[method].apply(_, args);
    };
  });

  // Underscore methods that take a property name as an argument.
  var attributeMethods = ['groupBy', 'countBy', 'sortBy', 'indexBy'];

  // Use attributes instead of properties.
  _.each(attributeMethods, function(method) {
    Collection.prototype[method] = function(value, context) {
      var iterator = _.isFunction(value) ? value : function(model) {
        return model.get(value);
      };
      return _[method](this.models, iterator, context);
    };
  });

  // Backbone.View
  // -------------

  // Backbone Views are almost more convention than they are actual code. A View
  // is simply a JavaScript object that represents a logical chunk of UI in the
  // DOM. This might be a single item, an entire list, a sidebar or panel, or
  // even the surrounding frame which wraps your whole app. Defining a chunk of
  // UI as a **View** allows you to define your DOM events declaratively, without
  // having to worry about render order ... and makes it easy for the view to
  // react to specific changes in the state of your models.

  // Creating a Backbone.View creates its initial element outside of the DOM,
  // if an existing element is not provided...
  var View = Backbone.View = function(options) {
    this.cid = _.uniqueId('view');
    options || (options = {});
    _.extend(this, _.pick(options, viewOptions));
    this._ensureElement();
    this.initialize.apply(this, arguments);
    this.delegateEvents();
  };

  // Cached regex to split keys for `delegate`.
  var delegateEventSplitter = /^(\S+)\s*(.*)$/;

  // List of view options to be merged as properties.
  var viewOptions = ['model', 'collection', 'el', 'id', 'attributes', 'className', 'tagName', 'events'];

  // Set up all inheritable **Backbone.View** properties and methods.
  _.extend(View.prototype, Events, {

    // The default `tagName` of a View's element is `"div"`.
    tagName: 'div',

    // jQuery delegate for element lookup, scoped to DOM elements within the
    // current view. This should be preferred to global lookups where possible.
    $: function(selector) {
      return this.$el.find(selector);
    },

    // Initialize is an empty function by default. Override it with your own
    // initialization logic.
    initialize: function(){},

    // **render** is the core function that your view should override, in order
    // to populate its element (`this.el`), with the appropriate HTML. The
    // convention is for **render** to always return `this`.
    render: function() {
      return this;
    },

    // Remove this view by taking the element out of the DOM, and removing any
    // applicable Backbone.Events listeners.
    remove: function() {
      this.$el.remove();
      this.stopListening();
      return this;
    },

    // Change the view's element (`this.el` property), including event
    // re-delegation.
    setElement: function(element, delegate) {
      if (this.$el) this.undelegateEvents();
      this.$el = element instanceof Backbone.$ ? element : Backbone.$(element);
      this.el = this.$el[0];
      if (delegate !== false) this.delegateEvents();
      return this;
    },

    // Set callbacks, where `this.events` is a hash of
    //
    // *{"event selector": "callback"}*
    //
    //     {
    //       'mousedown .title':  'edit',
    //       'click .button':     'save',
    //       'click .open':       function(e) { ... }
    //     }
    //
    // pairs. Callbacks will be bound to the view, with `this` set properly.
    // Uses event delegation for efficiency.
    // Omitting the selector binds the event to `this.el`.
    // This only works for delegate-able events: not `focus`, `blur`, and
    // not `change`, `submit`, and `reset` in Internet Explorer.
    delegateEvents: function(events) {
      if (!(events || (events = _.result(this, 'events')))) return this;
      this.undelegateEvents();
      for (var key in events) {
        var method = events[key];
        if (!_.isFunction(method)) method = this[events[key]];
        if (!method) continue;

        var match = key.match(delegateEventSplitter);
        var eventName = match[1], selector = match[2];
        method = _.bind(method, this);
        eventName += '.delegateEvents' + this.cid;
        if (selector === '') {
          this.$el.on(eventName, method);
        } else {
          this.$el.on(eventName, selector, method);
        }
      }
      return this;
    },

    // Clears all callbacks previously bound to the view with `delegateEvents`.
    // You usually don't need to use this, but may wish to if you have multiple
    // Backbone views attached to the same DOM element.
    undelegateEvents: function() {
      this.$el.off('.delegateEvents' + this.cid);
      return this;
    },

    // Ensure that the View has a DOM element to render into.
    // If `this.el` is a string, pass it through `$()`, take the first
    // matching element, and re-assign it to `el`. Otherwise, create
    // an element from the `id`, `className` and `tagName` properties.
    _ensureElement: function() {
      if (!this.el) {
        var attrs = _.extend({}, _.result(this, 'attributes'));
        if (this.id) attrs.id = _.result(this, 'id');
        if (this.className) attrs['class'] = _.result(this, 'className');
        var $el = Backbone.$('<' + _.result(this, 'tagName') + '>').attr(attrs);
        this.setElement($el, false);
      } else {
        this.setElement(_.result(this, 'el'), false);
      }
    }

  });

  // Backbone.sync
  // -------------

  // Override this function to change the manner in which Backbone persists
  // models to the server. You will be passed the type of request, and the
  // model in question. By default, makes a RESTful Ajax request
  // to the model's `url()`. Some possible customizations could be:
  //
  // * Use `setTimeout` to batch rapid-fire updates into a single request.
  // * Send up the models as XML instead of JSON.
  // * Persist models via WebSockets instead of Ajax.
  //
  // Turn on `Backbone.emulateHTTP` in order to send `PUT` and `DELETE` requests
  // as `POST`, with a `_method` parameter containing the true HTTP method,
  // as well as all requests with the body as `application/x-www-form-urlencoded`
  // instead of `application/json` with the model in a param named `model`.
  // Useful when interfacing with server-side languages like **PHP** that make
  // it difficult to read the body of `PUT` requests.
  Backbone.sync = function(method, model, options) {
    var type = methodMap[method];

    // Default options, unless specified.
    _.defaults(options || (options = {}), {
      emulateHTTP: Backbone.emulateHTTP,
      emulateJSON: Backbone.emulateJSON
    });

    // Default JSON-request options.
    var params = {type: type, dataType: 'json'};

    // Ensure that we have a URL.
    if (!options.url) {
      params.url = _.result(model, 'url') || urlError();
    }

    // Ensure that we have the appropriate request data.
    if (options.data == null && model && (method === 'create' || method === 'update' || method === 'patch')) {
      params.contentType = 'application/json';
      params.data = JSON.stringify(options.attrs || model.toJSON(options));
    }

    // For older servers, emulate JSON by encoding the request into an HTML-form.
    if (options.emulateJSON) {
      params.contentType = 'application/x-www-form-urlencoded';
      params.data = params.data ? {model: params.data} : {};
    }

    // For older servers, emulate HTTP by mimicking the HTTP method with `_method`
    // And an `X-HTTP-Method-Override` header.
    if (options.emulateHTTP && (type === 'PUT' || type === 'DELETE' || type === 'PATCH')) {
      params.type = 'POST';
      if (options.emulateJSON) params.data._method = type;
      var beforeSend = options.beforeSend;
      options.beforeSend = function(xhr) {
        xhr.setRequestHeader('X-HTTP-Method-Override', type);
        if (beforeSend) return beforeSend.apply(this, arguments);
      };
    }

    // Don't process data on a non-GET request.
    if (params.type !== 'GET' && !options.emulateJSON) {
      params.processData = false;
    }

    // If we're sending a `PATCH` request, and we're in an old Internet Explorer
    // that still has ActiveX enabled by default, override jQuery to use that
    // for XHR instead. Remove this line when jQuery supports `PATCH` on IE8.
    if (params.type === 'PATCH' && noXhrPatch) {
      params.xhr = function() {
        return new ActiveXObject("Microsoft.XMLHTTP");
      };
    }

    // Make the request, allowing the user to override any Ajax options.
    var xhr = options.xhr = Backbone.ajax(_.extend(params, options));
    model.trigger('request', model, xhr, options);
    return xhr;
  };

  var noXhrPatch = typeof window !== 'undefined' && !!window.ActiveXObject && !(window.XMLHttpRequest && (new XMLHttpRequest).dispatchEvent);

  // Map from CRUD to HTTP for our default `Backbone.sync` implementation.
  var methodMap = {
    'create': 'POST',
    'update': 'PUT',
    'patch':  'PATCH',
    'delete': 'DELETE',
    'read':   'GET'
  };

  // Set the default implementation of `Backbone.ajax` to proxy through to `$`.
  // Override this if you'd like to use a different library.
  Backbone.ajax = function() {
    return Backbone.$.ajax.apply(Backbone.$, arguments);
  };

  // Backbone.Router
  // ---------------

  // Routers map faux-URLs to actions, and fire events when routes are
  // matched. Creating a new one sets its `routes` hash, if not set statically.
  var Router = Backbone.Router = function(options) {
    options || (options = {});
    if (options.routes) this.routes = options.routes;
    this._bindRoutes();
    this.initialize.apply(this, arguments);
  };

  // Cached regular expressions for matching named param parts and splatted
  // parts of route strings.
  var optionalParam = /\((.*?)\)/g;
  var namedParam    = /(\(\?)?:\w+/g;
  var splatParam    = /\*\w+/g;
  var escapeRegExp  = /[\-{}\[\]+?.,\\\^$|#\s]/g;

  // Set up all inheritable **Backbone.Router** properties and methods.
  _.extend(Router.prototype, Events, {

    // Initialize is an empty function by default. Override it with your own
    // initialization logic.
    initialize: function(){},

    // Manually bind a single named route to a callback. For example:
    //
    //     this.route('search/:query/p:num', 'search', function(query, num) {
    //       ...
    //     });
    //
    route: function(route, name, callback) {
      if (!_.isRegExp(route)) route = this._routeToRegExp(route);
      if (_.isFunction(name)) {
        callback = name;
        name = '';
      }
      if (!callback) callback = this[name];
      var router = this;
      Backbone.history.route(route, function(fragment) {
        var args = router._extractParameters(route, fragment);
        callback && callback.apply(router, args);
        router.trigger.apply(router, ['route:' + name].concat(args));
        router.trigger('route', name, args);
        Backbone.history.trigger('route', router, name, args);
      });
      return this;
    },

    // Simple proxy to `Backbone.history` to save a fragment into the history.
    navigate: function(fragment, options) {
      Backbone.history.navigate(fragment, options);
      return this;
    },

    // Bind all defined routes to `Backbone.history`. We have to reverse the
    // order of the routes here to support behavior where the most general
    // routes can be defined at the bottom of the route map.
    _bindRoutes: function() {
      if (!this.routes) return;
      this.routes = _.result(this, 'routes');
      var route, routes = _.keys(this.routes);
      while ((route = routes.pop()) != null) {
        this.route(route, this.routes[route]);
      }
    },

    // Convert a route string into a regular expression, suitable for matching
    // against the current location hash.
    _routeToRegExp: function(route) {
      route = route.replace(escapeRegExp, '\\$&')
                   .replace(optionalParam, '(?:$1)?')
                   .replace(namedParam, function(match, optional) {
                     return optional ? match : '([^\/]+)';
                   })
                   .replace(splatParam, '(.*?)');
      return new RegExp('^' + route + '$');
    },

    // Given a route, and a URL fragment that it matches, return the array of
    // extracted decoded parameters. Empty or unmatched parameters will be
    // treated as `null` to normalize cross-browser behavior.
    _extractParameters: function(route, fragment) {
      var params = route.exec(fragment).slice(1);
      return _.map(params, function(param) {
        return param ? decodeURIComponent(param) : null;
      });
    }

  });

  // Backbone.History
  // ----------------

  // Handles cross-browser history management, based on either
  // [pushState](http://diveintohtml5.info/history.html) and real URLs, or
  // [onhashchange](https://developer.mozilla.org/en-US/docs/DOM/window.onhashchange)
  // and URL fragments. If the browser supports neither (old IE, natch),
  // falls back to polling.
  var History = Backbone.History = function() {
    this.handlers = [];
    _.bindAll(this, 'checkUrl');

    // Ensure that `History` can be used outside of the browser.
    if (typeof window !== 'undefined') {
      this.location = window.location;
      this.history = window.history;
    }
  };

  // Cached regex for stripping a leading hash/slash and trailing space.
  var routeStripper = /^[#\/]|\s+$/g;

  // Cached regex for stripping leading and trailing slashes.
  var rootStripper = /^\/+|\/+$/g;

  // Cached regex for detecting MSIE.
  var isExplorer = /msie [\w.]+/;

  // Cached regex for removing a trailing slash.
  var trailingSlash = /\/$/;

  // Cached regex for stripping urls of hash and query.
  var pathStripper = /[?#].*$/;

  // Has the history handling already been started?
  History.started = false;

  // Set up all inheritable **Backbone.History** properties and methods.
  _.extend(History.prototype, Events, {

    // The default interval to poll for hash changes, if necessary, is
    // twenty times a second.
    interval: 50,

    // Gets the true hash value. Cannot use location.hash directly due to bug
    // in Firefox where location.hash will always be decoded.
    getHash: function(window) {
      var match = (window || this).location.href.match(/#(.*)$/);
      return match ? match[1] : '';
    },

    // Get the cross-browser normalized URL fragment, either from the URL,
    // the hash, or the override.
    getFragment: function(fragment, forcePushState) {
      if (fragment == null) {
        if (this._hasPushState || !this._wantsHashChange || forcePushState) {
          fragment = this.location.pathname;
          var root = this.root.replace(trailingSlash, '');
          if (!fragment.indexOf(root)) fragment = fragment.slice(root.length);
        } else {
          fragment = this.getHash();
        }
      }
      return fragment.replace(routeStripper, '');
    },

    // Start the hash change handling, returning `true` if the current URL matches
    // an existing route, and `false` otherwise.
    start: function(options) {
      if (History.started) throw new Error("Backbone.history has already been started");
      History.started = true;

      // Figure out the initial configuration. Do we need an iframe?
      // Is pushState desired ... is it available?
      this.options          = _.extend({root: '/'}, this.options, options);
      this.root             = this.options.root;
      this._wantsHashChange = this.options.hashChange !== false;
      this._wantsPushState  = !!this.options.pushState;
      this._hasPushState    = !!(this.options.pushState && this.history && this.history.pushState);
      var fragment          = this.getFragment();
      var docMode           = document.documentMode;
      var oldIE             = (isExplorer.exec(navigator.userAgent.toLowerCase()) && (!docMode || docMode <= 7));

      // Normalize root to always include a leading and trailing slash.
      this.root = ('/' + this.root + '/').replace(rootStripper, '/');

      if (oldIE && this._wantsHashChange) {
        this.iframe = Backbone.$('<iframe src="javascript:0" tabindex="-1" />').hide().appendTo('body')[0].contentWindow;
        this.navigate(fragment);
      }

      // Depending on whether we're using pushState or hashes, and whether
      // 'onhashchange' is supported, determine how we check the URL state.
      if (this._hasPushState) {
        Backbone.$(window).on('popstate', this.checkUrl);
      } else if (this._wantsHashChange && ('onhashchange' in window) && !oldIE) {
        Backbone.$(window).on('hashchange', this.checkUrl);
      } else if (this._wantsHashChange) {
        this._checkUrlInterval = setInterval(this.checkUrl, this.interval);
      }

      // Determine if we need to change the base url, for a pushState link
      // opened by a non-pushState browser.
      this.fragment = fragment;
      var loc = this.location;
      var atRoot = loc.pathname.replace(/[^\/]$/, '$&/') === this.root;

      // Transition from hashChange to pushState or vice versa if both are
      // requested.
      if (this._wantsHashChange && this._wantsPushState) {

        // If we've started off with a route from a `pushState`-enabled
        // browser, but we're currently in a browser that doesn't support it...
        if (!this._hasPushState && !atRoot) {
          this.fragment = this.getFragment(null, true);
          this.location.replace(this.root + this.location.search + '#' + this.fragment);
          // Return immediately as browser will do redirect to new url
          return true;

        // Or if we've started out with a hash-based route, but we're currently
        // in a browser where it could be `pushState`-based instead...
        } else if (this._hasPushState && atRoot && loc.hash) {
          this.fragment = this.getHash().replace(routeStripper, '');
          this.history.replaceState({}, document.title, this.root + this.fragment + loc.search);
        }

      }

      if (!this.options.silent) return this.loadUrl();
    },

    // Disable Backbone.history, perhaps temporarily. Not useful in a real app,
    // but possibly useful for unit testing Routers.
    stop: function() {
      Backbone.$(window).off('popstate', this.checkUrl).off('hashchange', this.checkUrl);
      clearInterval(this._checkUrlInterval);
      History.started = false;
    },

    // Add a route to be tested when the fragment changes. Routes added later
    // may override previous routes.
    route: function(route, callback) {
      this.handlers.unshift({route: route, callback: callback});
    },

    // Checks the current URL to see if it has changed, and if it has,
    // calls `loadUrl`, normalizing across the hidden iframe.
    checkUrl: function(e) {
      var current = this.getFragment();
      if (current === this.fragment && this.iframe) {
        current = this.getFragment(this.getHash(this.iframe));
      }
      if (current === this.fragment) return false;
      if (this.iframe) this.navigate(current);
      this.loadUrl();
    },

    // Attempt to load the current URL fragment. If a route succeeds with a
    // match, returns `true`. If no defined routes matches the fragment,
    // returns `false`.
    loadUrl: function(fragment) {
      fragment = this.fragment = this.getFragment(fragment);
      return _.any(this.handlers, function(handler) {
        if (handler.route.test(fragment)) {
          handler.callback(fragment);
          return true;
        }
      });
    },

    // Save a fragment into the hash history, or replace the URL state if the
    // 'replace' option is passed. You are responsible for properly URL-encoding
    // the fragment in advance.
    //
    // The options object can contain `trigger: true` if you wish to have the
    // route callback be fired (not usually desirable), or `replace: true`, if
    // you wish to modify the current URL without adding an entry to the history.
    navigate: function(fragment, options) {
      if (!History.started) return false;
      if (!options || options === true) options = {trigger: !!options};

      var url = this.root + (fragment = this.getFragment(fragment || ''));

      // Strip the fragment of the query and hash for matching.
      fragment = fragment.replace(pathStripper, '');

      if (this.fragment === fragment) return;
      this.fragment = fragment;

      // Don't include a trailing slash on the root.
      if (fragment === '' && url !== '/') url = url.slice(0, -1);

      // If pushState is available, we use it to set the fragment as a real URL.
      if (this._hasPushState) {
        this.history[options.replace ? 'replaceState' : 'pushState']({}, document.title, url);

      // If hash changes haven't been explicitly disabled, update the hash
      // fragment to store history.
      } else if (this._wantsHashChange) {
        this._updateHash(this.location, fragment, options.replace);
        if (this.iframe && (fragment !== this.getFragment(this.getHash(this.iframe)))) {
          // Opening and closing the iframe tricks IE7 and earlier to push a
          // history entry on hash-tag change.  When replace is true, we don't
          // want this.
          if(!options.replace) this.iframe.document.open().close();
          this._updateHash(this.iframe.location, fragment, options.replace);
        }

      // If you've told us that you explicitly don't want fallback hashchange-
      // based history, then `navigate` becomes a page refresh.
      } else {
        return this.location.assign(url);
      }
      if (options.trigger) return this.loadUrl(fragment);
    },

    // Update the hash location, either replacing the current entry, or adding
    // a new one to the browser history.
    _updateHash: function(location, fragment, replace) {
      if (replace) {
        var href = location.href.replace(/(javascript:|#).*$/, '');
        location.replace(href + '#' + fragment);
      } else {
        // Some browsers require that `hash` contains a leading #.
        location.hash = '#' + fragment;
      }
    }

  });

  // Create the default Backbone.history.
  Backbone.history = new History;

  // Helpers
  // -------

  // Helper function to correctly set up the prototype chain, for subclasses.
  // Similar to `goog.inherits`, but uses a hash of prototype properties and
  // class properties to be extended.
  var extend = function(protoProps, staticProps) {
    var parent = this;
    var child;

    // The constructor function for the new subclass is either defined by you
    // (the "constructor" property in your `extend` definition), or defaulted
    // by us to simply call the parent's constructor.
    if (protoProps && _.has(protoProps, 'constructor')) {
      child = protoProps.constructor;
    } else {
      child = function(){ return parent.apply(this, arguments); };
    }

    // Add static properties to the constructor function, if supplied.
    _.extend(child, parent, staticProps);

    // Set the prototype chain to inherit from `parent`, without calling
    // `parent`'s constructor function.
    var Surrogate = function(){ this.constructor = child; };
    Surrogate.prototype = parent.prototype;
    child.prototype = new Surrogate;

    // Add prototype properties (instance properties) to the subclass,
    // if supplied.
    if (protoProps) _.extend(child.prototype, protoProps);

    // Set a convenience property in case the parent's prototype is needed
    // later.
    child.__super__ = parent.prototype;

    return child;
  };

  // Set up inheritance for the model, collection, router, view and history.
  Model.extend = Collection.extend = Router.extend = View.extend = History.extend = extend;

  // Throw an error when a URL is needed, and none is supplied.
  var urlError = function() {
    throw new Error('A "url" property or function must be specified');
  };

  // Wrap an optional error callback with a fallback error event.
  var wrapError = function(model, options) {
    var error = options.error;
    options.error = function(resp) {
      if (error) error(model, resp, options);
      model.trigger('error', model, resp, options);
    };
  };

<<<<<<< HEAD
}).call(this);
=======
  // Helper function to escape a string for HTML rendering.
  var escapeHTML = function(string) {
    return string.replace(/&(?!\w+;|#\d+;|#x[\da-f]+;)/gi, '&amp;').replace(/</g, '&lt;').replace(/>/g, '&gt;').replace(/"/g, '&quot;').replace(/'/g, '&#x27;').replace(/\//g,'&#x2F;');
  };

  return Backbone;
}));
>>>>>>> ea29bd91
<|MERGE_RESOLUTION|>--- conflicted
+++ resolved
@@ -7,31 +7,28 @@
 //     http://backbonejs.org
 
 (function(root, factory) {
-  // Set up Backbone appropriately for the environment.
+
+  // Set up Backbone appropriately for the environment. Start with AMD.
   if (typeof define === 'function' && define.amd) {
-    // AMD
     define(['underscore', 'jquery', 'exports'], function(_, $, exports) {
       // Export global even in AMD case in case this script is loaded with
       // others that may still expect a global Backbone.
       root.Backbone = factory(root, exports, _, $);
     });
+
+  // Next for Node.js or CommonJS.
   } else if (typeof exports !== 'undefined') {
-    // Node/CommonJS, no need for jQuery in that case.
     factory(root, exports, require('underscore'));
+
+  // Finally, as a browser global.
   } else {
-    // Browser globals
-    // For Backbone's purposes, jQuery, Zepto, or Ender owns the `$` variable.
     root.Backbone = factory(root, {}, root._, (root.jQuery || root.Zepto || root.ender || root.$));
   }
+
 }(this, function(root, Backbone, _, $) {
 
   // Initial Setup
   // -------------
-
-<<<<<<< HEAD
-  // Save a reference to the global object (`window` in the browser, `exports`
-  // on the server).
-  var root = this;
 
   // Save the previous value of the `Backbone` variable, so that it can be
   // restored later on, if `noConflict` is used.
@@ -43,20 +40,6 @@
   var slice = array.slice;
   var splice = array.splice;
 
-  // The top-level namespace. All public Backbone classes and modules will
-  // be attached to this. Exported for both the browser and the server.
-  var Backbone;
-  if (typeof exports !== 'undefined') {
-    Backbone = exports;
-  } else {
-    Backbone = root.Backbone = {};
-  }
-
-=======
-  // Save the previous value of the `Backbone` variable.
-  var previousBackbone = root.Backbone;
-
->>>>>>> ea29bd91
   // Current version of the library. Keep in sync with `package.json`.
   Backbone.VERSION = '1.1.0';
 
@@ -64,13 +47,10 @@
   var _ = root._;
   if (!_ && (typeof require !== 'undefined')) _ = require('underscore');
 
-<<<<<<< HEAD
   // For Backbone's purposes, jQuery, Zepto, Ender, or My Library (kidding) owns
   // the `$` variable.
-  Backbone.$ = root.jQuery || root.Zepto || root.ender || root.$;
-
-=======
->>>>>>> ea29bd91
+  Backbone.$ = $;
+
   // Runs Backbone.js in *noConflict* mode, returning the `Backbone` variable
   // to its previous owner. Returns a reference to this Backbone object.
   Backbone.noConflict = function() {
@@ -1605,14 +1585,6 @@
     };
   };
 
-<<<<<<< HEAD
-}).call(this);
-=======
-  // Helper function to escape a string for HTML rendering.
-  var escapeHTML = function(string) {
-    return string.replace(/&(?!\w+;|#\d+;|#x[\da-f]+;)/gi, '&amp;').replace(/</g, '&lt;').replace(/>/g, '&gt;').replace(/"/g, '&quot;').replace(/'/g, '&#x27;').replace(/\//g,'&#x2F;');
-  };
-
   return Backbone;
-}));
->>>>>>> ea29bd91
+
+}));