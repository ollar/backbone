//     Backbone.js 1.1.2

//     (c) 2010-2014 Jeremy Ashkenas, DocumentCloud and Investigative Reporters & Editors
//     Backbone may be freely distributed under the MIT license.
//     For all details and documentation:
//     http://backbonejs.org

(function(root, factory) {

  // Set up Backbone appropriately for the environment. Start with AMD.
  if (typeof define === 'function' && define.amd) {
    define(['underscore', 'jquery', 'exports'], function(_, $, exports) {
      // Export global even in AMD case in case this script is loaded with
      // others that may still expect a global Backbone.
      root.Backbone = factory(root, exports, _, $);
    });

  // Next for Node.js or CommonJS. jQuery may not be needed as a module.
  } else if (typeof exports !== 'undefined') {
    var _ = require('underscore');
    factory(root, exports, _);

  // Finally, as a browser global.
  } else {
    root.Backbone = factory(root, {}, root._, (root.jQuery || root.Zepto || root.ender || root.$));
  }

}(this, function(root, Backbone, _, $) {

  // Initial Setup
  // -------------

  // Save the previous value of the `Backbone` variable, so that it can be
  // restored later on, if `noConflict` is used.
  var previousBackbone = root.Backbone;

  // Create local references to array methods we'll want to use later.
  var array = [];
  var push = array.push;
  var slice = array.slice;
  var splice = array.splice;

  // Current version of the library. Keep in sync with `package.json`.
  Backbone.VERSION = '1.1.2';

  // For Backbone's purposes, jQuery, Zepto, Ender, or My Library (kidding) owns
  // the `$` variable.
  Backbone.$ = $;

  // Runs Backbone.js in *noConflict* mode, returning the `Backbone` variable
  // to its previous owner. Returns a reference to this Backbone object.
  Backbone.noConflict = function() {
    root.Backbone = previousBackbone;
    return this;
  };

  // Turn on `emulateHTTP` to support legacy HTTP servers. Setting this option
  // will fake `"PATCH"`, `"PUT"` and `"DELETE"` requests via the `_method` parameter and
  // set a `X-Http-Method-Override` header.
  Backbone.emulateHTTP = false;

  // Turn on `emulateJSON` to support legacy servers that can't deal with direct
  // `application/json` requests ... will encode the body as
  // `application/x-www-form-urlencoded` instead and will send the model in a
  // form param named `model`.
  Backbone.emulateJSON = false;

  // Backbone.Events
  // ---------------

  // A module that can be mixed in to *any object* in order to provide it with
  // custom events. You may bind with `on` or remove with `off` callback
  // functions to an event; `trigger`-ing an event fires all callbacks in
  // succession.
  //
  //     var object = {};
  //     _.extend(object, Backbone.Events);
  //     object.on('expand', function(){ alert('expanded'); });
  //     object.trigger('expand');
  //
  var Events = Backbone.Events = {

    // Bind an event to a `callback` function. Passing `"all"` will bind
    // the callback to all events fired.
    on: function(name, callback, context) {
      if (!eventsApi(this, 'on', name, [callback, context]) || !callback) return this;
      this._events || (this._events = {});
      var events = this._events[name] || (this._events[name] = []);
      events.push({callback: callback, context: context, ctx: context || this});
      return this;
    },

    // Bind an event to only be triggered a single time. After the first time
    // the callback is invoked, it will be removed.
    once: function(name, callback, context) {
      if (!eventsApi(this, 'once', name, [callback, context]) || !callback) return this;
      var self = this;
      var once = _.once(function() {
        self.off(name, once);
        callback.apply(this, arguments);
      });
      once._callback = callback;
      return this.on(name, once, context);
    },

    // Remove one or many callbacks. If `context` is null, removes all
    // callbacks with that function. If `callback` is null, removes all
    // callbacks for the event. If `name` is null, removes all bound
    // callbacks for all events.
    off: function(name, callback, context) {
      var retain, ev, events, names, i, l, j, k;
      if (!this._events || !eventsApi(this, 'off', name, [callback, context])) return this;
      if (!name && !callback && !context) {
        this._events = void 0;
        return this;
      }
      names = name ? [name] : _.keys(this._events);
      for (i = 0, l = names.length; i < l; i++) {
        name = names[i];
        if (events = this._events[name]) {
          this._events[name] = retain = [];
          if (callback || context) {
            for (j = 0, k = events.length; j < k; j++) {
              ev = events[j];
              if ((callback && callback !== ev.callback && callback !== ev.callback._callback) ||
                  (context && context !== ev.context)) {
                retain.push(ev);
              }
            }
          }
          if (!retain.length) delete this._events[name];
        }
      }

      return this;
    },

    // Trigger one or many events, firing all bound callbacks. Callbacks are
    // passed the same arguments as `trigger` is, apart from the event name
    // (unless you're listening on `"all"`, which will cause your callback to
    // receive the true name of the event as the first argument).
    trigger: function(name) {
      if (!this._events) return this;
      var args = slice.call(arguments, 1);
      if (!eventsApi(this, 'trigger', name, args)) return this;
      var events = this._events[name];
      var allEvents = this._events.all;
      if (events) triggerEvents(events, args);
      if (allEvents) triggerEvents(allEvents, arguments);
      return this;
    },

    // Tell this object to stop listening to either specific events ... or
    // to every object it's currently listening to.
    stopListening: function(obj, name, callback) {
      var listeningTo = this._listeningTo;
      if (!listeningTo) return this;
      var remove = !name && !callback;
      if (!callback && typeof name === 'object') callback = this;
      if (obj) (listeningTo = {})[obj._listenId] = obj;
      for (var id in listeningTo) {
        obj = listeningTo[id];
        obj.off(name, callback, this);
        if (remove || _.isEmpty(obj._events)) delete this._listeningTo[id];
      }
      return this;
    }

  };

  // Regular expression used to split event strings.
  var eventSplitter = /\s+/;

  // Implement fancy features of the Events API such as multiple event
  // names `"change blur"` and jQuery-style event maps `{change: action}`
  // in terms of the existing API.
  var eventsApi = function(obj, action, name, rest) {
    if (!name) return true;

    // Handle event maps.
    if (typeof name === 'object') {
      for (var key in name) {
        obj[action].apply(obj, [key, name[key]].concat(rest));
      }
      return false;
    }

    // Handle space separated event names.
    if (eventSplitter.test(name)) {
      var names = name.split(eventSplitter);
      for (var i = 0, l = names.length; i < l; i++) {
        obj[action].apply(obj, [names[i]].concat(rest));
      }
      return false;
    }

    return true;
  };

  // A difficult-to-believe, but optimized internal dispatch function for
  // triggering events. Tries to keep the usual cases speedy (most internal
  // Backbone events have 3 arguments).
  var triggerEvents = function(events, args) {
    var ev, i = -1, l = events.length, a1 = args[0], a2 = args[1], a3 = args[2];
    switch (args.length) {
      case 0: while (++i < l) (ev = events[i]).callback.call(ev.ctx); return;
      case 1: while (++i < l) (ev = events[i]).callback.call(ev.ctx, a1); return;
      case 2: while (++i < l) (ev = events[i]).callback.call(ev.ctx, a1, a2); return;
      case 3: while (++i < l) (ev = events[i]).callback.call(ev.ctx, a1, a2, a3); return;
      default: while (++i < l) (ev = events[i]).callback.apply(ev.ctx, args); return;
    }
  };

  var listenMethods = {listenTo: 'on', listenToOnce: 'once'};

  // Inversion-of-control versions of `on` and `once`. Tell *this* object to
  // listen to an event in another object ... keeping track of what it's
  // listening to.
  _.each(listenMethods, function(implementation, method) {
    Events[method] = function(obj, name, callback) {
      var listeningTo = this._listeningTo || (this._listeningTo = {});
      var id = obj._listenId || (obj._listenId = _.uniqueId('l'));
      listeningTo[id] = obj;
      if (!callback && typeof name === 'object') callback = this;
      obj[implementation](name, callback, this);
      return this;
    };
  });

  // Aliases for backwards compatibility.
  Events.bind   = Events.on;
  Events.unbind = Events.off;

  // Allow the `Backbone` object to serve as a global event bus, for folks who
  // want global "pubsub" in a convenient place.
  _.extend(Backbone, Events);

  // Backbone.Model
  // --------------

  // Backbone **Models** are the basic data object in the framework --
  // frequently representing a row in a table in a database on your server.
  // A discrete chunk of data and a bunch of useful, related methods for
  // performing computations and transformations on that data.

  // Create a new model with the specified attributes. A client id (`cid`)
  // is automatically generated and assigned for you.
  var Model = Backbone.Model = function(attributes, options) {
    var attrs = attributes || {};
    options || (options = {});
    this.cid = _.uniqueId('c');
    this.attributes = {};
    if (options.collection) this.collection = options.collection;
    if (options.parse) attrs = this.parse(attrs, options) || {};
    attrs = _.defaults({}, attrs, _.result(this, 'defaults'));
    this.set(attrs, options);
    this.changed = {};
    this.initialize.apply(this, arguments);
  };

  // Attach all inheritable methods to the Model prototype.
  _.extend(Model.prototype, Events, {

    // A hash of attributes whose current and previous value differ.
    changed: null,

    // The value returned during the last failed validation.
    validationError: null,

    // The default name for the JSON `id` attribute is `"id"`. MongoDB and
    // CouchDB users may want to set this to `"_id"`.
    idAttribute: 'id',

    // Initialize is an empty function by default. Override it with your own
    // initialization logic.
    initialize: function(){},

    // Return a copy of the model's `attributes` object.
    toJSON: function(options) {
      return _.clone(this.attributes);
    },

    // Proxy `Backbone.sync` by default -- but override this if you need
    // custom syncing semantics for *this* particular model.
    sync: function() {
      return Backbone.sync.apply(this, arguments);
    },

    // Get the value of an attribute.
    get: function(attr) {
      return this.attributes[attr];
    },

    // Get the HTML-escaped value of an attribute.
    escape: function(attr) {
      return _.escape(this.get(attr));
    },

    // Returns `true` if the attribute contains a value that is not null
    // or undefined.
    has: function(attr) {
      return this.get(attr) != null;
    },

    // Set a hash of model attributes on the object, firing `"change"`. This is
    // the core primitive operation of a model, updating the data and notifying
    // anyone who needs to know about the change in state. The heart of the beast.
    set: function(key, val, options) {
      var attr, attrs, unset, changes, silent, changing, prev, current;
      if (key == null) return this;

      // Handle both `"key", value` and `{key: value}` -style arguments.
      if (typeof key === 'object') {
        attrs = key;
        options = val;
      } else {
        (attrs = {})[key] = val;
      }

      options || (options = {});

      // Run validation.
      if (!this._validate(attrs, options)) return false;

      // Extract attributes and options.
      unset           = options.unset;
      silent          = options.silent;
      changes         = [];
      changing        = this._changing;
      this._changing  = true;

      if (!changing) {
        this._previousAttributes = _.clone(this.attributes);
        this.changed = {};
      }
      current = this.attributes, prev = this._previousAttributes;

      // Check for changes of `id`.
      if (this.idAttribute in attrs) this.id = attrs[this.idAttribute];

      // For each `set` attribute, update or delete the current value.
      for (attr in attrs) {
        val = attrs[attr];
        if (!_.isEqual(current[attr], val)) changes.push(attr);
        if (!_.isEqual(prev[attr], val)) {
          this.changed[attr] = val;
        } else {
          delete this.changed[attr];
        }
        unset ? delete current[attr] : current[attr] = val;
      }

      // Trigger all relevant attribute changes.
      if (!silent) {
        if (changes.length) this._pending = options;
        for (var i = 0, l = changes.length; i < l; i++) {
          this.trigger('change:' + changes[i], this, current[changes[i]], options);
        }
      }

      // You might be wondering why there's a `while` loop here. Changes can
      // be recursively nested within `"change"` events.
      if (changing) return this;
      if (!silent) {
        while (this._pending) {
          options = this._pending;
          this._pending = false;
          this.trigger('change', this, options);
        }
      }
      this._pending = false;
      this._changing = false;
      return this;
    },

    // Remove an attribute from the model, firing `"change"`. `unset` is a noop
    // if the attribute doesn't exist.
    unset: function(attr, options) {
      return this.set(attr, void 0, _.extend({}, options, {unset: true}));
    },

    // Clear all attributes on the model, firing `"change"`.
    clear: function(options) {
      var attrs = {};
      for (var key in this.attributes) attrs[key] = void 0;
      return this.set(attrs, _.extend({}, options, {unset: true}));
    },

    // Determine if the model has changed since the last `"change"` event.
    // If you specify an attribute name, determine if that attribute has changed.
    hasChanged: function(attr) {
      if (attr == null) return !_.isEmpty(this.changed);
      return _.has(this.changed, attr);
    },

    // Return an object containing all the attributes that have changed, or
    // false if there are no changed attributes. Useful for determining what
    // parts of a view need to be updated and/or what attributes need to be
    // persisted to the server. Unset attributes will be set to undefined.
    // You can also pass an attributes object to diff against the model,
    // determining if there *would be* a change.
    changedAttributes: function(diff) {
      if (!diff) return this.hasChanged() ? _.clone(this.changed) : false;
      var val, changed = false;
      var old = this._changing ? this._previousAttributes : this.attributes;
      for (var attr in diff) {
        if (_.isEqual(old[attr], (val = diff[attr]))) continue;
        (changed || (changed = {}))[attr] = val;
      }
      return changed;
    },

    // Get the previous value of an attribute, recorded at the time the last
    // `"change"` event was fired.
    previous: function(attr) {
      if (attr == null || !this._previousAttributes) return null;
      return this._previousAttributes[attr];
    },

    // Get all of the attributes of the model at the time of the previous
    // `"change"` event.
    previousAttributes: function() {
      return _.clone(this._previousAttributes);
    },

    // Fetch the model from the server. If the server's representation of the
    // model differs from its current attributes, they will be overridden,
    // triggering a `"change"` event.
    fetch: function(options) {
      options = options ? _.clone(options) : {};
      if (options.parse === void 0) options.parse = true;
      var model = this;
      var success = options.success;
      options.success = function(resp) {
        if (!model.set(model.parse(resp, options), options)) return false;
        if (success) success(model, resp, options);
        model.trigger('sync', model, resp, options);
      };
      wrapError(this, options);
      return this.sync('read', this, options);
    },

    // Set a hash of model attributes, and sync the model to the server.
    // If the server returns an attributes hash that differs, the model's
    // state will be `set` again.
    save: function(key, val, options) {
      var attrs, method, xhr, attributes = this.attributes;

      // Handle both `"key", value` and `{key: value}` -style arguments.
      if (key == null || typeof key === 'object') {
        attrs = key;
        options = val;
      } else {
        (attrs = {})[key] = val;
      }

      options = _.extend({validate: true}, options);

      // If we're not waiting and attributes exist, save acts as
      // `set(attr).save(null, opts)` with validation. Otherwise, check if
      // the model will be valid when the attributes, if any, are set.
      if (attrs && !options.wait) {
        if (!this.set(attrs, options)) return false;
      } else {
        if (!this._validate(attrs, options)) return false;
      }

      // Set temporary attributes if `{wait: true}`.
      if (attrs && options.wait) {
        this.attributes = _.extend({}, attributes, attrs);
      }

      // After a successful server-side save, the client is (optionally)
      // updated with the server-side state.
      if (options.parse === void 0) options.parse = true;
      var model = this;
      var success = options.success;
      options.success = function(resp) {
        // Ensure attributes are restored during synchronous saves.
        model.attributes = attributes;
        var serverAttrs = model.parse(resp, options);
        if (options.wait) serverAttrs = _.extend(attrs || {}, serverAttrs);
        if (_.isObject(serverAttrs) && !model.set(serverAttrs, options)) {
          return false;
        }
        if (success) success(model, resp, options);
        model.trigger('sync', model, resp, options);
      };
      wrapError(this, options);

      method = this.isNew() ? 'create' : (options.patch ? 'patch' : 'update');
      if (method === 'patch') options.attrs = attrs;
      xhr = this.sync(method, this, options);

      // Restore attributes.
      if (attrs && options.wait) this.attributes = attributes;

      return xhr;
    },

    // Destroy this model on the server if it was already persisted.
    // Optimistically removes the model from its collection, if it has one.
    // If `wait: true` is passed, waits for the server to respond before removal.
    destroy: function(options) {
      options = options ? _.clone(options) : {};
      var model = this;
      var success = options.success;

      var destroy = function() {
        model.trigger('destroy', model, model.collection, options);
      };

      options.success = function(resp) {
        if (options.wait || model.isNew()) destroy();
        if (success) success(model, resp, options);
        if (!model.isNew()) model.trigger('sync', model, resp, options);
      };

      if (this.isNew()) {
        options.success();
        return false;
      }
      wrapError(this, options);

      var xhr = this.sync('delete', this, options);
      if (!options.wait) destroy();
      return xhr;
    },

    // Default URL for the model's representation on the server -- if you're
    // using Backbone's restful methods, override this to change the endpoint
    // that will be called.
    url: function() {
      var base =
        _.result(this, 'urlRoot') ||
        _.result(this.collection, 'url') ||
        urlError();
      if (this.isNew()) return base;
      return base.replace(/([^\/])$/, '$1/') + encodeURIComponent(this.id);
    },

    // **parse** converts a response into the hash of attributes to be `set` on
    // the model. The default implementation is just to pass the response along.
    parse: function(resp, options) {
      return resp;
    },

    // Create a new model with identical attributes to this one.
    clone: function() {
      return new this.constructor(this.attributes);
    },

    // A model is new if it has never been saved to the server, and lacks an id.
    isNew: function() {
      return !this.has(this.idAttribute);
    },

    // Check if the model is currently in a valid state.
    isValid: function(options) {
      return this._validate({}, _.extend(options || {}, { validate: true }));
    },

    // Run validation against the next complete set of model attributes,
    // returning `true` if all is well. Otherwise, fire an `"invalid"` event.
    _validate: function(attrs, options) {
      if (!options.validate || !this.validate) return true;
      attrs = _.extend({}, this.attributes, attrs);
      var error = this.validationError = this.validate(attrs, options) || null;
      if (!error) return true;
      this.trigger('invalid', this, error, _.extend(options, {validationError: error}));
      return false;
    }

  });

  // Underscore methods that we want to implement on the Model.
  var modelMethods = ['keys', 'values', 'pairs', 'invert', 'pick', 'omit'];

  // Mix in each Underscore method as a proxy to `Model#attributes`.
  _.each(modelMethods, function(method) {
    Model.prototype[method] = function() {
      var args = slice.call(arguments);
      args.unshift(this.attributes);
      return _[method].apply(_, args);
    };
  });

  // Backbone.Collection
  // -------------------

  // If models tend to represent a single row of data, a Backbone Collection is
  // more analagous to a table full of data ... or a small slice or page of that
  // table, or a collection of rows that belong together for a particular reason
  // -- all of the messages in this particular folder, all of the documents
  // belonging to this particular author, and so on. Collections maintain
  // indexes of their models, both in order, and for lookup by `id`.

  // Create a new **Collection**, perhaps to contain a specific type of `model`.
  // If a `comparator` is specified, the Collection will maintain
  // its models in sort order, as they're added and removed.
  var Collection = Backbone.Collection = function(models, options) {
    options || (options = {});
    if (options.model) this.model = options.model;
    if (options.comparator !== void 0) this.comparator = options.comparator;
    this._reset();
    this.initialize.apply(this, arguments);
    if (models) this.reset(models, _.extend({silent: true}, options));
  };

  // Default options for `Collection#set`.
  var setOptions = {add: true, remove: true, merge: true};
  var addOptions = {add: true, remove: false};

  // Define the Collection's inheritable methods.
  _.extend(Collection.prototype, Events, {

    // The default model for a collection is just a **Backbone.Model**.
    // This should be overridden in most cases.
    model: Model,

    // Initialize is an empty function by default. Override it with your own
    // initialization logic.
    initialize: function(){},

    // The JSON representation of a Collection is an array of the
    // models' attributes.
    toJSON: function(options) {
      return this.map(function(model){ return model.toJSON(options); });
    },

    // Proxy `Backbone.sync` by default.
    sync: function() {
      return Backbone.sync.apply(this, arguments);
    },

    // Add a model, or list of models to the set.
    add: function(models, options) {
      return this.set(models, _.extend({merge: false}, options, addOptions));
    },

    // Remove a model, or a list of models from the set.
    remove: function(models, options) {
      var singular = !_.isArray(models);
      models = singular ? [models] : _.clone(models);
      options || (options = {});
      var i, l, index, model;
      for (i = 0, l = models.length; i < l; i++) {
        model = models[i] = this.get(models[i]);
        if (!model) continue;
        delete this._byId[model.id];
        delete this._byId[model.cid];
        index = this.indexOf(model);
        this.models.splice(index, 1);
        this.length--;
        if (!options.silent) {
          options.index = index;
          model.trigger('remove', model, this, options);
        }
        this._removeReference(model, options);
      }
      return singular ? models[0] : models;
    },

    // Update a collection by `set`-ing a new list of models, adding new ones,
    // removing models that are no longer present, and merging models that
    // already exist in the collection, as necessary. Similar to **Model#set**,
    // the core operation for updating the data contained by the collection.
    set: function(models, options) {
      options = _.defaults({}, options, setOptions);
      if (options.parse) models = this.parse(models, options);
      var singular = !_.isArray(models);
      models = singular ? (models ? [models] : []) : _.clone(models);
      var i, l, id, model, attrs, existing, sort;
      var at = options.at;
      var targetModel = this.model;
      var sortable = this.comparator && (at == null) && options.sort !== false;
      var sortAttr = _.isString(this.comparator) ? this.comparator : null;
      var toAdd = [], toRemove = [], modelMap = {};
      var add = options.add, merge = options.merge, remove = options.remove;
      var order = !sortable && add && remove ? [] : false;

      // Turn bare objects into model references, and prevent invalid models
      // from being added.
      for (i = 0, l = models.length; i < l; i++) {
        attrs = models[i] || {};
        if (attrs instanceof Model) {
          id = model = attrs;
        } else {
          id = attrs[targetModel.prototype.idAttribute || 'id'];
        }

        // If a duplicate is found, prevent it from being added and
        // optionally merge it into the existing model.
        if (existing = this.get(id)) {
          if (remove) modelMap[existing.cid] = true;
          if (merge) {
            attrs = attrs === model ? model.attributes : attrs;
            if (options.parse) attrs = existing.parse(attrs, options);
            existing.set(attrs, options);
            if (sortable && !sort && existing.hasChanged(sortAttr)) sort = true;
          }
          models[i] = existing;

        // If this is a new, valid model, push it to the `toAdd` list.
        } else if (add) {
          model = models[i] = this._prepareModel(attrs, options);
          if (!model) continue;
          toAdd.push(model);
          this._addReference(model, options);
        }

        // Do not add multiple models with the same `id`.
        model = existing || model;
        if (order && (model.isNew() || !modelMap[model.id])) order.push(model);
        modelMap[model.id] = true;
      }

      // Remove nonexistent models if appropriate.
      if (remove) {
        for (i = 0, l = this.length; i < l; ++i) {
          if (!modelMap[(model = this.models[i]).cid]) toRemove.push(model);
        }
        if (toRemove.length) this.remove(toRemove, options);
      }

      // See if sorting is needed, update `length` and splice in new models.
      if (toAdd.length || (order && order.length)) {
        if (sortable) sort = true;
        this.length += toAdd.length;
        if (at != null) {
          for (i = 0, l = toAdd.length; i < l; i++) {
            this.models.splice(at + i, 0, toAdd[i]);
          }
        } else {
          if (order) this.models.length = 0;
          var orderedModels = order || toAdd;
          for (i = 0, l = orderedModels.length; i < l; i++) {
            this.models.push(orderedModels[i]);
          }
        }
      }

      // Silently sort the collection if appropriate.
      if (sort) this.sort({silent: true});

      // Unless silenced, it's time to fire all appropriate add/sort events.
      if (!options.silent) {
        for (i = 0, l = toAdd.length; i < l; i++) {
          (model = toAdd[i]).trigger('add', model, this, options);
        }
        if (sort || (order && order.length)) this.trigger('sort', this, options);
      }

      // Return the added (or merged) model (or models).
      return singular ? models[0] : models;
    },

    // When you have more items than you want to add or remove individually,
    // you can reset the entire set with a new list of models, without firing
    // any granular `add` or `remove` events. Fires `reset` when finished.
    // Useful for bulk operations and optimizations.
    reset: function(models, options) {
      options || (options = {});
      for (var i = 0, l = this.models.length; i < l; i++) {
        this._removeReference(this.models[i], options);
      }
      options.previousModels = this.models;
      this._reset();
      models = this.add(models, _.extend({silent: true}, options));
      if (!options.silent) this.trigger('reset', this, options);
      return models;
    },

    // Add a model to the end of the collection.
    push: function(model, options) {
      return this.add(model, _.extend({at: this.length}, options));
    },

    // Remove a model from the end of the collection.
    pop: function(options) {
      var model = this.at(this.length - 1);
      this.remove(model, options);
      return model;
    },

    // Add a model to the beginning of the collection.
    unshift: function(model, options) {
      return this.add(model, _.extend({at: 0}, options));
    },

    // Remove a model from the beginning of the collection.
    shift: function(options) {
      var model = this.at(0);
      this.remove(model, options);
      return model;
    },

    // Slice out a sub-array of models from the collection.
    slice: function() {
      return slice.apply(this.models, arguments);
    },

    // Get a model from the set by id.
    get: function(obj) {
      if (obj == null) return void 0;
      return this._byId[obj] || this._byId[obj.id] || this._byId[obj.cid];
    },

    // Get the model at the given index.
    at: function(index) {
      return this.models[index];
    },

    // Return models with matching attributes. Useful for simple cases of
    // `filter`.
    where: function(attrs, first) {
      if (_.isEmpty(attrs)) return first ? void 0 : [];
      return this[first ? 'find' : 'filter'](function(model) {
        for (var key in attrs) {
          if (attrs[key] !== model.get(key)) return false;
        }
        return true;
      });
    },

    // Return the first model with matching attributes. Useful for simple cases
    // of `find`.
    findWhere: function(attrs) {
      return this.where(attrs, true);
    },

    // Force the collection to re-sort itself. You don't need to call this under
    // normal circumstances, as the set will maintain sort order as each item
    // is added.
    sort: function(options) {
      if (!this.comparator) throw new Error('Cannot sort a set without a comparator');
      options || (options = {});

      // Run sort based on type of `comparator`.
      if (_.isString(this.comparator) || this.comparator.length === 1) {
        this.models = this.sortBy(this.comparator, this);
      } else {
        this.models.sort(_.bind(this.comparator, this));
      }

      if (!options.silent) this.trigger('sort', this, options);
      return this;
    },

    // Pluck an attribute from each model in the collection.
    pluck: function(attr) {
      return _.invoke(this.models, 'get', attr);
    },

    // Fetch the default set of models for this collection, resetting the
    // collection when they arrive. If `reset: true` is passed, the response
    // data will be passed through the `reset` method instead of `set`.
    fetch: function(options) {
      options = options ? _.clone(options) : {};
      if (options.parse === void 0) options.parse = true;
      var success = options.success;
      var collection = this;
      options.success = function(resp) {
        var method = options.reset ? 'reset' : 'set';
        collection[method](resp, options);
        if (success) success(collection, resp, options);
        collection.trigger('sync', collection, resp, options);
      };
      wrapError(this, options);
      return this.sync('read', this, options);
    },

    // Create a new instance of a model in this collection. Add the model to the
    // collection immediately, unless `wait: true` is passed, in which case we
    // wait for the server to agree.
    create: function(model, options) {
      options = options ? _.clone(options) : {};
      if (!(model = this._prepareModel(model, options))) return false;
      if (!options.wait) this.add(model, options);
      var collection = this;
      var success = options.success;
      options.success = function(model, resp) {
        if (options.wait) collection.add(model, options);
        if (success) success(model, resp, options);
      };
      model.save(null, options);
      return model;
    },

    // **parse** converts a response into a list of models to be added to the
    // collection. The default implementation is just to pass it through.
    parse: function(resp, options) {
      return resp;
    },

    // Create a new collection with an identical list of models as this one.
    clone: function() {
      return new this.constructor(this.models);
    },

    // Private method to reset all internal state. Called when the collection
    // is first initialized or reset.
    _reset: function() {
      this.length = 0;
      this.models = [];
      this._byId  = {};
    },

    // Prepare a hash of attributes (or other model) to be added to this
    // collection.
    _prepareModel: function(attrs, options) {
      if (attrs instanceof Model) return attrs;
      options = options ? _.clone(options) : {};
      options.collection = this;
      var model = new this.model(attrs, options);
      if (!model.validationError) return model;
      this.trigger('invalid', this, model.validationError, options);
      return false;
    },

    // Internal method to create a model's ties to a collection.
    _addReference: function(model, options) {
      this._byId[model.cid] = model;
      if (model.id != null) this._byId[model.id] = model;
      if (!model.collection) model.collection = this;
      model.on('all', this._onModelEvent, this);
    },

    // Internal method to sever a model's ties to a collection.
    _removeReference: function(model, options) {
      if (this === model.collection) delete model.collection;
      model.off('all', this._onModelEvent, this);
    },

    // Internal method called every time a model in the set fires an event.
    // Sets need to update their indexes when models change ids. All other
    // events simply proxy through. "add" and "remove" events that originate
    // in other collections are ignored.
    _onModelEvent: function(event, model, collection, options) {
      if ((event === 'add' || event === 'remove') && collection !== this) return;
      if (event === 'destroy') this.remove(model, options);
      if (model && event === 'change:' + model.idAttribute) {
        delete this._byId[model.previous(model.idAttribute)];
        if (model.id != null) this._byId[model.id] = model;
      }
      this.trigger.apply(this, arguments);
    }

  });

  // Underscore methods that we want to implement on the Collection.
  // 90% of the core usefulness of Backbone Collections is actually implemented
  // right here:
  var methods = ['forEach', 'each', 'map', 'collect', 'reduce', 'foldl',
    'inject', 'reduceRight', 'foldr', 'find', 'detect', 'filter', 'select',
    'reject', 'every', 'all', 'some', 'any', 'include', 'contains', 'invoke',
    'max', 'min', 'toArray', 'size', 'first', 'head', 'take', 'initial', 'rest',
    'tail', 'drop', 'last', 'without', 'difference', 'indexOf', 'shuffle',
    'lastIndexOf', 'isEmpty', 'chain', 'sample'];

  // Mix in each Underscore method as a proxy to `Collection#models`.
  _.each(methods, function(method) {
    Collection.prototype[method] = function() {
      var args = slice.call(arguments);
      args.unshift(this.models);
      return _[method].apply(_, args);
    };
  });

  // Underscore methods that take a property name as an argument.
  var attributeMethods = ['groupBy', 'countBy', 'sortBy', 'indexBy'];

  // Use attributes instead of properties.
  _.each(attributeMethods, function(method) {
    Collection.prototype[method] = function(value, context) {
      var iterator = _.isFunction(value) ? value : function(model) {
        return model.get(value);
      };
      return _[method](this.models, iterator, context);
    };
  });

  // Backbone.View
  // -------------

  // Backbone Views are almost more convention than they are actual code. A View
  // is simply a JavaScript object that represents a logical chunk of UI in the
  // DOM. This might be a single item, an entire list, a sidebar or panel, or
  // even the surrounding frame which wraps your whole app. Defining a chunk of
  // UI as a **View** allows you to define your DOM events declaratively, without
  // having to worry about render order ... and makes it easy for the view to
  // react to specific changes in the state of your models.

  // Creating a Backbone.View creates its initial element outside of the DOM,
  // if an existing element is not provided...
  var View = Backbone.View = function(options) {
    this.cid = _.uniqueId('view');
    options || (options = {});
    _.extend(this, _.pick(options, viewOptions));
    this._ensureElement();
    this.initialize.apply(this, arguments);
    this.delegateEvents();
  };

  // Cached regex to split keys for `delegate`.
  var delegateEventSplitter = /^(\S+)\s*(.*)$/;

  // List of view options to be merged as properties.
  var viewOptions = ['model', 'collection', 'el', 'id', 'attributes', 'className', 'tagName', 'events'];

  // Set up all inheritable **Backbone.View** properties and methods.
  _.extend(View.prototype, Events, {

    // The default `tagName` of a View's element is `"div"`.
    tagName: 'div',

    // jQuery delegate for element lookup, scoped to DOM elements within the
    // current view. This should be preferred to global lookups where possible.
    $: function(selector) {
      return this.$el.find(selector);
    },

    // Initialize is an empty function by default. Override it with your own
    // initialization logic.
    initialize: function(){},

    // **render** is the core function that your view should override, in order
    // to populate its element (`this.el`), with the appropriate HTML. The
    // convention is for **render** to always return `this`.
    render: function() {
      return this;
    },

    // Remove this view by taking the element out of the DOM, and removing any
    // applicable Backbone.Events listeners.
    remove: function() {
      this.$el.remove();
      this.stopListening();
      return this;
    },

    // Change the view's element (`this.el` property), including event
    // re-delegation.
    setElement: function(element, delegate) {
      if (this.$el) this.undelegateEvents();
      this.$el = element instanceof Backbone.$ ? element : Backbone.$(element);
      this.el = this.$el[0];
      if (delegate !== false) this.delegateEvents();
      return this;
    },

    // Set callbacks, where `this.events` is a hash of
    //
    // *{"event selector": "callback"}*
    //
    //     {
    //       'mousedown .title':  'edit',
    //       'click .button':     'save',
    //       'click .open':       function(e) { ... }
    //     }
    //
    // pairs. Callbacks will be bound to the view, with `this` set properly.
    // Uses event delegation for efficiency.
    // Omitting the selector binds the event to `this.el`.
    // This only works for delegate-able events: not `focus`, `blur`, and
    // not `change`, `submit`, and `reset` in Internet Explorer.
    delegateEvents: function(events) {
      if (!(events || (events = _.result(this, 'events')))) return this;
      this.undelegateEvents();
      for (var key in events) {
        var method = events[key];
        if (!_.isFunction(method)) method = this[events[key]];
        if (!method) continue;

        var match = key.match(delegateEventSplitter);
        var eventName = match[1], selector = match[2];
        method = _.bind(method, this);
        eventName += '.delegateEvents' + this.cid;
        if (selector === '') {
          this.$el.on(eventName, method);
        } else {
          this.$el.on(eventName, selector, method);
        }
      }
      return this;
    },

    // Clears all callbacks previously bound to the view with `delegateEvents`.
    // You usually don't need to use this, but may wish to if you have multiple
    // Backbone views attached to the same DOM element.
    undelegateEvents: function() {
      this.$el.off('.delegateEvents' + this.cid);
      return this;
    },

    // Ensure that the View has a DOM element to render into.
    // If `this.el` is a string, pass it through `$()`, take the first
    // matching element, and re-assign it to `el`. Otherwise, create
    // an element from the `id`, `className` and `tagName` properties.
    _ensureElement: function() {
      if (!this.el) {
        var attrs = _.extend({}, _.result(this, 'attributes'));
        if (this.id) attrs.id = _.result(this, 'id');
        if (this.className) attrs['class'] = _.result(this, 'className');
        var $el = Backbone.$('<' + _.result(this, 'tagName') + '>').attr(attrs);
        this.setElement($el, false);
      } else {
        this.setElement(_.result(this, 'el'), false);
      }
    }

  });

  // Backbone.sync
  // -------------

  // Override this function to change the manner in which Backbone persists
  // models to the server. You will be passed the type of request, and the
  // model in question. By default, makes a RESTful Ajax request
  // to the model's `url()`. Some possible customizations could be:
  //
  // * Use `setTimeout` to batch rapid-fire updates into a single request.
  // * Send up the models as XML instead of JSON.
  // * Persist models via WebSockets instead of Ajax.
  //
  // Turn on `Backbone.emulateHTTP` in order to send `PUT` and `DELETE` requests
  // as `POST`, with a `_method` parameter containing the true HTTP method,
  // as well as all requests with the body as `application/x-www-form-urlencoded`
  // instead of `application/json` with the model in a param named `model`.
  // Useful when interfacing with server-side languages like **PHP** that make
  // it difficult to read the body of `PUT` requests.
  Backbone.sync = function(method, model, options) {
    var type = methodMap[method];

    // Default options, unless specified.
    _.defaults(options || (options = {}), {
      emulateHTTP: Backbone.emulateHTTP,
      emulateJSON: Backbone.emulateJSON
    });

    // Default JSON-request options.
    var params = {type: type, dataType: 'json'};

    // Ensure that we have a URL.
    if (!options.url) {
      params.url = _.result(model, 'url') || urlError();
    }

    // Ensure that we have the appropriate request data.
    if (options.data == null && model && (method === 'create' || method === 'update' || method === 'patch')) {
      params.contentType = 'application/json';
      params.data = JSON.stringify(options.attrs || model.toJSON(options));
    }

    // For older servers, emulate JSON by encoding the request into an HTML-form.
    if (options.emulateJSON) {
      params.contentType = 'application/x-www-form-urlencoded';
      params.data = params.data ? {model: params.data} : {};
    }

    // For older servers, emulate HTTP by mimicking the HTTP method with `_method`
    // And an `X-HTTP-Method-Override` header.
    if (options.emulateHTTP && (type === 'PUT' || type === 'DELETE' || type === 'PATCH')) {
      params.type = 'POST';
      if (options.emulateJSON) params.data._method = type;
      var beforeSend = options.beforeSend;
      options.beforeSend = function(xhr) {
        xhr.setRequestHeader('X-HTTP-Method-Override', type);
        if (beforeSend) return beforeSend.apply(this, arguments);
      };
    }

    // Don't process data on a non-GET request.
    if (params.type !== 'GET' && !options.emulateJSON) {
      params.processData = false;
    }

    // If we're sending a `PATCH` request, and we're in an old Internet Explorer
    // that still has ActiveX enabled by default, override jQuery to use that
    // for XHR instead. Remove this line when jQuery supports `PATCH` on IE8.
    if (params.type === 'PATCH' && noXhrPatch) {
      params.xhr = function() {
        return new ActiveXObject("Microsoft.XMLHTTP");
      };
    }

    // Make the request, allowing the user to override any Ajax options.
    var xhr = options.xhr = Backbone.ajax(_.extend(params, options));
    model.trigger('request', model, xhr, options);
    return xhr;
  };

  var noXhrPatch =
    typeof window !== 'undefined' && !!window.ActiveXObject &&
      !(window.XMLHttpRequest && (new XMLHttpRequest).dispatchEvent);

  // Map from CRUD to HTTP for our default `Backbone.sync` implementation.
  var methodMap = {
    'create': 'POST',
    'update': 'PUT',
    'patch':  'PATCH',
    'delete': 'DELETE',
    'read':   'GET'
  };

  // Set the default implementation of `Backbone.ajax` to proxy through to `$`.
  // Override this if you'd like to use a different library.
  Backbone.ajax = function() {
    return Backbone.$.ajax.apply(Backbone.$, arguments);
  };

  // Backbone.Router
  // ---------------

  // Routers map faux-URLs to actions, and fire events when routes are
  // matched. Creating a new one sets its `routes` hash, if not set statically.
  var Router = Backbone.Router = function(options) {
    options || (options = {});
    if (options.routes) this.routes = options.routes;
    this._bindRoutes();
    this.initialize.apply(this, arguments);
  };

  // Cached regular expressions for matching named param parts and splatted
  // parts of route strings.
  var optionalParam = /\((.*?)\)/g;
  var namedParam    = /(\(\?)?:\w+/g;
  var splatParam    = /\*\w+/g;
  var escapeRegExp  = /[\-{}\[\]+?.,\\\^$|#\s]/g;

  // Set up all inheritable **Backbone.Router** properties and methods.
  _.extend(Router.prototype, Events, {

    // Initialize is an empty function by default. Override it with your own
    // initialization logic.
    initialize: function(){},

    // Manually bind a single named route to a callback. For example:
    //
    //     this.route('search/:query/p:num', 'search', function(query, num) {
    //       ...
    //     });
    //
    route: function(route, name, callback) {
      if (!_.isRegExp(route)) route = this._routeToRegExp(route);
      if (_.isFunction(name)) {
        callback = name;
        name = '';
      }
      if (!callback) callback = this[name];
      var router = this;
      Backbone.history.route(route, function(fragment) {
        var args = router._extractParameters(route, fragment);
        router.execute(callback, args);
        router.trigger.apply(router, ['route:' + name].concat(args));
        router.trigger('route', name, args);
        Backbone.history.trigger('route', router, name, args);
      });
      return this;
    },

    // Execute a route handler with the provided parameters.  This is an
    // excellent place to do pre-route setup or post-route cleanup.
    execute: function(callback, args) {
      if (callback) callback.apply(this, args);
    },

    // Simple proxy to `Backbone.history` to save a fragment into the history.
    navigate: function(fragment, options) {
      Backbone.history.navigate(fragment, options);
      return this;
    },

    // Bind all defined routes to `Backbone.history`. We have to reverse the
    // order of the routes here to support behavior where the most general
    // routes can be defined at the bottom of the route map.
    _bindRoutes: function() {
      if (!this.routes) return;
      this.routes = _.result(this, 'routes');
      var route, routes = _.keys(this.routes);
      while ((route = routes.pop()) != null) {
        this.route(route, this.routes[route]);
      }
    },

    // Convert a route string into a regular expression, suitable for matching
    // against the current location hash.
    _routeToRegExp: function(route) {
      route = route.replace(escapeRegExp, '\\$&')
                   .replace(optionalParam, '(?:$1)?')
                   .replace(namedParam, function(match, optional) {
                     return optional ? match : '([^/?]+)';
                   })
                   .replace(splatParam, '([^?]*?)');
      return new RegExp('^' + route + '(?:\\?([\\s\\S]*))?$');
    },

    // Given a route, and a URL fragment that it matches, return the array of
    // extracted decoded parameters. Empty or unmatched parameters will be
    // treated as `null` to normalize cross-browser behavior.
    _extractParameters: function(route, fragment) {
      var params = route.exec(fragment).slice(1);
      return _.map(params, function(param, i) {
        // Don't decode the search params.
        if (i === params.length - 1) return param || null;
        return param ? decodeURIComponent(param) : null;
      });
    }

  });

  // Backbone.History
  // ----------------

  // Handles cross-browser history management, based on either
  // [pushState](http://diveintohtml5.info/history.html) and real URLs, or
  // [onhashchange](https://developer.mozilla.org/en-US/docs/DOM/window.onhashchange)
  // and URL fragments. If the browser supports neither (old IE, natch),
  // falls back to polling.
  var History = Backbone.History = function() {
    this.handlers = [];
    _.bindAll(this, 'checkUrl');

    // Ensure that `History` can be used outside of the browser.
    if (typeof window !== 'undefined') {
      this.location = window.location;
      this.history = window.history;
    }
  };

  // Cached regex for stripping a leading hash/slash and trailing space.
  var routeStripper = /^[#\/]|\s+$/g;

  // Cached regex for stripping leading and trailing slashes.
  var rootStripper = /^\/+|\/+$/g;

  // Cached regex for removing a trailing slash.
  var trailingSlash = /\/$/;

  // Cached regex for stripping urls of hash.
  var pathStripper = /#.*$/;

  // Has the history handling already been started?
  History.started = false;

  // Set up all inheritable **Backbone.History** properties and methods.
  _.extend(History.prototype, Events, {

    // The default interval to poll for hash changes, if necessary, is
    // twenty times a second.
    interval: 50,

    // Are we at the app root?
    atRoot: function() {
      return this.location.pathname.replace(/[^\/]$/, '$&/') === this.root;
    },

    // Gets the true hash value. Cannot use location.hash directly due to bug
    // in Firefox where location.hash will always be decoded.
    getHash: function(window) {
      var match = (window || this).location.href.match(/#(.*)$/);
      return match ? match[1] : '';
    },

    // Get the cross-browser normalized URL fragment, either from the URL,
    // the hash, or the override.
    getFragment: function(fragment, forcePushState) {
      if (fragment == null) {
        if (this._hasPushState || !this._wantsHashChange || forcePushState) {
          fragment = decodeURI(this.location.pathname + this.location.search);
          var root = this.root.replace(trailingSlash, '');
          if (!fragment.indexOf(root)) fragment = fragment.slice(root.length);
        } else {
          fragment = this.getHash();
        }
      }
      return fragment.replace(routeStripper, '');
    },

    // Start the hash change handling, returning `true` if the current URL matches
    // an existing route, and `false` otherwise.
    start: function(options) {
      if (History.started) throw new Error("Backbone.history has already been started");
      History.started = true;

      // Figure out the initial configuration. Do we need an iframe?
      // Is pushState desired ... is it available?
      this.options          = _.extend({root: '/'}, this.options, options);
      this.root             = this.options.root;
      this._wantsHashChange = this.options.hashChange !== false;
      this._hasHashChange   = 'onhashchange' in window;
      this._wantsPushState  = !!this.options.pushState;
      this._hasPushState    = !!(this.options.pushState && this.history && this.history.pushState);
      var fragment          = this.getFragment();

      // Add a cross-platform `addEventListener` shim for older browsers.
      var addEventListener = window.addEventListener || function (eventName, listener) {
        return attachEvent('on' + eventName, listener);
      };

      // Normalize root to always include a leading and trailing slash.
      this.root = ('/' + this.root + '/').replace(rootStripper, '/');

      // Proxy an iframe to handle location events on older versions of IE
      try {
        if ((document.documentMode || 0) < 8) {
          var frame = document.createElement(
            '<iframe src="javascript:0" style="display:none" tabindex="-1">'
          );
          var body = document.body;
          this.iframe = body.insertBefore(frame, body.firstChild).contentWindow;
          if (this._wantsHashChange) this.navigate(fragment);
        }
      } catch(e){}

      // Depending on whether we're using pushState or hashes, and whether
      // 'onhashchange' is supported, determine how we check the URL state.
      if (this._hasPushState) {
        addEventListener('popstate', this.checkUrl, false);
      } else if (this._wantsHashChange && this._hasHashChange && !this.iframe) {
        addEventListener('hashchange', this.checkUrl, false);
      } else if (this._wantsHashChange) {
        this._checkUrlInterval = setInterval(this.checkUrl, this.interval);
      }

      // Determine if we need to change the base url, for a pushState link
      // opened by a non-pushState browser.
      this.fragment = fragment;
      var loc = this.location;

      // Transition from hashChange to pushState or vice versa if both are
      // requested.
      if (this._wantsHashChange && this._wantsPushState) {

        // If we've started off with a route from a `pushState`-enabled
        // browser, but we're currently in a browser that doesn't support it...
        if (!this._hasPushState && !this.atRoot()) {
          this.fragment = this.getFragment(null, true);
          this.location.replace(this.root + '#' + this.fragment);
          // Return immediately as browser will do redirect to new url
          return true;

        // Or if we've started out with a hash-based route, but we're currently
        // in a browser where it could be `pushState`-based instead...
        } else if (this._hasPushState && this.atRoot() && loc.hash) {
          this.fragment = this.getHash().replace(routeStripper, '');
          this.history.replaceState({}, document.title, this.root + this.fragment);
        }

      }

      if (!this.options.silent) return this.loadUrl();
    },

    // Disable Backbone.history, perhaps temporarily. Not useful in a real app,
    // but possibly useful for unit testing Routers.
    stop: function() {
<<<<<<< HEAD
      Backbone.$(window).off('popstate', this.checkUrl).off('hashchange', this.checkUrl);
      // Some environments will throw when clearing an undefined interval.
      if (this._checkUrlInterval) clearInterval(this._checkUrlInterval);
=======
      // Add a cross-platform `removeEventListener` shim for older browsers.
      var removeEventListener = window.removeEventListener || function (eventName, listener) {
        return detachEvent('on' + eventName, listener);
      };

      if (this._hasPushState) {
        removeEventListener('popstate', this.checkUrl, false);
      } else if (this._wantsHashChange && this._hasHashChange && !this.iframe) {
        removeEventListener('hashchange', this.checkUrl, false);
      }
      clearInterval(this._checkUrlInterval);
>>>>>>> a91f6ac9
      History.started = false;
    },

    // Add a route to be tested when the fragment changes. Routes added later
    // may override previous routes.
    route: function(route, callback) {
      this.handlers.unshift({route: route, callback: callback});
    },

    // Checks the current URL to see if it has changed, and if it has,
    // calls `loadUrl`, normalizing across the hidden iframe.
    checkUrl: function(e) {
      var current = this.getFragment();
      if (current === this.fragment && this.iframe) {
        current = this.getFragment(this.getHash(this.iframe));
      }
      if (current === this.fragment) return false;
      if (this.iframe) this.navigate(current);
      this.loadUrl();
    },

    // Attempt to load the current URL fragment. If a route succeeds with a
    // match, returns `true`. If no defined routes matches the fragment,
    // returns `false`.
    loadUrl: function(fragment) {
      fragment = this.fragment = this.getFragment(fragment);
      return _.any(this.handlers, function(handler) {
        if (handler.route.test(fragment)) {
          handler.callback(fragment);
          return true;
        }
      });
    },

    // Save a fragment into the hash history, or replace the URL state if the
    // 'replace' option is passed. You are responsible for properly URL-encoding
    // the fragment in advance.
    //
    // The options object can contain `trigger: true` if you wish to have the
    // route callback be fired (not usually desirable), or `replace: true`, if
    // you wish to modify the current URL without adding an entry to the history.
    navigate: function(fragment, options) {
      if (!History.started) return false;
      if (!options || options === true) options = {trigger: !!options};

      var url = this.root + (fragment = this.getFragment(fragment || ''));

      // Strip the hash for matching.
      fragment = fragment.replace(pathStripper, '');

      if (this.fragment === fragment) return;
      this.fragment = fragment;

      // Don't include a trailing slash on the root.
      if (fragment === '' && url !== '/') url = url.slice(0, -1);

      // If pushState is available, we use it to set the fragment as a real URL.
      if (this._hasPushState) {
        this.history[options.replace ? 'replaceState' : 'pushState']({}, document.title, url);

      // If hash changes haven't been explicitly disabled, update the hash
      // fragment to store history.
      } else if (this._wantsHashChange) {
        this._updateHash(this.location, fragment, options.replace);
        if (this.iframe && (fragment !== this.getFragment(this.getHash(this.iframe)))) {
          // Opening and closing the iframe tricks IE7 and earlier to push a
          // history entry on hash-tag change.  When replace is true, we don't
          // want this.
          if(!options.replace) this.iframe.document.open().close();
          this._updateHash(this.iframe.location, fragment, options.replace);
        }

      // If you've told us that you explicitly don't want fallback hashchange-
      // based history, then `navigate` becomes a page refresh.
      } else {
        return this.location.assign(url);
      }
      if (options.trigger) return this.loadUrl(fragment);
    },

    // Update the hash location, either replacing the current entry, or adding
    // a new one to the browser history.
    _updateHash: function(location, fragment, replace) {
      if (replace) {
        var href = location.href.replace(/(javascript:|#).*$/, '');
        location.replace(href + '#' + fragment);
      } else {
        // Some browsers require that `hash` contains a leading #.
        location.hash = '#' + fragment;
      }
    }

  });

  // Create the default Backbone.history.
  Backbone.history = new History;

  // Helpers
  // -------

  // Helper function to correctly set up the prototype chain, for subclasses.
  // Similar to `goog.inherits`, but uses a hash of prototype properties and
  // class properties to be extended.
  var extend = function(protoProps, staticProps) {
    var parent = this;
    var child;

    // The constructor function for the new subclass is either defined by you
    // (the "constructor" property in your `extend` definition), or defaulted
    // by us to simply call the parent's constructor.
    if (protoProps && _.has(protoProps, 'constructor')) {
      child = protoProps.constructor;
    } else {
      child = function(){ return parent.apply(this, arguments); };
    }

    // Add static properties to the constructor function, if supplied.
    _.extend(child, parent, staticProps);

    // Set the prototype chain to inherit from `parent`, without calling
    // `parent`'s constructor function.
    var Surrogate = function(){ this.constructor = child; };
    Surrogate.prototype = parent.prototype;
    child.prototype = new Surrogate;

    // Add prototype properties (instance properties) to the subclass,
    // if supplied.
    if (protoProps) _.extend(child.prototype, protoProps);

    // Set a convenience property in case the parent's prototype is needed
    // later.
    child.__super__ = parent.prototype;

    return child;
  };

  // Set up inheritance for the model, collection, router, view and history.
  Model.extend = Collection.extend = Router.extend = View.extend = History.extend = extend;

  // Throw an error when a URL is needed, and none is supplied.
  var urlError = function() {
    throw new Error('A "url" property or function must be specified');
  };

  // Wrap an optional error callback with a fallback error event.
  var wrapError = function(model, options) {
    var error = options.error;
    options.error = function(resp) {
      if (error) error(model, resp, options);
      model.trigger('error', model, resp, options);
    };
  };

  return Backbone;

}));<|MERGE_RESOLUTION|>--- conflicted
+++ resolved
@@ -1401,13 +1401,16 @@
       // Normalize root to always include a leading and trailing slash.
       this.root = ('/' + this.root + '/').replace(rootStripper, '/');
 
-      // Proxy an iframe to handle location events on older versions of IE
+      // Proxy an iframe to handle location events on older versions of IE.
       try {
+        // `documentMode` is defined only in IE>=8.
         if ((document.documentMode || 0) < 8) {
+          // In IE<=7 `createElement` will accept html but throws elsewhere.
           var frame = document.createElement(
             '<iframe src="javascript:0" style="display:none" tabindex="-1">'
           );
           var body = document.body;
+          // Using `appendChild` will throw if the document is not ready.
           this.iframe = body.insertBefore(frame, body.firstChild).contentWindow;
           if (this._wantsHashChange) this.navigate(fragment);
         }
@@ -1455,11 +1458,6 @@
     // Disable Backbone.history, perhaps temporarily. Not useful in a real app,
     // but possibly useful for unit testing Routers.
     stop: function() {
-<<<<<<< HEAD
-      Backbone.$(window).off('popstate', this.checkUrl).off('hashchange', this.checkUrl);
-      // Some environments will throw when clearing an undefined interval.
-      if (this._checkUrlInterval) clearInterval(this._checkUrlInterval);
-=======
       // Add a cross-platform `removeEventListener` shim for older browsers.
       var removeEventListener = window.removeEventListener || function (eventName, listener) {
         return detachEvent('on' + eventName, listener);
@@ -1470,8 +1468,8 @@
       } else if (this._wantsHashChange && this._hasHashChange && !this.iframe) {
         removeEventListener('hashchange', this.checkUrl, false);
       }
-      clearInterval(this._checkUrlInterval);
->>>>>>> a91f6ac9
+      // Some environments will throw when clearing an undefined interval.
+      if (this._checkUrlInterval) clearInterval(this._checkUrlInterval);
       History.started = false;
     },
 
