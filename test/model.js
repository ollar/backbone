--- conflicted
+++ resolved
@@ -951,7 +951,6 @@
     equal(model.changedAttributes(), false);
   });
 
-<<<<<<< HEAD
   test("#1964 - final `change` event is always fired, regardless of interim changes", 1, function () {
     var model = new Backbone.Model();
     model.on('change:property', function() {
@@ -961,7 +960,8 @@
       ok(true);
     });
     model.set('property', 'foo');
-=======
+  });
+
   test("isValid", function() {
     var model = new Backbone.Model({valid: true});
     model.validate = function(attrs) {
@@ -993,7 +993,6 @@
         equal(message, "This shouldn't happen");
       }
     });
->>>>>>> 76b512b3
   });
 
 });