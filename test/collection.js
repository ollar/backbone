$(document).ready(function() {

  var a, b, c, d, e, col, otherCol;

  module("Backbone.Collection", _.extend(new Environment, {

    setup: function() {
      Environment.prototype.setup.apply(this, arguments);

      a         = new Backbone.Model({id: 3, label: 'a'});
      b         = new Backbone.Model({id: 2, label: 'b'});
      c         = new Backbone.Model({id: 1, label: 'c'});
      d         = new Backbone.Model({id: 0, label: 'd'});
      e         = null;
      col       = new Backbone.Collection([a,b,c,d]);
      otherCol  = new Backbone.Collection();
    }

  }));

  test("new and sort", 9, function() {
    var counter = 0;
    col.on('sort', function(){ counter++; });
    equal(col.first(), a, "a should be first");
    equal(col.last(), d, "d should be last");
    col.comparator = function(a, b) {
      return a.id > b.id ? -1 : 1;
    };
    col.sort();
    equal(counter, 1);
    equal(col.first(), a, "a should be first");
    equal(col.last(), d, "d should be last");
    col.comparator = function(model) { return model.id; };
    col.sort();
    equal(counter, 2);
    equal(col.first(), d, "d should be first");
    equal(col.last(), a, "a should be last");
    equal(col.length, 4);
  });

  test("String comparator.", 1, function() {
    var collection = new Backbone.Collection([
      {id: 3},
      {id: 1},
      {id: 2}
    ], {comparator: 'id'});
    deepEqual(collection.pluck('id'), [1, 2, 3]);
  });

  test("new and parse", 3, function() {
    var Collection = Backbone.Collection.extend({
      parse : function(data) {
        return _.filter(data, function(datum) {
          return datum.a % 2 === 0;
        });
      }
    });
    var models = [{a: 1}, {a: 2}, {a: 3}, {a: 4}];
    var collection = new Collection(models, {parse: true});
    strictEqual(collection.length, 2);
    strictEqual(collection.first().get('a'), 2);
    strictEqual(collection.last().get('a'), 4);
  });

  test("get", 3, function() {
    equal(col.get(0), d);
    equal(col.get(2), b);
    equal(col.get(col.first().cid), col.first());
  });

  test("get with non-default ids", 2, function() {
    var col = new Backbone.Collection();
    var MongoModel = Backbone.Model.extend({
      idAttribute: '_id'
    });
    var model = new MongoModel({_id: 100});
    col.push(model);
    equal(col.get(100), model);
    model.set({_id: 101});
    equal(col.get(101), model);
  });

  test("update index when id changes", 3, function() {
    var col = new Backbone.Collection();
    col.add([
      {id : 0, name : 'one'},
      {id : 1, name : 'two'}
    ]);
    var one = col.get(0);
    equal(one.get('name'), 'one');
    one.set({id : 101});
    equal(col.get(0), null);
    equal(col.get(101).get('name'), 'one');
  });

  test("at", 1, function() {
    equal(col.at(2), c);
  });

  test("pluck", 1, function() {
    equal(col.pluck('label').join(' '), 'a b c d');
  });

  test("add", 10, function() {
    var added, opts, secondAdded;
    added = opts = secondAdded = null;
    e = new Backbone.Model({id: 10, label : 'e'});
    otherCol.add(e);
    otherCol.on('add', function() {
      secondAdded = true;
    });
    col.on('add', function(model, collection, options){
      added = model.get('label');
      opts = options;
    });
    col.add(e, {amazing: true});
    equal(added, 'e');
    equal(col.length, 5);
    equal(col.last(), e);
    equal(otherCol.length, 1);
    equal(secondAdded, null);
    ok(opts.amazing);

    var f = new Backbone.Model({id: 20, label : 'f'});
    var g = new Backbone.Model({id: 21, label : 'g'});
    var h = new Backbone.Model({id: 22, label : 'h'});
    var atCol = new Backbone.Collection([f, g, h]);
    equal(atCol.length, 3);
    atCol.add(e, {at: 1});
    equal(atCol.length, 4);
    equal(atCol.at(1), e);
    equal(atCol.last(), h);
  });

  test("add multiple models", 6, function() {
    var col = new Backbone.Collection([{at: 0}, {at: 1}, {at: 9}]);
    col.add([{at: 2}, {at: 3}, {at: 4}, {at: 5}, {at: 6}, {at: 7}, {at: 8}], {at: 2});
    for (var i = 0; i <= 5; i++) {
      equal(col.at(i).get('at'), i);
    }
  });

  test("add; at should have preference over comparator", 1, function() {
    var Col = Backbone.Collection.extend({
      comparator: function(a,b) {
        return a.id > b.id ? -1 : 1;
      }
    });

    var col = new Col([{id: 2}, {id: 3}]);
    col.add(new Backbone.Model({id: 1}), {at:   1});

    equal(col.pluck('id').join(' '), '3 1 2');
  });

  test("can't add model to collection twice", function() {
    var col = new Backbone.Collection([{id: 1}, {id: 2}, {id: 1}, {id: 2}, {id: 3}]);
    equal(col.pluck('id').join(' '), '1 2 3');
  });

  test("can't add different model with same id to collection twice", 1, function() {
    var col = new Backbone.Collection;
    col.unshift({id: 101});
    col.add({id: 101});
    equal(col.length, 1);
  });

  test("merge in duplicate models with {merge: true}", 3, function() {
    var col = new Backbone.Collection;
    col.add([{id: 1, name: 'Moe'}, {id: 2, name: 'Curly'}, {id: 3, name: 'Larry'}]);
    col.add({id: 1, name: 'Moses'});
    equal(col.first().get('name'), 'Moe');
    col.add({id: 1, name: 'Moses'}, {merge: true});
    equal(col.first().get('name'), 'Moses');
    col.add({id: 1, name: 'Tim'}, {merge: true, silent: true});
    equal(col.first().get('name'), 'Tim');
  });

  test("add model to multiple collections", 10, function() {
    var counter = 0;
    var e = new Backbone.Model({id: 10, label : 'e'});
    e.on('add', function(model, collection) {
      counter++;
      equal(e, model);
      if (counter > 1) {
        equal(collection, colF);
      } else {
        equal(collection, colE);
      }
    });
    var colE = new Backbone.Collection([]);
    colE.on('add', function(model, collection) {
      equal(e, model);
      equal(colE, collection);
    });
    var colF = new Backbone.Collection([]);
    colF.on('add', function(model, collection) {
      equal(e, model);
      equal(colF, collection);
    });
    colE.add(e);
    equal(e.collection, colE);
    colF.add(e);
    equal(e.collection, colE);
  });

  test("add model with parse", 1, function() {
    var Model = Backbone.Model.extend({
      parse: function(obj) {
        obj.value += 1;
        return obj;
      }
    });

    var Col = Backbone.Collection.extend({model: Model});
    var col = new Col;
    col.add({value: 1}, {parse: true});
    equal(col.at(0).get('value'), 2);
  });

  test("add model to collection with sort()-style comparator", 3, function() {
    var col = new Backbone.Collection;
    col.comparator = function(a, b) {
      return a.get('name') < b.get('name') ? -1 : 1;
    };
    var tom = new Backbone.Model({name: 'Tom'});
    var rob = new Backbone.Model({name: 'Rob'});
    var tim = new Backbone.Model({name: 'Tim'});
    col.add(tom);
    col.add(rob);
    col.add(tim);
    equal(col.indexOf(rob), 0);
    equal(col.indexOf(tim), 1);
    equal(col.indexOf(tom), 2);
  });

  test("comparator that depends on `this`", 2, function() {
    var col = new Backbone.Collection;
    col.negative = function(num) {
      return -num;
    };
    col.comparator = function(a) {
      return this.negative(a.id);
    };
    col.add([{id: 1}, {id: 2}, {id: 3}]);
    deepEqual(col.pluck('id'), [3, 2, 1]);
    col.comparator = function(a, b) {
      return this.negative(b.id) - this.negative(a.id);
    };
    col.sort();
    deepEqual(col.pluck('id'), [1, 2, 3]);
  });

  test("remove", 5, function() {
    var removed = null;
    var otherRemoved = null;
    col.on('remove', function(model, col, options) {
      removed = model.get('label');
      equal(options.index, 3);
    });
    otherCol.on('remove', function(model, col, options) {
      otherRemoved = true;
    });
    col.remove(d);
    equal(removed, 'd');
    equal(col.length, 3);
    equal(col.first(), a);
    equal(otherRemoved, null);
  });

  test("shift and pop", 2, function() {
    var col = new Backbone.Collection([{a: 'a'}, {b: 'b'}, {c: 'c'}]);
    equal(col.shift().get('a'), 'a');
    equal(col.pop().get('c'), 'c');
  });

  test("slice", 2, function() {
    var col = new Backbone.Collection([{a: 'a'}, {b: 'b'}, {c: 'c'}]);
    var array = col.slice(1, 3);
    equal(array.length, 2);
    equal(array[0].get('b'), 'b');
  });

  test("events are unbound on remove", 3, function() {
    var counter = 0;
    var dj = new Backbone.Model();
    var emcees = new Backbone.Collection([dj]);
    emcees.on('change', function(){ counter++; });
    dj.set({name : 'Kool'});
    equal(counter, 1);
    emcees.reset([]);
    equal(dj.collection, undefined);
    dj.set({name : 'Shadow'});
    equal(counter, 1);
  });

  test("remove in multiple collections", 7, function() {
    var modelData = {
      id : 5,
      title : 'Othello'
    };
    var passed = false;
    var e = new Backbone.Model(modelData);
    var f = new Backbone.Model(modelData);
    f.on('remove', function() {
      passed = true;
    });
    var colE = new Backbone.Collection([e]);
    var colF = new Backbone.Collection([f]);
    ok(e != f);
    ok(colE.length === 1);
    ok(colF.length === 1);
    colE.remove(e);
    equal(passed, false);
    ok(colE.length === 0);
    colF.remove(e);
    ok(colF.length === 0);
    equal(passed, true);
  });

  test("remove same model in multiple collection", 16, function() {
    var counter = 0;
    var e = new Backbone.Model({id: 5, title: 'Othello'});
    e.on('remove', function(model, collection) {
      counter++;
      equal(e, model);
      if (counter > 1) {
        equal(collection, colE);
      } else {
        equal(collection, colF);
      }
    });
    var colE = new Backbone.Collection([e]);
    colE.on('remove', function(model, collection) {
      equal(e, model);
      equal(colE, collection);
    });
    var colF = new Backbone.Collection([e]);
    colF.on('remove', function(model, collection) {
      equal(e, model);
      equal(colF, collection);
    });
    equal(colE, e.collection);
    colF.remove(e);
    ok(colF.length === 0);
    ok(colE.length === 1);
    equal(counter, 1);
    equal(colE, e.collection);
    colE.remove(e);
    equal(null, e.collection);
    ok(colE.length === 0);
    equal(counter, 2);
  });

  test("model destroy removes from all collections", 3, function() {
    var e = new Backbone.Model({id: 5, title: 'Othello'});
    e.sync = function(method, model, options) { options.success({}); };
    var colE = new Backbone.Collection([e]);
    var colF = new Backbone.Collection([e]);
    e.destroy();
    ok(colE.length === 0);
    ok(colF.length === 0);
    equal(undefined, e.collection);
  });

  test("Colllection: non-persisted model destroy removes from all collections", 3, function() {
    var e = new Backbone.Model({title: 'Othello'});
    e.sync = function(method, model, options) { throw "should not be called"; };
    var colE = new Backbone.Collection([e]);
    var colF = new Backbone.Collection([e]);
    e.destroy();
    ok(colE.length === 0);
    ok(colF.length === 0);
    equal(undefined, e.collection);
  });

  test("fetch", 4, function() {
    var collection = new Backbone.Collection;
    collection.url = '/test';
    collection.fetch();
    equal(this.syncArgs.method, 'read');
    equal(this.syncArgs.model, collection);
    equal(this.syncArgs.options.parse, true);

    collection.fetch({parse: false});
    equal(this.syncArgs.options.parse, false);
  });

  test("create", 4, function() {
    var collection = new Backbone.Collection;
    collection.url = '/test';
    var model = collection.create({label: 'f'}, {wait: true});
    equal(this.syncArgs.method, 'create');
    equal(this.syncArgs.model, model);
    equal(model.get('label'), 'f');
    equal(model.collection, collection);
  });

  test("create enforces validation", 1, function() {
    var ValidatingModel = Backbone.Model.extend({
      validate: function(attrs) {
        return "fail";
      }
    });
    var ValidatingCollection = Backbone.Collection.extend({
      model: ValidatingModel
    });
    var col = new ValidatingCollection();
    equal(col.create({"foo":"bar"}), false);
  });

  test("a failing create runs the error callback", 1, function() {
    var ValidatingModel = Backbone.Model.extend({
      validate: function(attrs) {
        return "fail";
      }
    });
    var ValidatingCollection = Backbone.Collection.extend({
      model: ValidatingModel
    });
    var flag = false;
    var callback = function(model, error) { flag = true; };
    var col = new ValidatingCollection();
    col.create({"foo":"bar"}, { error: callback });
    equal(flag, true);
  });

  test("initialize", 1, function() {
    var Collection = Backbone.Collection.extend({
      initialize: function() {
        this.one = 1;
      }
    });
    var coll = new Collection;
    equal(coll.one, 1);
  });

  test("toJSON", 1, function() {
    equal(JSON.stringify(col), '[{"id":3,"label":"a"},{"id":2,"label":"b"},{"id":1,"label":"c"},{"id":0,"label":"d"}]');
  });

  test("where", 6, function() {
    var coll = new Backbone.Collection([
      {a: 1},
      {a: 1},
      {a: 1, b: 2},
      {a: 2, b: 2},
      {a: 3}
    ]);
    equal(coll.where({a: 1}).length, 3);
    equal(coll.where({a: 2}).length, 1);
    equal(coll.where({a: 3}).length, 1);
    equal(coll.where({b: 1}).length, 0);
    equal(coll.where({b: 2}).length, 2);
    equal(coll.where({a: 1, b: 2}).length, 1);
  });

  test("Underscore methods", 13, function() {
    equal(col.map(function(model){ return model.get('label'); }).join(' '), 'a b c d');
    equal(col.any(function(model){ return model.id === 100; }), false);
    equal(col.any(function(model){ return model.id === 0; }), true);
    equal(col.indexOf(b), 1);
    equal(col.size(), 4);
    equal(col.rest().length, 3);
    ok(!_.include(col.rest()), a);
    ok(!_.include(col.rest()), d);
    ok(!col.isEmpty());
    ok(!_.include(col.without(d)), d);
    equal(col.max(function(model){ return model.id; }).id, 3);
    equal(col.min(function(model){ return model.id; }).id, 0);
    deepEqual(col.chain()
            .filter(function(o){ return o.id % 2 === 0; })
            .map(function(o){ return o.id * 2; })
            .value(),
         [4, 0]);
  });

  test("reset", 10, function() {
    var resetCount = 0;
    var models = col.models;
    col.on('reset', function() { resetCount += 1; });
    col.reset([]);
    equal(resetCount, 1);
    equal(col.length, 0);
    equal(col.last(), null);
    col.reset(models);
    equal(resetCount, 2);
    equal(col.length, 4);
    equal(col.last(), d);
    col.reset(_.map(models, function(m){ return m.attributes; }));
    equal(resetCount, 3);
    equal(col.length, 4);
    ok(col.last() !== d);
    ok(_.isEqual(col.last().attributes, d.attributes));
  });

  test("reset passes caller options", 3, function() {
    var Model = Backbone.Model.extend({
      initialize: function(attrs, options) {
        this.model_parameter = options.model_parameter;
      }
    });
    var col = new (Backbone.Collection.extend({ model: Model }))();
    col.reset([{ astring: "green", anumber: 1 }, { astring: "blue", anumber: 2 }], { model_parameter: 'model parameter' });
    equal(col.length, 2);
    col.each(function(model) {
      equal(model.model_parameter, 'model parameter');
    });
  });

  test("trigger custom events on models", 1, function() {
    var fired = null;
    a.on("custom", function() { fired = true; });
    a.trigger("custom");
    equal(fired, true);
  });

  test("add does not alter arguments", 2, function(){
    var attrs = {};
    var models = [attrs];
    new Backbone.Collection().add(models);
    equal(models.length, 1);
    ok(attrs === models[0]);
  });

  test("#714: access `model.collection` in a brand new model.", 2, function() {
    var collection = new Backbone.Collection;
    collection.url = '/test';
    var Model = Backbone.Model.extend({
      set: function(attrs) {
        equal(attrs.prop, 'value');
        equal(this.collection, collection);
        return this;
      }
    });
    collection.model = Model;
    collection.create({prop: 'value'});
  });

  test("#574, remove its own reference to the .models array.", 2, function() {
    var col = new Backbone.Collection([
      {id: 1}, {id: 2}, {id: 3}, {id: 4}, {id: 5}, {id: 6}
    ]);
    equal(col.length, 6);
    col.remove(col.models);
    equal(col.length, 0);
  });

  test("#861, adding models to a collection which do not pass validation", function() {
      var Model = Backbone.Model.extend({
        validate: function(attrs) {
          if (attrs.id == 3) return "id can't be 3";
        }
      });

      var Collection = Backbone.Collection.extend({
        model: Model
      });

      var collection = new Collection;
      collection.on("error", function() { ok(true); });

      collection.add([{id: 1}, {id: 2}, {id: 3}, {id: 4}, {id: 5}, {id: 6}]);
      deepEqual(collection.pluck('id'), [1, 2, 4, 5, 6]);
  });

  test("Invalid models are discarded.", 5, function() {
    var collection = new Backbone.Collection;
    collection.on('test', function() { ok(true); });
    collection.model = Backbone.Model.extend({
      validate: function(attrs){ if (!attrs.valid) return 'invalid'; }
    });
    var model = new collection.model({id: 1, valid: true});
    collection.add([model, {id: 2}]);
    model.trigger('test');
    ok(collection.get(model.cid));
    ok(collection.get(1));
    ok(!collection.get(2));
    equal(collection.length, 1);
  });

  test("multiple copies of the same model", 3, function() {
    var col = new Backbone.Collection();
    var model = new Backbone.Model();
    col.add([model, model]);
    equal(col.length, 1);
    col.add([{id: 1}, {id: 1}]);
    equal(col.length, 2);
    equal(col.last().id, 1);
  });

  test("#964 - collection.get return inconsistent", 2, function() {
    var c = new Backbone.Collection();
    ok(c.get(null) === undefined);
    ok(c.get() === undefined);
  });

  test("#1112 - passing options.model sets collection.model", 2, function() {
    var Model = Backbone.Model.extend({});
    var c = new Backbone.Collection([{id: 1}], {model: Model});
    ok(c.model === Model);
    ok(c.at(0) instanceof Model);
  });

  test("null and undefined are invalid ids.", 2, function() {
    var model = new Backbone.Model({id: 1});
    var collection = new Backbone.Collection([model]);
    model.set({id: null});
    ok(!collection.get('null'));
    model.set({id: 1});
    model.set({id: undefined});
    ok(!collection.get('undefined'));
  });

  test("falsy comparator", 4, function(){
    var Col = Backbone.Collection.extend({
      comparator: function(model){ return model.id; }
    });
    var col = new Col();
    var colFalse = new Col(null, {comparator: false});
    var colNull = new Col(null, {comparator: null});
    var colUndefined = new Col(null, {comparator: undefined});
    ok(col.comparator);
    ok(!colFalse.comparator);
    ok(!colNull.comparator);
    ok(colUndefined.comparator);
  });

  test("#1355 - `options` is passed to success callbacks", 2, function(){
    var m = new Backbone.Model({x:1});
    var col = new Backbone.Collection();
    var opts = {
      success: function(collection, resp, options){
        ok(options);
      }
    };
    col.sync = m.sync = function( method, collection, options ){
      options.success();
    };
    col.fetch(opts);
    col.create(m, opts);
  });

  test("#1412 - Trigger 'sync' event.", 2, function() {
    var collection = new Backbone.Collection;
    collection.url = '/test';
    collection.on('sync', function() { ok(true); });
    Backbone.ajax = function(settings){ settings.success(); };
    collection.fetch();
    collection.create({id: 1});
  });

  test("#1447 - create with wait adds model.", 1, function() {
    var collection = new Backbone.Collection;
    var model = new Backbone.Model;
    model.sync = function(method, model, options){ options.success(); };
    collection.on('add', function(){ ok(true); });
    collection.create(model, {wait: true});
  });

  test("#1448 - add sorts collection after merge.", 1, function() {
    var collection = new Backbone.Collection([
      {id: 1, x: 1},
      {id: 2, x: 2}
    ]);
    collection.comparator = function(model){ return model.get('x'); };
    collection.add({id: 1, x: 3}, {merge: true});
    deepEqual(collection.pluck('id'), [2, 1]);
  });

  test("#1655 - groupBy can be used with a string argument.", 3, function() {
    var collection = new Backbone.Collection([{x: 1}, {x: 2}]);
    var grouped = collection.groupBy('x');
    strictEqual(_.keys(grouped).length, 2);
    strictEqual(grouped[1][0].get('x'), 1);
    strictEqual(grouped[2][0].get('x'), 2);
  });

  test("#1655 - sortBy can be used with a string argument.", 1, function() {
    var collection = new Backbone.Collection([{x: 3}, {x: 1}, {x: 2}]);
    var values = _.map(collection.sortBy('x'), function(model) {
      return model.get('x');
    });
    deepEqual(values, [1, 2, 3]);
  });

  test("#1604 - Removal during iteration.", 0, function() {
    var collection = new Backbone.Collection([{}, {}]);
    collection.on('add', function() {
      collection.at(0).destroy();
    });
    collection.add({}, {at: 0});
  });

  test("#1638 - `sort` during `add` triggers correctly.", function() {
    var collection = new Backbone.Collection;
    collection.comparator = function(model) { return model.get('x'); };
    var added = [];
    collection.on('add', function(model) {
      model.set({x: 3});
      collection.sort();
      added.push(model.id);
    });
    collection.add([{id: 1, x: 1}, {id: 2, x: 2}]);
    deepEqual(added, [1, 2]);
  });

  test("fetch parses models by default", 1, function() {
    var model = {};
    var Collection = Backbone.Collection.extend({
      url: 'test',
      model: Backbone.Model.extend({
        parse: function(resp) {
          strictEqual(resp, model);
        }
      })
    });
    new Collection().fetch();
    this.ajaxSettings.success([model]);
  });

  test("`sort` shouldn't always fire on `add`", 1, function() {
    var c = new Backbone.Collection([{id: 1}, {id: 2}, {id: 3}], {
      comparator: 'id'
    });
    c.sort = function(){ ok(true); };
    c.add([]);
    c.add({id: 1});
    c.add([{id: 2}, {id: 3}]);
    c.add({id: 4});
  });

  test("#1407 parse option on constructor parses collection and models", 2, function() {
    var model = {
      namespace : [{id: 1}, {id:2}]
    };
    var Collection = Backbone.Collection.extend({
      model: Backbone.Model.extend({
        parse: function(model) {
          model.name = 'test';
          return model;
        }
      }),
      parse: function(model) {
        return model.namespace;
      }
    });
    var c = new Collection(model, {parse:true});

    equal(c.length, 2);
    equal(c.at(0).get('name'), 'test');
  });

  test("#1407 parse option on reset parses collection and models", 2, function() {
    var model = {
      namespace : [{id: 1}, {id:2}]
    };
    var Collection = Backbone.Collection.extend({
      model: Backbone.Model.extend({
        parse: function(model) {
          model.name = 'test';
          return model;
        }
      }),
      parse: function(model) {
        return model.namespace;
      }
    });
    var c = new Collection();
        c.reset(model, {parse:true});

    equal(c.length, 2);
    equal(c.at(0).get('name'), 'test');
  });


  test("Reset includes previous models in triggered event.", 1, function() {
    var model = new Backbone.Model();
    var collection = new Backbone.Collection([model])
    .on('reset', function(collection, options) {
      deepEqual(options.previousModels, [model]);
    });
    collection.reset([]);
  });

  test("update", function() {
    var m1 = new Backbone.Model();
    var m2 = new Backbone.Model({id: 2});
    var m3 = new Backbone.Model();
    var c = new Backbone.Collection([m1, m2]);

    // Test add/change/remove events
    c.on('add', function(model) {
      strictEqual(model, m3);
    });
    c.on('change', function(model) {
      strictEqual(model, m2);
    });
    c.on('remove', function(model) {
      strictEqual(model, m1);
    });

    // remove: false doesn't remove any models
    c.update([], {remove: false});
    strictEqual(c.length, 2);

    // add: false doesn't add any models
    c.update([m1, m2, m3], {add: false});
    strictEqual(c.length, 2);

    // merge: false doesn't change any models
    c.update([m1, {id: 2, a: 1}], {merge: false});
    strictEqual(m2.get('a'), void 0);

    // add: false, remove: false only merges existing models
    c.update([m1, {id: 2, a: 0}, m3, {id: 4}], {add: false, remove: false});
    strictEqual(c.length, 2);
    strictEqual(m2.get('a'), 0);

    // default options add/remove/merge as appropriate
    c.update([{id: 2, a: 1}, m3]);
    strictEqual(c.length, 2);
    strictEqual(m2.get('a'), 1);

    // Test removing models not passing an argument
    c.off('remove').on('remove', function(model) {
      ok(model === m2 || model === m3);
    });
    c.update([]);
    strictEqual(c.length, 0);
  });

  test("#1894 - Push should not trigger a sort", 0, function() {
    var Collection = Backbone.Collection.extend({
      comparator: 'id',
      sort: function() {
        ok(false);
      }
    });
    new Collection().push({id: 1});
  });

<<<<<<< HEAD
  test("`update` with non-normal id", function() {
    var Collection = Backbone.Collection.extend({
      model: Backbone.Model.extend({idAttribute: '_id'})
    });
    var collection = new Collection({_id: 1});
    collection.update([{_id: 1, a: 1}], {add: false});
    equal(collection.first().get('a'), 1);
=======
  test("#1894 - `sort` can optionally be turned off", 0, function() {
    var Collection = Backbone.Collection.extend({
      comparator: 'id',
      sort: function() { ok(true); }
    });
    new Collection().add({id: 1}, {sort: false});
>>>>>>> b9d0f8de
  });

});<|MERGE_RESOLUTION|>--- conflicted
+++ resolved
@@ -840,7 +840,6 @@
     new Collection().push({id: 1});
   });
 
-<<<<<<< HEAD
   test("`update` with non-normal id", function() {
     var Collection = Backbone.Collection.extend({
       model: Backbone.Model.extend({idAttribute: '_id'})
@@ -848,14 +847,14 @@
     var collection = new Collection({_id: 1});
     collection.update([{_id: 1, a: 1}], {add: false});
     equal(collection.first().get('a'), 1);
-=======
+  });
+
   test("#1894 - `sort` can optionally be turned off", 0, function() {
     var Collection = Backbone.Collection.extend({
       comparator: 'id',
       sort: function() { ok(true); }
     });
     new Collection().add({id: 1}, {sort: false});
->>>>>>> b9d0f8de
   });
 
 });