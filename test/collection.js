$(document).ready(function() {

  var a, b, c, d, e, col, otherCol;

  module("Backbone.Collection", _.extend(new Environment, {

    setup: function() {
      Environment.prototype.setup.apply(this, arguments);

      a         = new Backbone.Model({id: 3, label: 'a'});
      b         = new Backbone.Model({id: 2, label: 'b'});
      c         = new Backbone.Model({id: 1, label: 'c'});
      d         = new Backbone.Model({id: 0, label: 'd'});
      e         = null;
      col       = new Backbone.Collection([a,b,c,d]);
      otherCol  = new Backbone.Collection();
    }

  }));

  test("new and sort", 7, function() {
    equal(col.first(), a, "a should be first");
    equal(col.last(), d, "d should be last");
    col.comparator = function(a, b) {
      return a.id > b.id ? -1 : 1;
    };
    col.sort();
    equal(col.first(), a, "a should be first");
    equal(col.last(), d, "d should be last");
    col.comparator = function(model) { return model.id; };
    col.sort();
    equal(col.first(), d, "d should be first");
    equal(col.last(), a, "a should be last");
    equal(col.length, 4);
  });

  test("String comparator.", 1, function() {
    var collection = new Backbone.Collection([
      {id: 3},
      {id: 1},
      {id: 2}
    ], {comparator: 'id'});
    deepEqual(collection.pluck('id'), [1, 2, 3]);
  });

  test("new and parse", 3, function() {
    var Collection = Backbone.Collection.extend({
      parse : function(data) {
        return _.filter(data, function(datum) {
          return datum.a % 2 === 0;
        });
      }
    });
    var models = [{a: 1}, {a: 2}, {a: 3}, {a: 4}];
    var collection = new Collection(models, {parse: true});
    strictEqual(collection.length, 2);
    strictEqual(collection.first().get('a'), 2);
    strictEqual(collection.last().get('a'), 4);
  });

  test("get, getByCid", 3, function() {
    equal(col.get(0), d);
    equal(col.get(2), b);
    equal(col.getByCid(col.first().cid), col.first());
  });

  test("get with non-default ids", 2, function() {
    var col = new Backbone.Collection();
    var MongoModel = Backbone.Model.extend({
      idAttribute: '_id'
    });
    var model = new MongoModel({_id: 100});
    col.push(model);
    equal(col.get(100), model);
    model.set({_id: 101});
    equal(col.get(101), model);
  });

  test("update index when id changes", 3, function() {
    var col = new Backbone.Collection();
    col.add([
      {id : 0, name : 'one'},
      {id : 1, name : 'two'}
    ]);
    var one = col.get(0);
    equal(one.get('name'), 'one');
    one.set({id : 101});
    equal(col.get(0), null);
    equal(col.get(101).get('name'), 'one');
  });

  test("at", 1, function() {
    equal(col.at(2), c);
  });

  test("pluck", 1, function() {
    equal(col.pluck('label').join(' '), 'a b c d');
  });

  test("add", 10, function() {
    var added, opts, secondAdded;
    added = opts = secondAdded = null;
    e = new Backbone.Model({id: 10, label : 'e'});
    otherCol.add(e);
    otherCol.on('add', function() {
      secondAdded = true;
    });
    col.on('add', function(model, collection, options){
      added = model.get('label');
      opts = options;
    });
    col.add(e, {amazing: true});
    equal(added, 'e');
    equal(col.length, 5);
    equal(col.last(), e);
    equal(otherCol.length, 1);
    equal(secondAdded, null);
    ok(opts.amazing);

    var f = new Backbone.Model({id: 20, label : 'f'});
    var g = new Backbone.Model({id: 21, label : 'g'});
    var h = new Backbone.Model({id: 22, label : 'h'});
    var atCol = new Backbone.Collection([f, g, h]);
    equal(atCol.length, 3);
    atCol.add(e, {at: 1});
    equal(atCol.length, 4);
    equal(atCol.at(1), e);
    equal(atCol.last(), h);
  });

  test("add multiple models", 6, function() {
    var col = new Backbone.Collection([{at: 0}, {at: 1}, {at: 9}]);
    col.add([{at: 2}, {at: 3}, {at: 4}, {at: 5}, {at: 6}, {at: 7}, {at: 8}], {at: 2});
    for (var i = 0; i <= 5; i++) {
      equal(col.at(i).get('at'), i);
    }
  });

  test("add; at should have preference over comparator", 1, function() {
    var Col = Backbone.Collection.extend({
      comparator: function(a,b) {
        return a.id > b.id ? -1 : 1;
      }
    });

    var col = new Col([{id: 2}, {id: 3}]);
    col.add(new Backbone.Model({id: 1}), {at:   1});

    equal(col.pluck('id').join(' '), '3 1 2');
  });

  test("can't add model to collection twice", function() {
    var col = new Backbone.Collection([{id: 1}, {id: 2}, {id: 1}, {id: 2}, {id: 3}]);
    equal(col.pluck('id').join(' '), '1 2 3');
  });

  test("can't add different model with same id to collection twice", 1, function() {
    var col = new Backbone.Collection;
    col.unshift({id: 101});
    col.add({id: 101});
    equal(col.length, 1);
  });

  test("merge in duplicate models with {merge: true}", 3, function() {
    var col = new Backbone.Collection;
    col.add([{id: 1, name: 'Moe'}, {id: 2, name: 'Curly'}, {id: 3, name: 'Larry'}]);
    col.add({id: 1, name: 'Moses'});
    equal(col.first().get('name'), 'Moe');
    col.add({id: 1, name: 'Moses'}, {merge: true});
    equal(col.first().get('name'), 'Moses');
    col.add({id: 1, name: 'Tim'}, {merge: true, silent: true});
    equal(col.first().get('name'), 'Tim');
  });

  test("add model to multiple collections", 10, function() {
    var counter = 0;
    var e = new Backbone.Model({id: 10, label : 'e'});
    e.on('add', function(model, collection) {
      counter++;
      equal(e, model);
      if (counter > 1) {
        equal(collection, colF);
      } else {
        equal(collection, colE);
      }
    });
    var colE = new Backbone.Collection([]);
    colE.on('add', function(model, collection) {
      equal(e, model);
      equal(colE, collection);
    });
    var colF = new Backbone.Collection([]);
    colF.on('add', function(model, collection) {
      equal(e, model);
      equal(colF, collection);
    });
    colE.add(e);
    equal(e.collection, colE);
    colF.add(e);
    equal(e.collection, colE);
  });

  test("add model with parse", 1, function() {
    var Model = Backbone.Model.extend({
      parse: function(obj) {
        obj.value += 1;
        return obj;
      }
    });

    var Col = Backbone.Collection.extend({model: Model});
    var col = new Col;
    col.add({value: 1}, {parse: true});
    equal(col.at(0).get('value'), 2);
  });

  test("add model to collection with sort()-style comparator", 3, function() {
    var col = new Backbone.Collection;
    col.comparator = function(a, b) {
      return a.get('name') < b.get('name') ? -1 : 1;
    };
    var tom = new Backbone.Model({name: 'Tom'});
    var rob = new Backbone.Model({name: 'Rob'});
    var tim = new Backbone.Model({name: 'Tim'});
    col.add(tom);
    col.add(rob);
    col.add(tim);
    equal(col.indexOf(rob), 0);
    equal(col.indexOf(tim), 1);
    equal(col.indexOf(tom), 2);
  });

  test("comparator that depends on `this`", 2, function() {
    var col = new Backbone.Collection;
    col.negative = function(num) {
      return -num;
    };
    col.comparator = function(a) {
      return this.negative(a.id);
    };
    col.add([{id: 1}, {id: 2}, {id: 3}]);
    deepEqual(col.pluck('id'), [3, 2, 1]);
    col.comparator = function(a, b) {
      return this.negative(b.id) - this.negative(a.id);
    };
    col.sort();
    deepEqual(col.pluck('id'), [1, 2, 3]);
  });

  test("remove", 5, function() {
    var removed = null;
    var otherRemoved = null;
    col.on('remove', function(model, col, options) {
      removed = model.get('label');
      equal(options.index, 3);
    });
    otherCol.on('remove', function(model, col, options) {
      otherRemoved = true;
    });
    col.remove(d);
    equal(removed, 'd');
    equal(col.length, 3);
    equal(col.first(), a);
    equal(otherRemoved, null);
  });

  test("shift and pop", 2, function() {
    var col = new Backbone.Collection([{a: 'a'}, {b: 'b'}, {c: 'c'}]);
    equal(col.shift().get('a'), 'a');
    equal(col.pop().get('c'), 'c');
  });

  test("slice", 2, function() {
    var col = new Backbone.Collection([{a: 'a'}, {b: 'b'}, {c: 'c'}]);
    var array = col.slice(1, 3);
    equal(array.length, 2);
    equal(array[0].get('b'), 'b');
  });

  test("events are unbound on remove", 3, function() {
    var counter = 0;
    var dj = new Backbone.Model();
    var emcees = new Backbone.Collection([dj]);
    emcees.on('change', function(){ counter++; });
    dj.set({name : 'Kool'});
    equal(counter, 1);
    emcees.reset([]);
    equal(dj.collection, undefined);
    dj.set({name : 'Shadow'});
    equal(counter, 1);
  });

  test("remove in multiple collections", 7, function() {
    var modelData = {
      id : 5,
      title : 'Othello'
    };
    var passed = false;
    var e = new Backbone.Model(modelData);
    var f = new Backbone.Model(modelData);
    f.on('remove', function() {
      passed = true;
    });
    var colE = new Backbone.Collection([e]);
    var colF = new Backbone.Collection([f]);
    ok(e != f);
    ok(colE.length == 1);
    ok(colF.length == 1);
    colE.remove(e);
    equal(passed, false);
    ok(colE.length == 0);
    colF.remove(e);
    ok(colF.length == 0);
    equal(passed, true);
  });

  test("remove same model in multiple collection", 16, function() {
    var counter = 0;
    var e = new Backbone.Model({id: 5, title: 'Othello'});
    e.on('remove', function(model, collection) {
      counter++;
      equal(e, model);
      if (counter > 1) {
        equal(collection, colE);
      } else {
        equal(collection, colF);
      }
    });
    var colE = new Backbone.Collection([e]);
    colE.on('remove', function(model, collection) {
      equal(e, model);
      equal(colE, collection);
    });
    var colF = new Backbone.Collection([e]);
    colF.on('remove', function(model, collection) {
      equal(e, model);
      equal(colF, collection);
    });
    equal(colE, e.collection);
    colF.remove(e);
    ok(colF.length == 0);
    ok(colE.length == 1);
    equal(counter, 1);
    equal(colE, e.collection);
    colE.remove(e);
    equal(null, e.collection);
    ok(colE.length == 0);
    equal(counter, 2);
  });

  test("model destroy removes from all collections", 3, function() {
    var e = new Backbone.Model({id: 5, title: 'Othello'});
    e.sync = function(method, model, options) { options.success({}); };
    var colE = new Backbone.Collection([e]);
    var colF = new Backbone.Collection([e]);
    e.destroy();
    ok(colE.length == 0);
    ok(colF.length == 0);
    equal(undefined, e.collection);
  });

  test("Colllection: non-persisted model destroy removes from all collections", 3, function() {
    var e = new Backbone.Model({title: 'Othello'});
    e.sync = function(method, model, options) { throw "should not be called"; };
    var colE = new Backbone.Collection([e]);
    var colF = new Backbone.Collection([e]);
    e.destroy();
    ok(colE.length == 0);
    ok(colF.length == 0);
    equal(undefined, e.collection);
  });

  test("fetch", 4, function() {
    var collection = new Backbone.Collection;
    collection.url = '/test';
    collection.fetch();
    equal(this.syncArgs.method, 'read');
    equal(this.syncArgs.model, collection);
    equal(this.syncArgs.options.parse, true);

    collection.fetch({parse: false});
    equal(this.syncArgs.options.parse, false);
  });

  test("create", 4, function() {
    var collection = new Backbone.Collection;
    collection.url = '/test';
    var model = collection.create({label: 'f'}, {wait: true});
    equal(this.syncArgs.method, 'create');
    equal(this.syncArgs.model, model);
    equal(model.get('label'), 'f');
    equal(model.collection, collection);
  });

  test("create enforces validation", 1, function() {
    var ValidatingModel = Backbone.Model.extend({
      validate: function(attrs) {
        return "fail";
      }
    });
    var ValidatingCollection = Backbone.Collection.extend({
      model: ValidatingModel
    });
    var col = new ValidatingCollection();
    equal(col.create({"foo":"bar"}), false);
  });

  test("a failing create runs the error callback", 1, function() {
    var ValidatingModel = Backbone.Model.extend({
      validate: function(attrs) {
        return "fail";
      }
    });
    var ValidatingCollection = Backbone.Collection.extend({
      model: ValidatingModel
    });
    var flag = false;
    var callback = function(model, error) { flag = true; };
    var col = new ValidatingCollection();
    col.create({"foo":"bar"}, { error: callback });
    equal(flag, true);
  });

  test("initialize", 1, function() {
    var Collection = Backbone.Collection.extend({
      initialize: function() {
        this.one = 1;
      }
    });
    var coll = new Collection;
    equal(coll.one, 1);
  });

  test("toJSON", 1, function() {
    equal(JSON.stringify(col), '[{"id":3,"label":"a"},{"id":2,"label":"b"},{"id":1,"label":"c"},{"id":0,"label":"d"}]');
  });

  test("where", 6, function() {
    var coll = new Backbone.Collection([
      {a: 1},
      {a: 1},
      {a: 1, b: 2},
      {a: 2, b: 2},
      {a: 3}
    ]);
    equal(coll.where({a: 1}).length, 3);
    equal(coll.where({a: 2}).length, 1);
    equal(coll.where({a: 3}).length, 1);
    equal(coll.where({b: 1}).length, 0);
    equal(coll.where({b: 2}).length, 2);
    equal(coll.where({a: 1, b: 2}).length, 1);
  });

  test("Underscore methods", 13, function() {
    equal(col.map(function(model){ return model.get('label'); }).join(' '), 'a b c d');
    equal(col.any(function(model){ return model.id === 100; }), false);
    equal(col.any(function(model){ return model.id === 0; }), true);
    equal(col.indexOf(b), 1);
    equal(col.size(), 4);
    equal(col.rest().length, 3);
    ok(!_.include(col.rest()), a);
    ok(!_.include(col.rest()), d);
    ok(!col.isEmpty());
    ok(!_.include(col.without(d)), d);
    equal(col.max(function(model){ return model.id; }).id, 3);
    equal(col.min(function(model){ return model.id; }).id, 0);
    deepEqual(col.chain()
            .filter(function(o){ return o.id % 2 === 0; })
            .map(function(o){ return o.id * 2; })
            .value(),
         [4, 0]);
  });

  test("reset", 10, function() {
    var resetCount = 0;
    var models = col.models;
    col.on('reset', function() { resetCount += 1; });
    col.reset([]);
    equal(resetCount, 1);
    equal(col.length, 0);
    equal(col.last(), null);
    col.reset(models);
    equal(resetCount, 2);
    equal(col.length, 4);
    equal(col.last(), d);
    col.reset(_.map(models, function(m){ return m.attributes; }));
    equal(resetCount, 3);
    equal(col.length, 4);
    ok(col.last() !== d);
    ok(_.isEqual(col.last().attributes, d.attributes));
  });

  test("reset passes caller options", 3, function() {
    var Model = Backbone.Model.extend({
      initialize: function(attrs, options) {
        this.model_parameter = options.model_parameter;
      }
    });
    var col = new (Backbone.Collection.extend({ model: Model }))();
    col.reset([{ astring: "green", anumber: 1 }, { astring: "blue", anumber: 2 }], { model_parameter: 'model parameter' });
    equal(col.length, 2);
    col.each(function(model) {
      equal(model.model_parameter, 'model parameter');
    });
  });

  test("trigger custom events on models", 1, function() {
    var fired = null;
    a.on("custom", function() { fired = true; });
    a.trigger("custom");
    equal(fired, true);
  });

  test("add does not alter arguments", 2, function(){
    var attrs = {};
    var models = [attrs];
    new Backbone.Collection().add(models);
    equal(models.length, 1);
    ok(attrs === models[0]);
  });

  test("#714: access `model.collection` in a brand new model.", 2, function() {
    var collection = new Backbone.Collection;
    collection.url = '/test';
    var Model = Backbone.Model.extend({
      set: function(attrs) {
        equal(attrs.prop, 'value');
        equal(this.collection, collection);
        return this;
      }
    });
    collection.model = Model;
    collection.create({prop: 'value'});
  });

  test("#574, remove its own reference to the .models array.", 2, function() {
    var col = new Backbone.Collection([
      {id: 1}, {id: 2}, {id: 3}, {id: 4}, {id: 5}, {id: 6}
    ]);
    equal(col.length, 6);
    col.remove(col.models);
    equal(col.length, 0);
  });

  test("#861, adding models to a collection which do not pass validation", 2, function() {
      var Model = Backbone.Model.extend({
        validate: function(attrs) {
          if (attrs.id == 3) return "id can't be 3";
        }
      });

      var Collection = Backbone.Collection.extend({
        model: Model
      });

      var collection = new Collection;
      collection.on("error", function() { ok(true); });

      collection.add([{id: 1}, {id: 2}, {id: 3}, {id: 4}, {id: 5}, {id: 6}]);
      deepEqual(collection.pluck('id'), [1, 2, 4, 5, 6]);
  });

  test("Invalid models are discarded.", 5, function() {
    var collection = new Backbone.Collection;
    collection.on('test', function() { ok(true); });
    collection.model = Backbone.Model.extend({
      validate: function(attrs){ if (!attrs.valid) return 'invalid'; }
    });
    var model = new collection.model({id: 1, valid: true});
    collection.add([model, {id: 2}]);;
    model.trigger('test');
    ok(collection.getByCid(model.cid));
    ok(collection.get(1));
    ok(!collection.get(2));
    equal(collection.length, 1);
  });

  test("multiple copies of the same model", 3, function() {
    var col = new Backbone.Collection();
    var model = new Backbone.Model();
    col.add([model, model]);
    equal(col.length, 1);
    col.add([{id: 1}, {id: 1}]);
    equal(col.length, 2);
    equal(col.last().id, 1);
  });

  test("#964 - collection.get return inconsistent", 2, function() {
    var c = new Backbone.Collection();
    ok(c.get(null) === undefined);
    ok(c.get() === undefined);
  });

  test("#1112 - passing options.model sets collection.model", 2, function() {
    var Model = Backbone.Model.extend({});
    var c = new Backbone.Collection([{id: 1}], {model: Model});
    ok(c.model === Model);
    ok(c.at(0) instanceof Model);
  });

  test("null and undefined are invalid ids.", 2, function() {
    var model = new Backbone.Model({id: 1});
    var collection = new Backbone.Collection([model]);
    model.set({id: null});
    ok(!collection.get('null'));
    model.set({id: 1});
    model.set({id: undefined});
    ok(!collection.get('undefined'));
  });

  test("falsy comparator", 4, function(){
    var Col = Backbone.Collection.extend({
      comparator: function(model){ return model.id; }
    });
    var col = new Col();
    var colFalse = new Col(null, {comparator: false});
    var colNull = new Col(null, {comparator: null});
    var colUndefined = new Col(null, {comparator: undefined});
    ok(col.comparator);
    ok(!colFalse.comparator);
    ok(!colNull.comparator);
    ok(colUndefined.comparator);
  });

  test("#1355 - `options` is passed to success callbacks", 2, function(){
    var m = new Backbone.Model({x:1});
    var col = new Backbone.Collection();
    var opts = {
      success: function(collection, resp, options){
        ok(options);
      }
    };
    col.sync = m.sync = function( method, collection, options ){
      options.success();
    };
    col.fetch(opts);
    col.create(m, opts);
  });

  test("#1412 - Trigger 'sync' event.", 2, function() {
    var collection = new Backbone.Collection;
    collection.url = '/test';
    collection.on('sync', function() { ok(true); });
    Backbone.ajax = function(settings){ settings.success(); };
    collection.fetch();
    collection.create({id: 1});
  });

  test("#1447 - create with wait adds model.", 1, function() {
    var collection = new Backbone.Collection;
    var model = new Backbone.Model;
    model.sync = function(method, model, options){ options.success(); };
    collection.on('add', function(){ ok(true); });
    collection.create(model, {wait: true});
  });

  test("#1448 - add sorts collection after merge.", 1, function() {
    var collection = new Backbone.Collection([
      {id: 1, x: 1},
      {id: 2, x: 2}
    ]);
    collection.comparator = function(model){ return model.get('x'); };
    collection.add({id: 1, x: 3}, {merge: true});
    deepEqual(collection.pluck('id'), [2, 1]);
  });

  test("#1655 - groupBy can be used with a string argument.", 3, function() {
    var collection = new Backbone.Collection([{x: 1}, {x: 2}]);
    var grouped = collection.groupBy('x');
    strictEqual(_.keys(grouped).length, 2);
    strictEqual(grouped[1][0].get('x'), 1);
    strictEqual(grouped[2][0].get('x'), 2);
  });

  test("#1655 - sortBy can be used with a string argument.", 1, function() {
    var collection = new Backbone.Collection([{x: 3}, {x: 1}, {x: 2}]);
    var values = _.map(collection.sortBy('x'), function(model) {
      return model.get('x');
    });
    deepEqual(values, [1, 2, 3]);
  });

  test("#1604 - Removal during iteration.", 0, function() {
    var collection = new Backbone.Collection([{}, {}]);
    collection.on('add', function() {
      collection.at(0).destroy();
    });
    collection.add({}, {at: 0});
  });

  test("#1638 - `sort` during `add` triggers correctly.", function() {
    var collection = new Backbone.Collection;
    collection.comparator = function(model) { return model.get('x'); };
    var added = [];
    collection.on('add', function(model) {
      model.set({x: 3});
      collection.sort();
      added.push(model.id);
    });
    collection.add([{id: 1, x: 1}, {id: 2, x: 2}]);
    deepEqual(added, [1, 2]);
  });

  test("fetch parses models by default", 1, function() {
    var model = {};
    var Collection = Backbone.Collection.extend({
      url: 'test',
      model: Backbone.Model.extend({
        parse: function(resp) {
          strictEqual(resp, model);
        }
      })
    });
    new Collection().fetch();
    this.ajaxSettings.success([model]);
  });

<<<<<<< HEAD
  test("update", 5, function() {
    var m1 = new Backbone.Model;
    var m2 = new Backbone.Model({id: 2});
    var m3 = new Backbone.Model;
    var c = new Backbone.Collection([m1, m2]);

    // Test add/change/remove events
    c.on('add', function(model) {
      strictEqual(model, m3);
    });
    c.on('change', function(model) {
      strictEqual(model, m2);
    });
    c.on('remove', function(model) {
      strictEqual(model, m1);
    });
    c.update([{id: 2, a: 1}, m3]);

    // Test removing models by passing an empty array
    c.off('remove').on('remove', function(model) {
      ok(model === m2 || model === m3);
    });
    c.update([]);
=======
  test("`sort` shouldn't always fire on `add`", 1, function() {
    var c = new Backbone.Collection([{id: 1}, {id: 2}, {id: 3}], {
      comparator: 'id'
    });
    c.sort = function(){ ok(true); };
    c.add([]);
    c.add({id: 1});
    c.add([{id: 2}, {id: 3}]);
    c.add({id: 4});
  });

  test("#1407 parse option on constructor parses collection and models", 2, function() {
    var model = {
      namespace : [{id: 1}, {id:2}]
    };
    var Collection = Backbone.Collection.extend({
      model: Backbone.Model.extend({
        parse: function(model) {
          model.name = 'test';
          return model;
        }
      }),
      parse: function(model) {
        return model.namespace;
      }
    });
    var c = new Collection(model, {parse:true});

    equal(c.length, 2);
    equal(c.at(0).get('name'), 'test');
  });

  test("#1407 parse option on reset parses collection and models", 2, function() {
    var model = {
      namespace : [{id: 1}, {id:2}]
    };
    var Collection = Backbone.Collection.extend({
      model: Backbone.Model.extend({
        parse: function(model) {
          model.name = 'test';
          return model;
        }
      }),
      parse: function(model) {
        return model.namespace;
      }
    });
    var c = new Collection();
        c.reset(model, {parse:true});

    equal(c.length, 2);
    equal(c.at(0).get('name'), 'test');
>>>>>>> 828f15ac
  });

});<|MERGE_RESOLUTION|>--- conflicted
+++ resolved
@@ -715,31 +715,6 @@
     this.ajaxSettings.success([model]);
   });
 
-<<<<<<< HEAD
-  test("update", 5, function() {
-    var m1 = new Backbone.Model;
-    var m2 = new Backbone.Model({id: 2});
-    var m3 = new Backbone.Model;
-    var c = new Backbone.Collection([m1, m2]);
-
-    // Test add/change/remove events
-    c.on('add', function(model) {
-      strictEqual(model, m3);
-    });
-    c.on('change', function(model) {
-      strictEqual(model, m2);
-    });
-    c.on('remove', function(model) {
-      strictEqual(model, m1);
-    });
-    c.update([{id: 2, a: 1}, m3]);
-
-    // Test removing models by passing an empty array
-    c.off('remove').on('remove', function(model) {
-      ok(model === m2 || model === m3);
-    });
-    c.update([]);
-=======
   test("`sort` shouldn't always fire on `add`", 1, function() {
     var c = new Backbone.Collection([{id: 1}, {id: 2}, {id: 3}], {
       comparator: 'id'
@@ -792,7 +767,31 @@
 
     equal(c.length, 2);
     equal(c.at(0).get('name'), 'test');
->>>>>>> 828f15ac
+  });
+
+  test("update", 5, function() {
+    var m1 = new Backbone.Model;
+    var m2 = new Backbone.Model({id: 2});
+    var m3 = new Backbone.Model;
+    var c = new Backbone.Collection([m1, m2]);
+
+    // Test add/change/remove events
+    c.on('add', function(model) {
+      strictEqual(model, m3);
+    });
+    c.on('change', function(model) {
+      strictEqual(model, m2);
+    });
+    c.on('remove', function(model) {
+      strictEqual(model, m1);
+    });
+    c.update([{id: 2, a: 1}, m3]);
+
+    // Test removing models by passing an empty array
+    c.off('remove').on('remove', function(model) {
+      ok(model === m2 || model === m3);
+    });
+    c.update([]);
   });
 
 });