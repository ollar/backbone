--- conflicted
+++ resolved
@@ -18,11 +18,7 @@
 
   }));
 
-<<<<<<< HEAD
-  test("new and sort", 7, function() {
-=======
-  test("Collection: new and sort", 9, function() {
->>>>>>> 8f299540
+  test("new and sort", 9, function() {
     equal(col.first(), a, "a should be first");
     equal(col.last(), d, "d should be last");
     col.comparator = function(a, b) {
