--- conflicted
+++ resolved
@@ -114,24 +114,14 @@
   test("delegate", 2, function() {
     var counter1 = 0, counter2 = 0;
 
-<<<<<<< HEAD
-    var view = new Backbone.View({el: '#testElement'});
-    view.increment = function(){ counter1++; };
-    view.$el.on('click', function(){ counter2++; });
-=======
     var view = new ViewUnderTest({el: '#testElement'});
     view.increment = function(){ counter1++; };
     view.delegate('click', function(){ counter2++; });
->>>>>>> 7eedd4bc
 
     view.delegate('click', 'h1', view.increment);
     view.delegate('click', view.increment);
 
-<<<<<<< HEAD
-    view.$('h1').trigger('click');
-=======
-    click(view.$('h1')[0]);
->>>>>>> 7eedd4bc
+    click(view.$('h1')[0]);
     equal(counter1, 2);
     equal(counter2, 1);
   });
