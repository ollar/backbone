(function() {

  module("Backbone.Events");

  test("on and trigger", 2, function() {
    var obj = { counter: 0 };
    _.extend(obj,Backbone.Events);
    obj.on('event', function() { obj.counter += 1; });
    obj.trigger('event');
    equal(obj.counter,1,'counter should be incremented.');
    obj.trigger('event');
    obj.trigger('event');
    obj.trigger('event');
    obj.trigger('event');
    equal(obj.counter, 5, 'counter should be incremented five times.');
  });

  test("binding and triggering multiple events", 9, function() {
    var obj = { counter: 0 };
    _.extend(obj, Backbone.Events);
    var arg = {};

    obj.on('a b c', function(x) {
      obj.counter += 1;
      strictEqual(x, arg);
    });

    obj.trigger('a', arg);
    equal(obj.counter, 1);

    obj.trigger('a b', arg);
    equal(obj.counter, 3);

    obj.trigger('c', arg);
    equal(obj.counter, 4);

    obj.off('a c');
    obj.trigger('a b c', arg);
    equal(obj.counter, 5);
  });

  test("binding and triggering with event maps", 14, function() {
    var obj = { counter: 0 };
    _.extend(obj, Backbone.Events);

    var increment = function(x, y) {
      this.counter += 1;
      strictEqual(x, arg);
      strictEqual(y, arg2);
    };
    var arg = {}, arg2 = {};

    obj.on({
      a: increment,
      b: increment,
      c: increment
    }, obj);

    obj.trigger({ a: arg }, arg2);
    equal(obj.counter, 1);

    obj.trigger({ a: arg, b: arg }, arg2);
    equal(obj.counter, 3);

    obj.trigger({ c: arg }, arg2);
    equal(obj.counter, 4);

    obj.off({
      a: increment,
      c: increment
    }, obj);
    obj.trigger({ a: arg, b: arg, c: arg }, arg2);
    equal(obj.counter, 5);
  });

  test("listenTo and stopListening", 1, function() {
    var a = _.extend({}, Backbone.Events);
    var b = _.extend({}, Backbone.Events);
    a.listenTo(b, 'all', function(){ ok(true); });
    b.trigger('anything');
    a.listenTo(b, 'all', function(){ ok(false); });
    a.stopListening();
    b.trigger('anything');
  });

  test("listenTo and stopListening with event maps", 4, function() {
    var a = _.extend({}, Backbone.Events);
    var b = _.extend({}, Backbone.Events);
    var cb = function(){ ok(true); };
    a.listenTo(b, {event: cb});
    b.trigger('event');
    a.listenTo(b, {event2: cb});
    b.on('event2', cb);
    a.stopListening(b, {event2: cb});
    b.trigger('event event2');
    a.stopListening();
    b.trigger('event event2');
  });

  test("stopListening with omitted args", 2, function () {
    var a = _.extend({}, Backbone.Events);
    var b = _.extend({}, Backbone.Events);
    var cb = function () { ok(true); };
    a.listenTo(b, 'event', cb);
    b.on('event', cb);
    a.listenTo(b, 'event2', cb);
    a.stopListening(null, {event: cb});
    b.trigger('event event2');
    b.off();
    a.listenTo(b, 'event event2', cb);
    a.stopListening(null, 'event');
    a.stopListening();
    b.trigger('event2');
  });

  test("listenToOnce", 2, function() {
    // Same as the previous test, but we use once rather than having to explicitly unbind
    var obj = { counterA: 0, counterB: 0 };
    _.extend(obj, Backbone.Events);
    var incrA = function(){ obj.counterA += 1; obj.trigger('event'); };
    var incrB = function(){ obj.counterB += 1; };
    obj.listenToOnce(obj, 'event', incrA);
    obj.listenToOnce(obj, 'event', incrB);
    obj.trigger('event');
    equal(obj.counterA, 1, 'counterA should have only been incremented once.');
    equal(obj.counterB, 1, 'counterB should have only been incremented once.');
  });

  test("listenToOnce and stopListening", 1, function() {
    var a = _.extend({}, Backbone.Events);
    var b = _.extend({}, Backbone.Events);
    a.listenToOnce(b, 'all', function() { ok(true); });
    b.trigger('anything');
    b.trigger('anything');
    a.listenToOnce(b, 'all', function() { ok(false); });
    a.stopListening();
    b.trigger('anything');
  });

  test("listenTo, listenToOnce and stopListening", 1, function() {
    var a = _.extend({}, Backbone.Events);
    var b = _.extend({}, Backbone.Events);
    a.listenToOnce(b, 'all', function() { ok(true); });
    b.trigger('anything');
    b.trigger('anything');
    a.listenTo(b, 'all', function() { ok(false); });
    a.stopListening();
    b.trigger('anything');
  });

  test("listenTo and stopListening with event maps", 1, function() {
    var a = _.extend({}, Backbone.Events);
    var b = _.extend({}, Backbone.Events);
    a.listenTo(b, {change: function(){ ok(true); }});
    b.trigger('change');
    a.listenTo(b, {change: function(){ ok(false); }});
    a.stopListening();
    b.trigger('change');
  });

  test("listenTo yourself", 1, function(){
    var e = _.extend({}, Backbone.Events);
    e.listenTo(e, "foo", function(){ ok(true); });
    e.trigger("foo");
  });

  test("listenTo yourself cleans yourself up with stopListening", 1, function(){
    var e = _.extend({}, Backbone.Events);
    e.listenTo(e, "foo", function(){ ok(true); });
    e.trigger("foo");
    e.stopListening();
    e.trigger("foo");
  });

<<<<<<< HEAD
  test("stopListening cleans up references", 8, function() {
    var a = _.extend({}, Backbone.Events);
    var b = _.extend({}, Backbone.Events);
    var fn = function() {};
    a.listenTo(b, 'event', fn).stopListening();
    equal(_.size(a._listeningTo), 0);
    equal(_.size(b._events), 0);
    a.listenTo(b, 'event', fn).stopListening(b);
    equal(_.size(a._listeningTo), 0);
    equal(_.size(b._events), 0);
    a.listenTo(b, 'event', fn).stopListening(b, 'event');
    equal(_.size(a._listeningTo), 0);
    equal(_.size(b._events), 0);
    a.listenTo(b, 'event', fn).stopListening(b, 'event', fn);
    equal(_.size(a._listeningTo), 0);
    equal(_.size(b._events), 0);
  });

  test("stopListening cleans up references from listenToOnce", 8, function() {
    var a = _.extend({}, Backbone.Events);
    var b = _.extend({}, Backbone.Events);
    var fn = function() {};
    a.listenToOnce(b, 'event', fn).stopListening();
    equal(_.size(a._listeningTo), 0);
    equal(_.size(b._events), 0);
    a.listenToOnce(b, 'event', fn).stopListening(b);
    equal(_.size(a._listeningTo), 0);
    equal(_.size(b._events), 0);
    a.listenToOnce(b, 'event', fn).stopListening(b, 'event');
    equal(_.size(a._listeningTo), 0);
    equal(_.size(b._events), 0);
    a.listenToOnce(b, 'event', fn).stopListening(b, 'event', fn);
    equal(_.size(a._listeningTo), 0);
    equal(_.size(b._events), 0);
=======
  test("stopListening cleans up references", 12, function() {
    var a = _.extend({}, Backbone.Events);
    var b = _.extend({}, Backbone.Events);
    var fn = function() {};
    b.on('event', fn);
    a.listenTo(b, 'event', fn).stopListening();
    equal(_.size(a._listeningTo), 0);
    equal(_.size(b._events), 1);
    equal(_.size(b._listeners), 0);
    a.listenTo(b, 'event', fn).stopListening(b);
    equal(_.size(a._listeningTo), 0);
    equal(_.size(b._events), 1);
    equal(_.size(b._listeners), 0);
    a.listenTo(b, 'event', fn).stopListening(b, 'event');
    equal(_.size(a._listeningTo), 0);
    equal(_.size(b._events), 1);
    equal(_.size(b._listeners), 0);
    a.listenTo(b, 'event', fn).stopListening(b, 'event', fn);
    equal(_.size(a._listeningTo), 0);
    equal(_.size(b._events), 1);
    equal(_.size(b._listeners), 0);
  });

  test("stopListening cleans up references from listenToOnce", 12, function() {
    var a = _.extend({}, Backbone.Events);
    var b = _.extend({}, Backbone.Events);
    var fn = function() {};
    b.on('event', fn);
    a.listenToOnce(b, 'event', fn).stopListening();
    equal(_.size(a._listeningTo), 0);
    equal(_.size(b._events), 1);
    equal(_.size(b._listeners), 0);
    a.listenToOnce(b, 'event', fn).stopListening(b);
    equal(_.size(a._listeningTo), 0);
    equal(_.size(b._events), 1);
    equal(_.size(b._listeners), 0);
    a.listenToOnce(b, 'event', fn).stopListening(b, 'event');
    equal(_.size(a._listeningTo), 0);
    equal(_.size(b._events), 1);
    equal(_.size(b._listeners), 0);
    a.listenToOnce(b, 'event', fn).stopListening(b, 'event', fn);
    equal(_.size(a._listeningTo), 0);
    equal(_.size(b._events), 1);
    equal(_.size(b._listeners), 0);
  });

  test("listenTo and off cleaning up references", 6, function() {
    var a = _.extend({}, Backbone.Events);
    var b = _.extend({}, Backbone.Events);
    var fn = function() {};
    a.listenTo(b, 'event', fn);
    b.off('event');
    equal(_.keys(a._listeningTo).length, 0);
    equal(_.keys(b._listeners).length, 0);
    a.listenTo(b, 'event', fn);
    b.off(null, fn);
    equal(_.keys(a._listeningTo).length, 0);
    equal(_.keys(b._listeners).length, 0);
    a.listenTo(b, 'event', fn);
    b.off(null, null, a);
    equal(_.keys(a._listeningTo).length, 0);
    equal(_.keys(b._listeners).length, 0);
>>>>>>> 0b2835f7
  });

  test("listenTo and stopListening cleaning up references", 2, function() {
    var a = _.extend({}, Backbone.Events);
    var b = _.extend({}, Backbone.Events);
    a.listenTo(b, 'all', function(){ ok(true); });
    b.trigger('anything');
    a.listenTo(b, 'other', function(){ ok(false); });
    a.stopListening(b, 'other');
    a.stopListening(b, 'all');
    equal(_.keys(a._listeningTo).length, 0);
  });

  test("listenToOnce without context cleans up references after the event has fired", 2, function() {
    var a = _.extend({}, Backbone.Events);
    var b = _.extend({}, Backbone.Events);
    a.listenToOnce(b, 'all', function(){ ok(true); });
    b.trigger('anything');
    equal(_.keys(a._listeningTo).length, 0);
  });

  test("listenToOnce with event maps cleans up references", 2, function() {
    var a = _.extend({}, Backbone.Events);
    var b = _.extend({}, Backbone.Events);
    a.listenToOnce(b, {
      one: function() { ok(true); },
      two: function() { ok(false); }
    });
    b.trigger('one');
    equal(_.keys(a._listeningTo).length, 1);
  });

  test("listenToOnce with event maps binds the correct `this`", 1, function() {
    var a = _.extend({}, Backbone.Events);
    var b = _.extend({}, Backbone.Events);
    a.listenToOnce(b, {
      one: function() { ok(this === a); },
      two: function() { ok(false); }
    });
    b.trigger('one');
  });

  test("listenTo with empty callback doesn't throw an error", 1, function(){
    var e = _.extend({}, Backbone.Events);
    e.listenTo(e, "foo", null);
    e.trigger("foo");
    ok(true);
  });

  test("trigger all for each event", 3, function() {
    var a, b, obj = { counter: 0 };
    _.extend(obj, Backbone.Events);
    obj.on('all', function(event) {
      obj.counter++;
      if (event == 'a') a = true;
      if (event == 'b') b = true;
    })
    .trigger('a b');
    ok(a);
    ok(b);
    equal(obj.counter, 2);
  });

  test("on, then unbind all functions", 1, function() {
    var obj = { counter: 0 };
    _.extend(obj,Backbone.Events);
    var callback = function() { obj.counter += 1; };
    obj.on('event', callback);
    obj.trigger('event');
    obj.off('event');
    obj.trigger('event');
    equal(obj.counter, 1, 'counter should have only been incremented once.');
  });

  test("bind two callbacks, unbind only one", 2, function() {
    var obj = { counterA: 0, counterB: 0 };
    _.extend(obj,Backbone.Events);
    var callback = function() { obj.counterA += 1; };
    obj.on('event', callback);
    obj.on('event', function() { obj.counterB += 1; });
    obj.trigger('event');
    obj.off('event', callback);
    obj.trigger('event');
    equal(obj.counterA, 1, 'counterA should have only been incremented once.');
    equal(obj.counterB, 2, 'counterB should have been incremented twice.');
  });

  test("unbind a callback in the midst of it firing", 1, function() {
    var obj = {counter: 0};
    _.extend(obj, Backbone.Events);
    var callback = function() {
      obj.counter += 1;
      obj.off('event', callback);
    };
    obj.on('event', callback);
    obj.trigger('event');
    obj.trigger('event');
    obj.trigger('event');
    equal(obj.counter, 1, 'the callback should have been unbound.');
  });

  test("two binds that unbind themeselves", 2, function() {
    var obj = { counterA: 0, counterB: 0 };
    _.extend(obj,Backbone.Events);
    var incrA = function(){ obj.counterA += 1; obj.off('event', incrA); };
    var incrB = function(){ obj.counterB += 1; obj.off('event', incrB); };
    obj.on('event', incrA);
    obj.on('event', incrB);
    obj.trigger('event');
    obj.trigger('event');
    obj.trigger('event');
    equal(obj.counterA, 1, 'counterA should have only been incremented once.');
    equal(obj.counterB, 1, 'counterB should have only been incremented once.');
  });

  test("bind a callback with a supplied context", 1, function () {
    var TestClass = function () {
      return this;
    };
    TestClass.prototype.assertTrue = function () {
      ok(true, '`this` was bound to the callback');
    };

    var obj = _.extend({},Backbone.Events);
    obj.on('event', function () { this.assertTrue(); }, (new TestClass));
    obj.trigger('event');
  });

  test("nested trigger with unbind", 1, function () {
    var obj = { counter: 0 };
    _.extend(obj, Backbone.Events);
    var incr1 = function(){ obj.counter += 1; obj.off('event', incr1); obj.trigger('event'); };
    var incr2 = function(){ obj.counter += 1; };
    obj.on('event', incr1);
    obj.on('event', incr2);
    obj.trigger('event');
    equal(obj.counter, 3, 'counter should have been incremented three times');
  });

  test("callback list is not altered during trigger", 2, function () {
    var counter = 0, obj = _.extend({}, Backbone.Events);
    var incr = function(){ counter++; };
    obj.on('event', function(){ obj.on('event', incr).on('all', incr); })
    .trigger('event');
    equal(counter, 0, 'bind does not alter callback list');
    obj.off()
    .on('event', function(){ obj.off('event', incr).off('all', incr); })
    .on('event', incr)
    .on('all', incr)
    .trigger('event');
    equal(counter, 2, 'unbind does not alter callback list');
  });

  test("#1282 - 'all' callback list is retrieved after each event.", 1, function() {
    var counter = 0;
    var obj = _.extend({}, Backbone.Events);
    var incr = function(){ counter++; };
    obj.on('x', function() {
      obj.on('y', incr).on('all', incr);
    })
    .trigger('x y');
    strictEqual(counter, 2);
  });

  test("if no callback is provided, `on` is a noop", 0, function() {
    _.extend({}, Backbone.Events).on('test').trigger('test');
  });

  test("if callback is truthy but not a function, `on` should throw an error just like jQuery", 1, function() {
    var view = _.extend({}, Backbone.Events).on('test', 'noop');
    throws(function() {
      view.trigger('test');
    });
  });

  test("remove all events for a specific context", 4, function() {
    var obj = _.extend({}, Backbone.Events);
    obj.on('x y all', function() { ok(true); });
    obj.on('x y all', function() { ok(false); }, obj);
    obj.off(null, null, obj);
    obj.trigger('x y');
  });

  test("remove all events for a specific callback", 4, function() {
    var obj = _.extend({}, Backbone.Events);
    var success = function() { ok(true); };
    var fail = function() { ok(false); };
    obj.on('x y all', success);
    obj.on('x y all', fail);
    obj.off(null, fail);
    obj.trigger('x y');
  });

  test("#1310 - off does not skip consecutive events", 0, function() {
    var obj = _.extend({}, Backbone.Events);
    obj.on('event', function() { ok(false); }, obj);
    obj.on('event', function() { ok(false); }, obj);
    obj.off(null, null, obj);
    obj.trigger('event');
  });

  test("once", 2, function() {
    // Same as the previous test, but we use once rather than having to explicitly unbind
    var obj = { counterA: 0, counterB: 0 };
    _.extend(obj, Backbone.Events);
    var incrA = function(){ obj.counterA += 1; obj.trigger('event'); };
    var incrB = function(){ obj.counterB += 1; };
    obj.once('event', incrA);
    obj.once('event', incrB);
    obj.trigger('event');
    equal(obj.counterA, 1, 'counterA should have only been incremented once.');
    equal(obj.counterB, 1, 'counterB should have only been incremented once.');
  });

  test("once variant one", 3, function() {
    var f = function(){ ok(true); };

    var a = _.extend({}, Backbone.Events).once('event', f);
    var b = _.extend({}, Backbone.Events).on('event', f);

    a.trigger('event');

    b.trigger('event');
    b.trigger('event');
  });

  test("once variant two", 3, function() {
    var f = function(){ ok(true); };
    var obj = _.extend({}, Backbone.Events);

    obj
      .once('event', f)
      .on('event', f)
      .trigger('event')
      .trigger('event');
  });

  test("once with off", 0, function() {
    var f = function(){ ok(true); };
    var obj = _.extend({}, Backbone.Events);

    obj.once('event', f);
    obj.off('event', f);
    obj.trigger('event');
  });

  test("once with event maps", function() {
    var obj = { counter: 0 };
    _.extend(obj, Backbone.Events);

    var increment = function() {
      this.counter += 1;
    };

    obj.once({
      a: increment,
      b: increment,
      c: increment
    }, obj);

    obj.trigger('a');
    equal(obj.counter, 1);

    obj.trigger('a b');
    equal(obj.counter, 2);

    obj.trigger('c');
    equal(obj.counter, 3);

    obj.trigger('a b c');
    equal(obj.counter, 3);
  });

  test("once with off only by context", 0, function() {
    var context = {};
    var obj = _.extend({}, Backbone.Events);
    obj.once('event', function(){ ok(false); }, context);
    obj.off(null, null, context);
    obj.trigger('event');
  });

  test("Backbone object inherits Events", function() {
    ok(Backbone.on === Backbone.Events.on);
  });

  asyncTest("once with asynchronous events", 1, function() {
    var func = _.debounce(function() { ok(true); start(); }, 50);
    var obj = _.extend({}, Backbone.Events).once('async', func);

    obj.trigger('async');
    obj.trigger('async');
  });

  test("once with multiple events.", 2, function() {
    var obj = _.extend({}, Backbone.Events);
    obj.once('x y', function() { ok(true); });
    obj.trigger('x y');
  });

  test("Off during iteration with once.", 2, function() {
    var obj = _.extend({}, Backbone.Events);
    var f = function(){ this.off('event', f); };
    obj.on('event', f);
    obj.once('event', function(){});
    obj.on('event', function(){ ok(true); });

    obj.trigger('event');
    obj.trigger('event');
  });

  test("`once` on `all` should work as expected", 1, function() {
    Backbone.once('all', function() {
      ok(true);
      Backbone.trigger('all');
    });
    Backbone.trigger('all');
  });

  test("once without a callback is a noop", 0, function() {
    _.extend({}, Backbone.Events).once('event').trigger('event');
  });

  test("listenToOnce without a callback is a noop", 0, function() {
    var obj = _.extend({}, Backbone.Events);
    obj.listenToOnce(obj, 'event').trigger('event');
  });

  test("event functions are chainable", function() {
    var obj = _.extend({}, Backbone.Events);
    var obj2 = _.extend({}, Backbone.Events);
    var fn = function() {};
    equal(obj, obj.trigger('noeventssetyet'));
    equal(obj, obj.off('noeventssetyet'));
    equal(obj, obj.stopListening('noeventssetyet'));
    equal(obj, obj.on('a', fn));
    equal(obj, obj.once('c', fn));
    equal(obj, obj.trigger('a'));
    equal(obj, obj.listenTo(obj2, 'a', fn));
    equal(obj, obj.listenToOnce(obj2, 'b', fn));
    equal(obj, obj.off('a c'));
    equal(obj, obj.stopListening(obj2, 'a'));
    equal(obj, obj.stopListening());
  });

  test("#3448 - listenToOnce with space-separated events", 2, function() {
    var one = _.extend({}, Backbone.Events);
    var two = _.extend({}, Backbone.Events);
    var count = 1;
    one.listenToOnce(two, 'x y', function(n) { ok(n === count++); });
    two.trigger('x', 1);
    two.trigger('x', 1);
    two.trigger('y', 2);
    two.trigger('y', 2);
  });

})();<|MERGE_RESOLUTION|>--- conflicted
+++ resolved
@@ -172,42 +172,6 @@
     e.trigger("foo");
   });
 
-<<<<<<< HEAD
-  test("stopListening cleans up references", 8, function() {
-    var a = _.extend({}, Backbone.Events);
-    var b = _.extend({}, Backbone.Events);
-    var fn = function() {};
-    a.listenTo(b, 'event', fn).stopListening();
-    equal(_.size(a._listeningTo), 0);
-    equal(_.size(b._events), 0);
-    a.listenTo(b, 'event', fn).stopListening(b);
-    equal(_.size(a._listeningTo), 0);
-    equal(_.size(b._events), 0);
-    a.listenTo(b, 'event', fn).stopListening(b, 'event');
-    equal(_.size(a._listeningTo), 0);
-    equal(_.size(b._events), 0);
-    a.listenTo(b, 'event', fn).stopListening(b, 'event', fn);
-    equal(_.size(a._listeningTo), 0);
-    equal(_.size(b._events), 0);
-  });
-
-  test("stopListening cleans up references from listenToOnce", 8, function() {
-    var a = _.extend({}, Backbone.Events);
-    var b = _.extend({}, Backbone.Events);
-    var fn = function() {};
-    a.listenToOnce(b, 'event', fn).stopListening();
-    equal(_.size(a._listeningTo), 0);
-    equal(_.size(b._events), 0);
-    a.listenToOnce(b, 'event', fn).stopListening(b);
-    equal(_.size(a._listeningTo), 0);
-    equal(_.size(b._events), 0);
-    a.listenToOnce(b, 'event', fn).stopListening(b, 'event');
-    equal(_.size(a._listeningTo), 0);
-    equal(_.size(b._events), 0);
-    a.listenToOnce(b, 'event', fn).stopListening(b, 'event', fn);
-    equal(_.size(a._listeningTo), 0);
-    equal(_.size(b._events), 0);
-=======
   test("stopListening cleans up references", 12, function() {
     var a = _.extend({}, Backbone.Events);
     var b = _.extend({}, Backbone.Events);
@@ -270,7 +234,6 @@
     b.off(null, null, a);
     equal(_.keys(a._listeningTo).length, 0);
     equal(_.keys(b._listeners).length, 0);
->>>>>>> 0b2835f7
   });
 
   test("listenTo and stopListening cleaning up references", 2, function() {
