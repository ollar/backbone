--- conflicted
+++ resolved
@@ -335,11 +335,13 @@
     obj.trigger('async');
   });
 
-<<<<<<< HEAD
-  test("Off during iteration with once.", 1, function() {
-=======
+  test("once with multiple events.", 2, function() {
+    var obj = _.extend({}, Backbone.Events);
+    obj.once('x y', function() { ok(true); });
+    obj.trigger('x y');
+  });
+
   test("Off during iteration with once.", 2, function() {
->>>>>>> 15bf791d
     var obj = _.extend({}, Backbone.Events);
     var f = function(){ this.off('event', f); };
     obj.on('event', f);
@@ -350,16 +352,12 @@
     obj.trigger('event');
   });
 
-<<<<<<< HEAD
-  test("once with multiple events.", 2, function() {
-    var obj = _.extend({}, Backbone.Events);
-    obj.once('x y', function() { ok(true); });
-    obj.trigger('x y');
-=======
   test("`once` on `all` should work as expected", 1, function() {
-    Backbone.once('all', function() { ok(true); Backbone.trigger('all'); })
+    Backbone.once('all', function() {
+      ok(true);
+      Backbone.trigger('all');
+    });
     Backbone.trigger('all');
->>>>>>> 15bf791d
   });
 
 });