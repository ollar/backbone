--- conflicted
+++ resolved
@@ -287,10 +287,7 @@
       <li>– <a href="#examples-menagerievet">Menagerie Whiteboard</a></li>
       <li>- <a href="#examples-instagreat">Insta-great!</a></li>
       <li>- <a href="#examples-bittorrent">BitTorrent</a></li>
-<<<<<<< HEAD
-=======
       <li>- <a href="#examples-fluxiom">Fluxiom</a></li>
->>>>>>> 40575910
       <li>- <a href="#examples-chop">Chop</a></li>
       <li>- <a href="#examples-quietwrite">QuietWrite</a></li>
       <li>- <a href="#examples-tzigla">Tzigla</a></li>
@@ -1970,11 +1967,7 @@
     </div>
     
     <h2 id="examples-documentcloud">DocumentCloud</h2>
-<<<<<<< HEAD
-
-=======
-    
->>>>>>> 40575910
+    
     <p>
       The <a href="http://www.documentcloud.org/public/#search/">DocumentCloud workspace</a>
       is built on Backbone.js, with <i>Documents</i>, <i>Projects</i>,
@@ -2040,17 +2033,10 @@
       </a>
     </div>
     
-<<<<<<< HEAD
-    <h2 id="examples-SoundCloud">SoundCloud</h2>
+    <h2 id="examples-soundcloud">SoundCloud</h2>
 
     <p>
       <a href="http://soundcloud.com">SoundCloud</a> is the leading sound sharing 
-=======
-    <h2 id="examples-soundcloud">SoundCloud</h2>
-
-    <p>
-      <a href="http://soundcloud.com">SoundCloud</a> is the best sound sharing 
->>>>>>> 40575910
       platform on the internet, and Backbone.js provides the foundation for 
       <a href="http://m.soundcloud.com">Mobile SoundCloud</a>. The project uses 
       the public SoundCloud <a href="http://soundcloud.com/developers">API</a> 
@@ -2095,9 +2081,6 @@
       </a>
     </div>
     
-<<<<<<< HEAD
-    <h2 id="examples-instagreat">Insta-Great!</h2>
-=======
     <h2 id="examples-menagerievet">Menagerie Whiteboard</h2>
     
     <p>
@@ -2121,7 +2104,6 @@
     </div>
     
     <h2 id="examples-instagreat">Insta-great!</h2>
->>>>>>> 40575910
     
     <p>
       <a href="http://twitter.com/elliottkember">Elliott Kember</a> and
@@ -2140,11 +2122,7 @@
       </a>
     </div>
     
-<<<<<<< HEAD
-    <h2 id="examples-BitTorrent">BitTorrent &ndash; Project Chrysalis</h2>
-=======
     <h2 id="examples-bittorrent">BitTorrent</h2>
->>>>>>> 40575910
     
     <p>
       <a href="http://www.bittorrent.com">BitTorrent</a> used Backbone to 
@@ -2162,8 +2140,6 @@
       </a>
     </div>
     
-<<<<<<< HEAD
-=======
     <h2 id="examples-fluxiom">Fluxiom</h2>
     
     <p>
@@ -2185,7 +2161,6 @@
       </a>
     </div>
     
->>>>>>> 40575910
     <h2 id="examples-chop">Chop</h2>
     
     <p>
