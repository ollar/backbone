--- conflicted
+++ resolved
@@ -137,15 +137,9 @@
         border: 4px solid #bbb; border-top: 0; border-bottom: 0;
         margin: 0px 0 30px;
       }
-<<<<<<< HEAD
-    img.example_image {
-      margin: 0px auto 30px;
-    }
-=======
       img.example_image {
         margin: 0px auto 30px;
       }
->>>>>>> d4a091b0
   </style>
 </head>
 <body>
@@ -551,8 +545,6 @@
       Get the current value of an attribute from the model. For example:
       <tt>note.get("title")</tt>
     </p>
-<<<<<<< HEAD
-=======
 
     <p id="Model-escape">
       <b class="header">escape</b><code>model.escape(attribute)</code>
@@ -567,8 +559,9 @@
 var hacker = new Backbone.Model({
   name: "&lt;script&gt;alert('xss')&lt;/script&gt;"
 });
->>>>>>> d4a091b0
-
+
+alert(hacker.escape('name'));
+</pre>
 
     <p id="Model-set">
       <b class="header">set</b><code>model.set(attributes, [options])</code>
@@ -1916,9 +1909,6 @@
         <img src="docs/images/backbone-mobile.png" alt="Backbone Mobile" class="example_image" />
       </a>
     </div>
-<<<<<<< HEAD
-
-=======
     
     <p>
       <a href="http://twitter.com/evilchelu">Cristi Balan</a> and 
@@ -1943,7 +1933,6 @@
       </a>
     </div>
     
->>>>>>> d4a091b0
     <p>
       <a href="http://www.twitter.com/jamesjyu">James Yu</a> used Backbone.js to
       create <a href="http://www.quietwrite.com/">QuietWrite</a>, an app
@@ -1951,11 +1940,7 @@
       It also works great on the iPad. The editor relies on
       Backbone to persist document data to the server.
     </p>
-<<<<<<< HEAD
-
-=======
     
->>>>>>> d4a091b0
     <div style="text-align: center;">
       <a href="http://www.quietwrite.com/">
         <img src="docs/images/quietwrite.png" alt="QuietWrite" class="example_image" />
