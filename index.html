--- conflicted
+++ resolved
@@ -657,15 +657,6 @@
       Click the <i>play</i> button to execute them.
     </p>
 
-<<<<<<< HEAD
-    <h2 id="upgrading">Upgrading to 1.2</h2>
-
-    <p>
-      Backbone <b>1.2</b> should be a fairly painless upgrade from the <b>0.9.X</b>
-      series. If you're upgrading from an older version, be sure to check out the
-      <a href="#changelog">change log</a>. In brief, a few of the larger breaking
-      changes are:
-=======
     <h2 id="Model-View-separation">Models and Views</h2>
 
     <img class="figure" src="docs/images/intro-model-view.svg" alt="Model-View Separation.">
@@ -675,7 +666,6 @@
       your business logic separate from your user interface. When the two are 
       entangled, change is hard; when logic doesn't depend on UI, your
       interface becomes easier to work with.
->>>>>>> bf731534
     </p>
 
     <div class="columns">
