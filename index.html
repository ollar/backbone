--- conflicted
+++ resolved
@@ -3886,25 +3886,6 @@
 
     <h2 id="changelog">Change Log</h2>
 
-<<<<<<< HEAD
-    <b class="header">Edge</b> &mdash; <small><i>Unreleased</i></small> &mdash; <a href="https://github.com/documentcloud/backbone/compare/0.9.10...master">Diff</a><br/>
-
-    <ul style="margin-top: 5px;">
-      <li>
-        The <tt>silent</tt> option has been removed from <tt>Model#set</tt>.
-        Custom options should be used to accomplish this effect instead.
-      </li>
-      <li>
-        Constructing a new collection with a <tt>url</tt> option will attach it
-        to the new instance.
-=======
-    <b class="header">0.9.11</b> &mdash; <small><i>Some day, 2013</i></small> &mdash; <a href="#">Diff</a><br />
-    <ul style="margin-top: 5px;">
-      <li>
-        <tt>Model#isValid</tt> works harmoniously with the rest of the validation system. <tt>Model.validationError</tt> will be available if you've implemented <tt>Model#validate</tt>.
->>>>>>> e9d8596a
-      </li>
-    </ul>
 
     <b class="header">0.9.10</b> &mdash; <small><i>Jan. 15, 2013</i></small> &mdash; <a href="https://github.com/documentcloud/backbone/compare/0.9.9...0.9.10">Diff</a><br />
     <ul style="margin-top: 5px;">
