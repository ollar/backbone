<!DOCTYPE HTML>
<html>
<head>
  <meta http-equiv="content-type" content="text/html;charset=UTF-8" />
  <meta http-equiv="X-UA-Compatible" content="chrome=1" />
  <meta name="viewport" content="width=device-width">
  <link rel="canonical" href="http://backbonejs.org" />
  <link rel="icon" href="docs/images/favicon.ico" />
  <title>Backbone.js</title>
  <style>
    body {
      font-size: 14px;
      line-height: 22px;
      font-family: Helvetica Neue, Helvetica, Arial;
      background: #f4f4f4 url(docs/images/background.png);
    }
    .interface {
      font-family: "Lucida Grande", "Lucida Sans Unicode", Helvetica, Arial, sans-serif !important;
    }
    div#sidebar {
      background: #fff;
      position: fixed;
      z-index: 10;
      top: 0; left: 0; bottom: 0;
      width: 200px;
      overflow-y: auto;
      overflow-x: hidden;
      -webkit-overflow-scrolling: touch;
      padding: 15px 0 30px 30px;
      border-right: 1px solid #bbb;
      box-shadow: 0 0 20px #ccc; -webkit-box-shadow: 0 0 20px #ccc; -moz-box-shadow: 0 0 20px #ccc;
    }
      a.toc_title, a.toc_title:visited {
        display: block;
        color: black;
        font-weight: bold;
        margin-top: 15px;
      }
        a.toc_title:hover {
          text-decoration: underline;
        }
        #sidebar .version {
          font-size: 10px;
          font-weight: normal;
        }
      ul.toc_section {
        font-size: 11px;
        line-height: 14px;
        margin: 5px 0 0 0;
        padding-left: 0px;
        list-style-type: none;
        font-family: Lucida Grande;
      }
        .toc_section li {
          cursor: pointer;
          margin: 0 0 3px 0;
        }
          .toc_section li a {
            text-decoration: none;
            color: black;
          }
            .toc_section li a:hover {
              text-decoration: underline;
            }
    div.container {
      position: relative;
      width: 550px;
      margin: 40px 0 50px 260px;
    }
    img#logo {
      width: 450px;
      height: 80px;
    }
    div.run {
      position: absolute;
      right: 15px;
      width: 26px; height: 18px;
      background: url('docs/images/arrows.png') no-repeat -26px 0;
    }
      div.run:active {
        background-position: -51px 0;
      }
    p, div.container ul {
      margin: 25px 0;
      width: 550px;
    }
      p.warning {
        font-size: 12px;
        line-height: 18px;
        font-style: italic;
      }
      div.container ul {
        list-style: circle;
        padding-left: 15px;
        font-size: 13px;
        line-height: 18px;
      }
        div.container ul li {
          margin-bottom: 10px;
        }
        div.container ul.small {
          font-size: 12px;
        }
    a, a:visited {
      color: #444;
    }
    a:active, a:hover {
      color: #000;
    }
    a.punch {
      display: inline-block;
      background: #4162a8;
      border-top: 1px solid #38538c;
      border-right: 1px solid #1f2d4d;
      border-bottom: 1px solid #151e33;
      border-left: 1px solid #1f2d4d;
      -webkit-border-radius: 4px;
      -moz-border-radius: 4px;
      -ms-border-radius: 4px;
      -o-border-radius: 4px;
      border-radius: 4px;
      -webkit-box-shadow: inset 0 1px 10px 1px #5c8bee, 0px 1px 0 #1d2c4d, 0 6px 0px #1f3053, 0 8px 4px 1px #111111;
      -moz-box-shadow: inset 0 1px 10px 1px #5c8bee, 0px 1px 0 #1d2c4d, 0 6px 0px #1f3053, 0 8px 4px 1px #111111;
      -ms-box-shadow: inset 0 1px 10px 1px #5c8bee, 0px 1px 0 #1d2c4d, 0 6px 0px #1f3053, 0 8px 4px 1px #111111;
      -o-box-shadow: inset 0 1px 10px 1px #5c8bee, 0px 1px 0 #1d2c4d, 0 6px 0px #1f3053, 0 8px 4px 1px #111111;
      box-shadow: inset 0 1px 10px 1px #5c8bee, 0px 1px 0 #1d2c4d, 0 6px 0px #1f3053, 0 8px 4px 1px #111111;
      color: #fff;
      font: bold 14px "helvetica neue", helvetica, arial, sans-serif;
      line-height: 1;
      margin-bottom: 15px;
      padding: 8px 0 10px 0;
      text-align: center;
      text-shadow: 0px -1px 1px #1e2d4d;
      text-decoration: none;
      width: 225px;
      -webkit-background-clip: padding-box; }
      a.punch:hover {
        -webkit-box-shadow: inset 0 0px 20px 1px #87adff, 0px 1px 0 #1d2c4d, 0 6px 0px #1f3053, 0 8px 4px 1px #111111;
        -moz-box-shadow: inset 0 0px 20px 1px #87adff, 0px 1px 0 #1d2c4d, 0 6px 0px #1f3053, 0 8px 4px 1px #111111;
        -ms-box-shadow: inset 0 0px 20px 1px #87adff, 0px 1px 0 #1d2c4d, 0 6px 0px #1f3053, 0 8px 4px 1px #111111;
        -o-box-shadow: inset 0 0px 20px 1px #87adff, 0px 1px 0 #1d2c4d, 0 6px 0px #1f3053, 0 8px 4px 1px #111111;
        box-shadow: inset 0 0px 20px 1px #87adff, 0px 1px 0 #1d2c4d, 0 6px 0px #1f3053, 0 8px 4px 1px #111111;
        cursor: pointer; }
      a.punch:active {
        -webkit-box-shadow: inset 0 1px 10px 1px #5c8bee, 0 1px 0 #1d2c4d, 0 2px 0 #1f3053, 0 4px 3px 0 #111111;
        -moz-box-shadow: inset 0 1px 10px 1px #5c8bee, 0 1px 0 #1d2c4d, 0 2px 0 #1f3053, 0 4px 3px 0 #111111;
        -ms-box-shadow: inset 0 1px 10px 1px #5c8bee, 0 1px 0 #1d2c4d, 0 2px 0 #1f3053, 0 4px 3px 0 #111111;
        -o-box-shadow: inset 0 1px 10px 1px #5c8bee, 0 1px 0 #1d2c4d, 0 2px 0 #1f3053, 0 4px 3px 0 #111111;
        box-shadow: inset 0 1px 10px 1px #5c8bee, 0 1px 0 #1d2c4d, 0 2px 0 #1f3053, 0 4px 3px 0 #111111;
        margin-top: 5px; margin-bottom: 10px }
    a img {
      border: 0;
    }
    a.travis-badge {
      display: block;
    }
    h1, h2, h3, h4, h5, h6 {
      padding-top: 20px;
    }
      h2 {
        font-size: 22px;
      }
    b.header {
      font-size: 18px;
      line-height: 35px;
    }
    span.alias {
      font-size: 14px;
      font-style: italic;
      margin-left: 20px;
    }
    table {
      margin: 15px 0 0; padding: 0;
    }
      tr, td {
        margin: 0; padding: 0;
      }
        td {
          padding: 0px 15px 5px 0;
        }
        table .rule {
          height: 1px;
          background: #ccc;
          margin: 5px 0;
        }
    code, pre, tt {
      font-family: Monaco, Consolas, "Lucida Console", monospace;
      font-size: 12px;
      line-height: 18px;
      font-style: normal;
    }
      tt {
        padding: 0px 3px;
        background: #fff;
        border: 1px solid #ddd;
        zoom: 1;
      }
      code {
        margin-left: 20px;
      }
      pre {
        font-size: 12px;
        padding: 2px 0 2px 15px;
        border: 4px solid #bbb; border-top: 0; border-bottom: 0;
        margin: 0px 0 25px;
      }
      img.example_image {
        margin: 0px auto;
      }
        img.example_retina {
          margin: 20px;
          box-shadow: 0 8px 15px rgba(0,0,0,0.4);
        }
    @media only screen and (-webkit-max-device-pixel-ratio: 1) and (max-width: 600px),
           only screen and (max--moz-device-pixel-ratio: 1) and (max-width: 600px) {
      div#sidebar {
        display: none;
      }
      img#logo {
        max-width: 450px;
        width: 100%;
        height: auto;
      }
      div.container {
        width: auto;
        margin-left: 15px;
        margin-right: 15px;
      }
        p, div.container ul {
          width: auto;
        }
    }
    @media only screen and (-webkit-min-device-pixel-ratio: 1.5) and (max-width: 640px),
          only screen and (-o-min-device-pixel-ratio: 3/2) and (max-width: 640px),
          only screen and (min-device-pixel-ratio: 1.5) and (max-width: 640px) {
      img {
        max-width: 100%;
        height: auto;
      }
      div#sidebar {
        -webkit-overflow-scrolling: initial;
        position: relative;
        width: 90%;
        height: 120px;
        left: 0;
        top: -7px;
        padding: 10px 0 10px 30px;
        border: 0;
      }
      img#logo {
        width: auto;
        height: auto;
      }
      div.container {
        margin: 0;
        width: 100%;
      }
      p, div.container ul {
        max-width: 98%;
        overflow-x: scroll;
      }
      table {
        position: relative;
      }
        tr:first-child td {
          padding-bottom: 25px;
        }
        td.text {
          line-height: 12px;
          padding: 0;
          position: absolute;
          left: 0;
          top: 48px;
        }
        tr:last-child td.text {
          top: 122px;
        }
      pre {
        overflow: scroll;
      }
    }
  </style>
</head>
<body>

  <div id="sidebar" class="interface">

    <a class="toc_title" href="#">
      Backbone.js <span class="version">(1.1.0)</span>
    </a>
    <ul class="toc_section">
      <li>&raquo; <a href="http://github.com/jashkenas/backbone">GitHub Repository</a></li>
      <li>&raquo; <a href="docs/backbone.html">Annotated Source</a></li>
    </ul>

    <a class="toc_title" href="#introduction">
      Introduction
    </a>

    <a class="toc_title" href="#upgrading">
      Upgrading
    </a>

    <a class="toc_title" href="#Events">
      Events
    </a>
    <ul class="toc_section">
      <li>– <a href="#Events-on">on</a></li>
      <li>– <a href="#Events-off">off</a></li>
      <li>– <a href="#Events-trigger">trigger</a></li>
      <li>– <a href="#Events-once">once</a></li>
      <li>– <a href="#Events-listenTo">listenTo</a></li>
      <li>– <a href="#Events-stopListening">stopListening</a></li>
      <li>– <a href="#Events-listenToOnce">listenToOnce</a></li>
      <li>- <a href="#Events-catalog"><b>Catalog of Built-in Events</b></a></li>
    </ul>

    <a class="toc_title" href="#Model">
      Model
    </a>
    <ul class="toc_section">
      <li>– <a href="#Model-extend">extend</a></li>
      <li>– <a href="#Model-constructor">constructor / initialize</a></li>
      <li>– <a href="#Model-get">get</a></li>
      <li>– <a href="#Model-set">set</a></li>
      <li>– <a href="#Model-escape">escape</a></li>
      <li>– <a href="#Model-has">has</a></li>
      <li>– <a href="#Model-unset">unset</a></li>
      <li>– <a href="#Model-clear">clear</a></li>
      <li>– <a href="#Model-id">id</a></li>
      <li>– <a href="#Model-idAttribute">idAttribute</a></li>
      <li>– <a href="#Model-cid">cid</a></li>
      <li>– <a href="#Model-attributes">attributes</a></li>
      <li>– <a href="#Model-changed">changed</a></li>
      <li>– <a href="#Model-defaults">defaults</a></li>
      <li>– <a href="#Model-toJSON">toJSON</a></li>
      <li>– <a href="#Model-sync">sync</a></li>
      <li>– <a href="#Model-fetch">fetch</a></li>
      <li>– <a href="#Model-save">save</a></li>
      <li>– <a href="#Model-destroy">destroy</a></li>
      <li>– <a href="#Model-Underscore-Methods"><b>Underscore Methods (6)</b></a></li>
      <li>– <a href="#Model-validate">validate</a></li>
      <li>– <a href="#Model-validationError">validationError</a></li>
      <li>– <a href="#Model-isValid">isValid</a></li>
      <li>– <a href="#Model-url">url</a></li>
      <li>– <a href="#Model-urlRoot">urlRoot</a></li>
      <li>– <a href="#Model-parse">parse</a></li>
      <li>– <a href="#Model-clone">clone</a></li>
      <li>– <a href="#Model-isNew">isNew</a></li>
      <li>– <a href="#Model-hasChanged">hasChanged</a></li>
      <li>– <a href="#Model-changedAttributes">changedAttributes</a></li>
      <li>– <a href="#Model-previous">previous</a></li>
      <li>– <a href="#Model-previousAttributes">previousAttributes</a></li>
    </ul>

    <a class="toc_title" href="#Collection">
      Collection
    </a>
    <ul class="toc_section">
      <li>– <a href="#Collection-extend">extend</a></li>
      <li>– <a href="#Collection-model">model</a></li>
      <li>– <a href="#Collection-constructor">constructor / initialize</a></li>
      <li>– <a href="#Collection-models">models</a></li>
      <li>– <a href="#Collection-toJSON">toJSON</a></li>
      <li>– <a href="#Collection-sync">sync</a></li>
      <li>– <a href="#Collection-Underscore-Methods"><b>Underscore Methods (28)</b></a></li>
      <li>– <a href="#Collection-add">add</a></li>
      <li>– <a href="#Collection-remove">remove</a></li>
      <li>– <a href="#Collection-reset">reset</a></li>
      <li>– <a href="#Collection-set">set</a></li>
      <li>– <a href="#Collection-get">get</a></li>
      <li>– <a href="#Collection-at">at</a></li>
      <li>– <a href="#Collection-push">push</a></li>
      <li>– <a href="#Collection-pop">pop</a></li>
      <li>– <a href="#Collection-unshift">unshift</a></li>
      <li>– <a href="#Collection-shift">shift</a></li>
      <li>– <a href="#Collection-slice">slice</a></li>
      <li>– <a href="#Collection-length">length</a></li>
      <li>– <a href="#Collection-comparator">comparator</a></li>
      <li>– <a href="#Collection-sort">sort</a></li>
      <li>– <a href="#Collection-pluck">pluck</a></li>
      <li>– <a href="#Collection-where">where</a></li>
      <li>– <a href="#Collection-findWhere">findWhere</a></li>
      <li>– <a href="#Collection-url">url</a></li>
      <li>– <a href="#Collection-parse">parse</a></li>
      <li>– <a href="#Collection-clone">clone</a></li>
      <li>– <a href="#Collection-fetch">fetch</a></li>
      <li>– <a href="#Collection-create">create</a></li>
    </ul>

    <a class="toc_title" href="#Router">
      Router
    </a>
    <ul class="toc_section">
      <li>– <a href="#Router-extend">extend</a></li>
      <li>– <a href="#Router-routes">routes</a></li>
      <li>– <a href="#Router-constructor">constructor / initialize</a></li>
      <li>– <a href="#Router-route">route</a></li>
      <li>– <a href="#Router-navigate">navigate</a></li>
    </ul>

    <a class="toc_title" href="#History">
      History
    </a>
    <ul class="toc_section">
      <li>– <a href="#History-start">start</a></li>
    </ul>

    <a class="toc_title" href="#Sync">
      Sync
    </a>
    <ul class="toc_section">
      <li>– <a href="#Sync">Backbone.sync</a></li>
      <li>– <a href="#Sync-ajax">Backbone.ajax</a></li>
      <li>– <a href="#Sync-emulateHTTP">Backbone.emulateHTTP</a></li>
      <li>– <a href="#Sync-emulateJSON">Backbone.emulateJSON</a></li>
    </ul>

    <a class="toc_title" href="#View">
      View
    </a>
    <ul class="toc_section">
      <li>– <a href="#View-extend">extend</a></li>
      <li>– <a href="#View-constructor">constructor / initialize</a></li>
      <li>– <a href="#View-el">el</a></li>
      <li>– <a href="#View-$el">$el</a></li>
      <li>– <a href="#View-setElement">setElement</a></li>
      <li>– <a href="#View-attributes">attributes</a></li>
      <li>– <a href="#View-dollar">$ (jQuery)</a></li>
      <li>– <a href="#View-template">template</a></li>
      <li>– <a href="#View-render">render</a></li>
      <li>– <a href="#View-remove">remove</a></li>
      <li>– <a href="#View-delegateEvents">delegateEvents</a></li>
      <li>– <a href="#View-undelegateEvents">undelegateEvents</a></li>
    </ul>

    <a class="toc_title" href="#Utility">
      Utility
    </a>
    <ul class="toc_section">
      <li>– <a href="#Utility-Backbone-noConflict">Backbone.noConflict</a></li>
      <li>– <a href="#Utility-Backbone-$">Backbone.$</a></li>
    </ul>

    <a class="toc_title" href="#examples">
      Examples
    </a>
    <ul class="toc_section">
      <li>– <a href="#examples-todos">Todos</a></li>
      <li>– <a href="#examples-documentcloud">DocumentCloud</a></li>
      <li>– <a href="#examples-usa-today">USA Today</a></li>
      <li>– <a href="#examples-rdio">Rdio</a></li>
      <li>– <a href="#examples-hulu">Hulu</a></li>
      <li>– <a href="#examples-quartz">Quartz</a></li>
      <li>– <a href="#examples-gawker">Gawker Media</a></li>
      <li>– <a href="#examples-flow">Flow</a></li>
      <li>– <a href="#examples-gilt">Gilt Groupe</a></li>
      <li>– <a href="#examples-newsblur">NewsBlur</a></li>
      <li>– <a href="#examples-wordpress">WordPress.com</a></li>
      <li>– <a href="#examples-foursquare">Foursquare</a></li>
      <li>– <a href="#examples-bitbucket">Bitbucket</a></li>
      <li>– <a href="#examples-disqus">Disqus</a></li>
      <li>– <a href="#examples-khan-academy">Khan Academy</a></li>
      <li>– <a href="#examples-elife-lens">eLife Lens</a></li>
      <li>– <a href="#examples-do">Do</a></li>
      <li>– <a href="#examples-irccloud">IRCCloud</a></li>
      <li>– <a href="#examples-pitchfork">Pitchfork</a></li>
      <li>– <a href="#examples-spin">Spin</a></li>
      <li>– <a href="#examples-zocdoc">ZocDoc</a></li>
      <li>– <a href="#examples-walmart">Walmart Mobile</a></li>
      <li>– <a href="#examples-groupon">Groupon Now!</a></li>
      <li>– <a href="#examples-basecamp">Basecamp</a></li>
      <li>– <a href="#examples-slavery-footprint">Slavery Footprint</a></li>
      <li>– <a href="#examples-stripe">Stripe</a></li>
      <li>– <a href="#examples-airbnb">Airbnb</a></li>
      <li>– <a href="#examples-diaspora">Diaspora</a></li>
      <li>– <a href="#examples-soundcloud">SoundCloud Mobile</a></li>
      <li>- <a href="#examples-artsy">Art.sy</a></li>
      <li>– <a href="#examples-pandora">Pandora</a></li>
      <li>– <a href="#examples-inkling">Inkling</a></li>
      <li>– <a href="#examples-code-school">Code School</a></li>
      <li>– <a href="#examples-cloudapp">CloudApp</a></li>
      <li>– <a href="#examples-seatgeek">SeatGeek</a></li>
      <li>– <a href="#examples-easel">Easel</a></li>
      <li>- <a href="#examples-jolicloud">Jolicloud</a></li>
      <li>– <a href="#examples-syllabus">Syllabus</a></li>
      <li>– <a href="#examples-salon">Salon.io</a></li>
      <li>– <a href="#examples-tilemill">TileMill</a></li>
      <li>– <a href="#examples-blossom">Blossom</a></li>
      <li>– <a href="#examples-trello">Trello</a></li>
      <li>– <a href="#examples-tzigla">Tzigla</a></li>
    </ul>

    <a class="toc_title" href="#faq">
      F.A.Q.
    </a>
    <ul class="toc_section">
      <li>– <a href="#FAQ-why-backbone">Why Backbone?</a></li>
      <li>– <a href="#FAQ-tim-toady">More Than One Way To Do It</a></li>
      <li>– <a href="#FAQ-nested">Nested Models &amp; Collections</a></li>
      <li>– <a href="#FAQ-bootstrap">Loading Bootstrapped Models</a></li>
      <li>– <a href="#FAQ-extending">Extending Backbone</a></li>
      <li>– <a href="#FAQ-mvc">Traditional MVC</a></li>
      <li>– <a href="#FAQ-this">Binding "this"</a></li>
      <li>– <a href="#FAQ-rails">Working with Rails</a></li>
    </ul>

    <a class="toc_title" href="#changelog">
      Change Log
    </a>

  </div>

  <div class="container">

    <p>
      <img id="logo" src="docs/images/backbone.png" alt="Backbone.js" />
    </p>

    <p>
      Backbone.js gives structure to web applications
      by providing <b>models</b> with key-value binding and custom events,
      <b>collections</b> with a rich API of enumerable functions,
      <b>views</b> with declarative event handling, and connects it all to your
      existing API over a RESTful JSON interface.
    </p>

    <p>
      The project is <a href="http://github.com/jashkenas/backbone/">hosted on GitHub</a>,
      and the <a href="docs/backbone.html">annotated source code</a> is available,
      as well as an online <a href="test/">test suite</a>,
      an <a href="examples/todos/index.html">example application</a>,
      a <a href="https://github.com/jashkenas/backbone/wiki/Tutorials%2C-blog-posts-and-example-sites">list of tutorials</a>
      and a <a href="#examples">long list of real-world projects</a> that use Backbone.
      Backbone is available for use under the <a href="http://github.com/jashkenas/backbone/blob/master/LICENSE">MIT software license</a>.
    </p>

    <p>
      You can report bugs and discuss features on the
      <a href="http://github.com/jashkenas/backbone/issues">GitHub issues page</a>,
      on Freenode IRC in the <tt>#documentcloud</tt> channel, post questions to the
      <a href="https://groups.google.com/forum/#!forum/backbonejs">Google Group</a>,
      add pages to the <a href="https://github.com/jashkenas/backbone/wiki">wiki</a>
      or send tweets to <a href="http://twitter.com/documentcloud">@documentcloud</a>.
    </p>

    <p>
      <i>
        Backbone is an open-source component of
        <a href="http://documentcloud.org/">DocumentCloud</a>.
      </i>
    </p>

    <h2 id="downloads">
      Downloads &amp; Dependencies
      <span style="padding-left: 7px; font-size:11px; font-weight: normal;" class="interface">(Right-click, and use "Save As")</span>
    </h2>

    <table>
      <tr>
        <td><a class="punch" href="backbone.js">Development Version (1.1.0)</a></td>
        <td class="text"><i>59kb, Full source, tons of comments</i></td>
      </tr>
      <tr>
        <td><a class="punch" href="backbone-min.js">Production Version (1.1.0)</a></td>
        <td class="text" style="line-height: 16px;">
          <i>6.4kb, Packed and gzipped</i><br />
          <small>(<a href="backbone-min.map">Source Map</a>)</small>
        </td>
      </tr>
      <tr>
        <td><a class="punch" href="https://raw.github.com/jashkenas/backbone/master/backbone.js">Edge Version (master)</a></td>
        <td>
          <i>Unreleased, use at your own risk</i>
          <a class="travis-badge" href="https://travis-ci.org/jashkenas/backbone">
            <img src="https://travis-ci.org/jashkenas/backbone.png" />
          </a>
        </td>
      </tr>
    </table>

    <p>
      Backbone's only hard dependency is
<<<<<<< HEAD
      <b><a href="http://underscorejs.org/">Underscore.js</a></b>.
=======
      <a href="http://underscorejs.org/">Underscore.js</a> <small>( >= 1.5.0)</small>.
>>>>>>> 15a5748f
      For RESTful persistence, history support via <a href="#Router">Backbone.Router</a>
      and DOM manipulation with <a href="#View">Backbone.View</a>, include
      <b><a href="http://jquery.com">jQuery</a></b>, and
      <b><a href="https://github.com/douglascrockford/JSON-js">json2.js</a></b> for older
      Internet Explorer support.
      <i>(Mimics of the Underscore and jQuery APIs, such as
      <a href="http://lodash.com">Lo-Dash</a> and
      <a href="http://zeptojs.com">Zepto</a>, will
      also tend to work, with varying degrees of compatibility.)</i>
    </p>

    <h2 id="introduction">Introduction</h2>

    <p>
      When working on a web application that involves a lot of JavaScript, one
      of the first things you learn is to stop tying your data to the DOM. It's all
      too easy to create JavaScript applications that end up as tangled piles of
      jQuery selectors and callbacks, all trying frantically to keep data in
      sync between the HTML UI, your JavaScript logic, and the database on your
      server. For rich client-side applications, a more structured approach
      is often helpful.
    </p>

    <p>
      With Backbone, you represent your data as
      <a href="#Model">Models</a>, which can be created, validated, destroyed,
      and saved to the server. Whenever a UI action causes an attribute of
      a model to change, the model triggers a <i>"change"</i> event; all
      the <a href="#View">Views</a> that display the model's state can be notified of the
      change, so that they are able to respond accordingly, re-rendering themselves with
      the new information. In a finished Backbone app, you don't have to write the glue
      code that looks into the DOM to find an element with a specific <i>id</i>,
      and update the HTML manually
      &mdash; when the model changes, the views simply update themselves.
    </p>

    <p>
      Philosophically, Backbone is an attempt to discover the minimal set
      of data-structuring (models and collections) and user interface (views
      and URLs) primitives that are generally useful when building web applications with
      JavaScript. In an ecosystem where overarching, decides-everything-for-you
      frameworks are commonplace, and many libraries require your site to be 
      reorganized to suit their look, feel, and default behavior — Backbone should
      continue to be a tool that gives you the <i>freedom</i> to design the full
      experience of your web application.
    </p>

    <p>
      If you're new here, and aren't yet quite sure what Backbone is for, start by
      browsing the <a href="#examples">list of Backbone-based projects</a>.
    </p>

    <p>
      Many of the examples that follow are runnable. Click the <i>play</i> button
      to execute them.
    </p>

    <h2 id="upgrading">Upgrading to 1.0</h2>

    <p>
      Backbone <b>1.0</b> should be a fairly painless upgrade from the <b>0.9</b>
      series. If you're upgrading from an older version, be sure to check out the
      <a href="#changelog">change log</a>. In brief, a few of the larger breaking
      changes are:
    </p>

    <ul>
      <li>
        If you want to smartly update the contents of a Collection,
        adding new models, removing missing ones, and merging those already present,
        you now call <a href="#Collection-set">set</a> (previously named "update"),
        a similar operation to calling <tt>set</tt> on a Model. This is now the
        default when you call <a href="#Collection-fetch">fetch</a> on a collection.
        To get the old behavior, pass <tt>{reset: true}</tt>.
      </li>
      <li>
        If you have characters in your URL segments that require URL encoding,
        Backbone will now decode them for you (normalizing the behavior
        cross-browser) before your route handlers receive them as arguments.
      </li>
      <li>
        In <b>0.9.x</b>, Backbone events gained two new methods:
        <a href="#Events-listenTo">listenTo</a> and
        <a href="#Events-stopListening">stopListening</a>, which make it easier
        to create Views that have all of their observers unbound when you
        want to <a href="#View-remove">remove</a> the view.
      </li>
      <li>
        Model validation is now only enforced by default in
        <a href="#Model-save">save</a> &mdash; not in
        <a href="#Model-set">set</a> unless the <tt>{validate:true}</tt>
        option is passed. Model validation now fires an <tt>"invalid"</tt> event instead of
        <tt>"error"</tt>.
      </li>
    </ul>

    <h2 id="Events">Backbone.Events</h2>

    <p>
      <b>Events</b> is a module that can be mixed in to any object, giving the
      object the ability to bind and trigger custom named events. Events do not
      have to be declared before they are bound, and may take passed arguments.
      For example:
    </p>

<pre class="runnable">
var object = {};

_.extend(object, Backbone.Events);

object.on("alert", function(msg) {
  alert("Triggered " + msg);
});

object.trigger("alert", "an event");
</pre>

    <p>
      For example, to make a handy event dispatcher that can coordinate events
      among different areas of your application: <tt>var dispatcher = _.clone(Backbone.Events)</tt>
    </p>

    <p id="Events-on">
      <b class="header">on</b><code>object.on(event, callback, [context])</code><span class="alias">Alias: bind</span>
      <br />
      Bind a <b>callback</b> function to an object. The callback will be invoked
      whenever the <b>event</b> is fired.
      If you have a large number of different events on a page, the convention is to use colons to
      namespace them: <tt>"poll:start"</tt>, or <tt>"change:selection"</tt>.
      The event string may also be a space-delimited list of several events...
    </p>

<pre>
book.on("change:title change:author", ...);
</pre>

    <p>
      To supply a <b>context</b> value for <tt>this</tt> when the callback is invoked,
      pass the optional third argument: <tt>model.on('change', this.render, this)</tt>
    </p>

    <p>
      Callbacks bound to the special
      <tt>"all"</tt> event will be triggered when any event occurs, and are passed
      the name of the event as the first argument. For example, to proxy all events
      from one object to another:
    </p>

<pre>
proxy.on("all", function(eventName) {
  object.trigger(eventName);
});
</pre>

    <p>
      All Backbone event methods also support an event map syntax, as an alternative
      to positional arguments:
    </p>

<pre>
book.on({
  "change:title": titleView.update,
  "change:author": authorPane.update,
  "destroy": bookView.remove
});
</pre>

    <p id="Events-off">
      <b class="header">off</b><code>object.off([event], [callback], [context])</code><span class="alias">Alias: unbind</span>
      <br />
      Remove a previously-bound <b>callback</b> function from an object. If no
      <b>context</b> is specified, all of the versions of the callback with
      different contexts will be removed. If no
      callback is specified, all callbacks for the <b>event</b> will be
      removed. If no event is specified, callbacks for <i>all</i> events
      will be removed.
    </p>

<pre>
// Removes just the `onChange` callback.
object.off("change", onChange);

// Removes all "change" callbacks.
object.off("change");

// Removes the `onChange` callback for all events.
object.off(null, onChange);

// Removes all callbacks for `context` for all events.
object.off(null, null, context);

// Removes all callbacks on `object`.
object.off();
</pre>

    <p>
      Note that calling <tt>model.off()</tt>, for example, will indeed remove <i>all</i> events
      on the model &mdash; including events that Backbone uses for internal bookkeeping.
    </p>

    <p id="Events-trigger">
      <b class="header">trigger</b><code>object.trigger(event, [*args])</code>
      <br />
      Trigger callbacks for the given <b>event</b>, or space-delimited list of events.
      Subsequent arguments to <b>trigger</b> will be passed along to the
      event callbacks.
    </p>

    <p id="Events-once">
      <b class="header">once</b><code>object.once(event, callback, [context])</code>
      <br />
      Just like <a href="#Events-on">on</a>, but causes the bound callback to only
      fire once before being removed. Handy for saying "the next time that X happens, do this".
    </p>

    <p id="Events-listenTo">
      <b class="header">listenTo</b><code>object.listenTo(other, event, callback)</code>
      <br />
      Tell an <b>object</b> to listen to a particular event on an <b>other</b>
      object.  The advantage of using this form, instead of <tt>other.on(event,
      callback, object)</tt>, is that <b>listenTo</b> allows the <b>object</b>
      to keep track of the events, and they can be removed all at once later
      on.  The <b>callback</b> will always be called with <b>object</b> as
      context.
    </p>

<pre>
view.listenTo(model, 'change', view.render);
</pre>

    <p id="Events-stopListening">
      <b class="header">stopListening</b><code>object.stopListening([other], [event], [callback])</code>
      <br />
      Tell an <b>object</b> to stop listening to events. Either call
      <b>stopListening</b> with no arguments to have the <b>object</b> remove
      all of its <a href="#Events-listenTo">registered</a> callbacks ... or be more
      precise by telling it to remove just the events it's listening to on a
      specific object, or a specific event, or just a specific callback.
    </p>

<pre>
view.stopListening();

view.stopListening(model);
</pre>

    <p id="Events-listenToOnce">
      <b class="header">listenToOnce</b><code>object.listenToOnce(other, event, callback)</code>
      <br />
      Just like <a href="#Events-listenTo">listenTo</a>, but causes the bound
      callback to only fire once before being removed.
    </p>

    <p id="Events-catalog">
      <b class="header">Catalog of Events</b>
      <br />
      Here's the complete list of built-in Backbone events, with arguments.
      You're also free to trigger your own events on Models, Collections and
      Views as you see fit. The <tt>Backbone</tt> object itself mixes in <tt>Events</tt>,
      and can be used to emit any global events that your application needs.
    </p>

    <ul class="small">
      <li><b>"add"</b> (model, collection, options) &mdash; when a model is added to a collection. </li>
      <li><b>"remove"</b> (model, collection, options) &mdash; when a model is removed from a collection. </li>
      <li><b>"reset"</b> (collection, options) &mdash; when the collection's entire contents have been replaced. </li>
      <li><b>"sort"</b> (collection, options) &mdash; when the collection has been re-sorted. </li>
      <li><b>"change"</b> (model, options) &mdash; when a model's attributes have changed. </li>
      <li><b>"change:[attribute]"</b> (model, value, options) &mdash; when a specific attribute has been updated. </li>
      <li><b>"destroy"</b> (model, collection, options) &mdash; when a model is <a href="#Model-destroy">destroyed</a>. </li>
      <li><b>"request"</b> (model, xhr, options) &mdash; when a model (or collection) has started a request to the server. </li>
      <li><b>"sync"</b> (model, resp, options) &mdash; when a model (or collection) has been successfully synced with the server. </li>
      <li><b>"error"</b> (model, xhr, options) &mdash; when a model's <a href="#Model-save">save</a> call fails on the server. </li>
      <li><b>"invalid"</b> (model, error, options) &mdash; when a model's <a href="#Model-validate">validation</a> fails on the client. </li>
      <li><b>"route:[name]"</b> (params) &mdash; Fired by the router when a specific route is matched.</li>
      <li><b>"route"</b> (route, params) &mdash; Fired by the router when <i>any</i> route has been matched.</li>
      <li><b>"route"</b> (router, route, params) &mdash; Fired by history when <i>any</i> route has been matched.</li>
      <li><b>"all"</b> &mdash; this special event fires for <i>any</i> triggered event, passing the event name as the first argument. </li>
    </ul>

    <p>
      Generally speaking, when calling a function that emits an event
      (<tt>model.set()</tt>, <tt>collection.add</tt>, and so on...),
      if you'd like to prevent the event from being triggered, you may pass
      <tt>{silent: true}</tt> as an option. Note that this is <i>rarely</i>,
      perhaps even never, a good idea. Passing through a specific flag
      in the options for your event callback to look at, and choose to ignore,
      will usually work out better.
    </p>

    <h2 id="Model">Backbone.Model</h2>

    <p>
      <b>Models</b> are the heart of any JavaScript application, containing
      the interactive data as well as a large part of the logic surrounding it:
      conversions, validations, computed properties, and access control. You
      extend <b>Backbone.Model</b> with your domain-specific methods, and
      <b>Model</b> provides a basic set of functionality for managing changes.
    </p>

    <p>
      The following is a contrived example, but it demonstrates defining a model
      with a custom method, setting an attribute, and firing an event keyed
      to changes in that specific attribute.
      After running this code once, <tt>sidebar</tt> will be
      available in your browser's console, so you can play around with it.
    </p>

<pre class="runnable">
var Sidebar = Backbone.Model.extend({
  promptColor: function() {
    var cssColor = prompt("Please enter a CSS color:");
    this.set({color: cssColor});
  }
});

window.sidebar = new Sidebar;

sidebar.on('change:color', function(model, color) {
  $('#sidebar').css({background: color});
});

sidebar.set({color: 'white'});

sidebar.promptColor();
</pre>

    <p id="Model-extend">
      <b class="header">extend</b><code>Backbone.Model.extend(properties, [classProperties])</code>
      <br />
      To create a <b>Model</b> class of your own, you extend <b>Backbone.Model</b>
      and provide instance <b>properties</b>, as well as optional
      <b>classProperties</b> to be attached directly to the constructor function.
    </p>

    <p>
      <b>extend</b> correctly sets up the prototype chain, so subclasses created
      with <b>extend</b> can be further extended and subclassed as far as you like.
    </p>

<pre>
var Note = Backbone.Model.extend({

  initialize: function() { ... },

  author: function() { ... },

  coordinates: function() { ... },

  allowedToEdit: function(account) {
    return true;
  }

});

var PrivateNote = Note.extend({

  allowedToEdit: function(account) {
    return account.owns(this);
  }

});
</pre>

    <p class="warning">
        Brief aside on <tt>super</tt>: JavaScript does not provide
        a simple way to call super &mdash; the function of the same name defined
        higher on the prototype chain. If you override a core function like
        <tt>set</tt>, or <tt>save</tt>, and you want to invoke the
        parent object's implementation, you'll have to explicitly call it, along these lines:
    </p>

<pre>
var Note = Backbone.Model.extend({
  set: function(attributes, options) {
    Backbone.Model.prototype.set.apply(this, arguments);
    ...
  }
});
</pre>

    <p id="Model-constructor">
      <b class="header">constructor / initialize</b><code>new Model([attributes], [options])</code>
      <br />
      When creating an instance of a model, you can pass in the initial values
      of the <b>attributes</b>, which will be <a href="#Model-set">set</a> on the
      model. If you define an <b>initialize</b> function, it will be invoked when
      the model is created.
    </p>

<pre>
new Book({
  title: "One Thousand and One Nights",
  author: "Scheherazade"
});
</pre>

    <p>
      In rare cases, if you're looking to get fancy,
      you may want to override <b>constructor</b>, which allows
      you to replace the actual constructor function for your model.
    </p>

<pre>
var Library = Backbone.Model.extend({
  constructor: function() {
    this.books = new Books();
    Backbone.Model.apply(this, arguments);
  },
  parse: function(data, options) {
    this.books.reset(data.books);
    return data.library;
  }
});
</pre>

    <p>
      If you pass a <tt>{collection: ...}</tt> as the <b>options</b>, the model
      gains a <tt>collection</tt> property that will be used to indicate which
      collection the model belongs to, and is used to help compute the model's
      <a href="#Model-url">url</a>. The <tt>model.collection</tt> property is
      normally created automatically when you first add a model to a collection.
      Note that the reverse is not true, as passing this option to the constructor 
      will not automatically add the model to the collection. Useful, sometimes.
    </p>

    <p>
      If <tt>{parse: true}</tt> is passed as an <b>option</b>, the <b>attributes</b>
      will first be converted by <a href="#Model-parse">parse</a> before being
      <a href="#Model-set">set</a> on the model.
    </p>

    <p id="Model-get">
      <b class="header">get</b><code>model.get(attribute)</code>
      <br />
      Get the current value of an attribute from the model. For example:
      <tt>note.get("title")</tt>
    </p>

    <p id="Model-set">
      <b class="header">set</b><code>model.set(attributes, [options])</code>
      <br />
      Set a hash of attributes (one or many) on the model. If any of the attributes
      change the model's state, a <tt>"change"</tt> event will be triggered on the model.
      Change events for specific attributes are also triggered, and you can bind
      to those as well, for example: <tt>change:title</tt>, and <tt>change:content</tt>.
      You may also pass individual keys and values.
    </p>

<pre>
note.set({title: "March 20", content: "In his eyes she eclipses..."});

book.set("title", "A Scandal in Bohemia");
</pre>

    <p id="Model-escape">
      <b class="header">escape</b><code>model.escape(attribute)</code>
      <br />
      Similar to <a href="#Model-get">get</a>, but returns the HTML-escaped version
      of a model's attribute. If you're interpolating data from the model into
      HTML, using <b>escape</b> to retrieve attributes will prevent
      <a href="http://en.wikipedia.org/wiki/Cross-site_scripting">XSS</a> attacks.
    </p>

<pre class="runnable">
var hacker = new Backbone.Model({
  name: "&lt;script&gt;alert('xss')&lt;/script&gt;"
});

alert(hacker.escape('name'));
</pre>

    <p id="Model-has">
      <b class="header">has</b><code>model.has(attribute)</code>
      <br />
      Returns <tt>true</tt> if the attribute is set to a non-null or non-undefined
      value.
    </p>

<pre>
if (note.has("title")) {
  ...
}
</pre>

    <p id="Model-unset">
      <b class="header">unset</b><code>model.unset(attribute, [options])</code>
      <br />
      Remove an attribute by deleting it from the internal attributes hash.
      Fires a <tt>"change"</tt> event unless <tt>silent</tt> is passed as an option.
    </p>

    <p id="Model-clear">
      <b class="header">clear</b><code>model.clear([options])</code>
      <br />
      Removes all attributes from the model, including the <tt>id</tt> attribute. Fires a <tt>"change"</tt> event unless
      <tt>silent</tt> is passed as an option.
    </p>

    <p id="Model-id">
      <b class="header">id</b><code>model.id</code>
      <br />
      A special property of models, the <b>id</b> is an arbitrary string
      (integer id or UUID). If you set the <b>id</b> in the
      attributes hash, it will be copied onto the model as a direct property.
      Models can be retrieved by id from collections, and the id is used to generate
      model URLs by default.
    </p>

    <p id="Model-idAttribute">
      <b class="header">idAttribute</b><code>model.idAttribute</code>
      <br />
      A model's unique identifier is stored under the <tt>id</tt> attribute.
      If you're directly communicating with a backend (CouchDB, MongoDB) that uses
      a different unique key, you may set a Model's <tt>idAttribute</tt> to
      transparently map from that key to <tt>id</tt>.

<pre class="runnable">
var Meal = Backbone.Model.extend({
  idAttribute: "_id"
});

var cake = new Meal({ _id: 1, name: "Cake" });
alert("Cake id: " + cake.id);
</pre>
    </p>

    <p id="Model-cid">
      <b class="header">cid</b><code>model.cid</code>
      <br />
      A special property of models, the <b>cid</b> or client id is a unique identifier
      automatically assigned to all models when they're first created. Client ids
      are handy when the model has not yet been saved to the server, and does not
      yet have its eventual true <b>id</b>, but already needs to be visible in the UI.
    </p>

    <p id="Model-attributes">
      <b class="header">attributes</b><code>model.attributes</code>
      <br />
      The <b>attributes</b> property is the internal hash containing the model's
      state &mdash; usually (but not necessarily) a form of the JSON object
      representing the model data on the server. It's often a straightforward
      serialization of a row from the database, but it could also be client-side
      computed state.
    </p>

    <p>
      Please use <a href="#Model-set">set</a> to update the <b>attributes</b>
      instead of modifying them directly. If you'd like to retrieve and munge a
      copy of the model's attributes, use <tt>_.clone(model.attributes)</tt>
      instead.
    </p>

    <p class="warning">
      Due to the fact that <a href="#Events">Events</a> accepts space separated
      lists of events, attribute names should not include spaces.
    </p>

    <p id="Model-changed">
      <b class="header">changed</b><code>model.changed</code>
      <br />
      The <b>changed</b> property is the internal hash containing all the attributes
      that have changed since the last <a href="Model#set">set</a>.
      Please do not update <b>changed</b> directly since its state is internally maintained
      by <a href="#Model-set">set</a>.  A copy of <b>changed</b> can be acquired from
      <a href="#Model-changedAttributes">changedAttributes</a>.
    </p>

    <p id="Model-defaults">
      <b class="header">defaults</b><code>model.defaults or model.defaults()</code>
      <br />
      The <b>defaults</b> hash (or function) can be used to specify the default
      attributes for your model. When creating an instance of the model,
      any unspecified attributes will be set to their default value.
    </p>

<pre class="runnable">
var Meal = Backbone.Model.extend({
  defaults: {
    "appetizer":  "caesar salad",
    "entree":     "ravioli",
    "dessert":    "cheesecake"
  }
});

alert("Dessert will be " + (new Meal).get('dessert'));
</pre>

    <p class="warning">
      Remember that in JavaScript, objects are passed by reference, so if you
      include an object as a default value, it will be shared among all instances.
      Instead, define <b>defaults</b> as a function.
    </p>

    <p id="Model-toJSON">
      <b class="header">toJSON</b><code>model.toJSON([options])</code>
      <br />
      Return a shallow copy of the model's <a href="#Model-attributes">attributes</a>
      for JSON stringification.  This can be used for persistence,
      serialization, or for augmentation before being sent to the server. The
      name of this method is a bit confusing, as it doesn't actually return a
      JSON string &mdash; but I'm afraid that it's the way that the
      <a href="https://developer.mozilla.org/en/JSON#toJSON()_method">JavaScript API for <b>JSON.stringify</b></a>
      works.
    </p>

<pre class="runnable">
var artist = new Backbone.Model({
  firstName: "Wassily",
  lastName: "Kandinsky"
});

artist.set({birthday: "December 16, 1866"});

alert(JSON.stringify(artist));
</pre>

    <p id="Model-sync">
      <b class="header">sync</b><code>model.sync(method, model, [options])</code>
      <br />
      Uses <a href="#Sync">Backbone.sync</a> to persist the state of a model to
      the server.  Can be overridden for custom behavior.
    </p>

    <p id="Model-fetch">
      <b class="header">fetch</b><code>model.fetch([options])</code>
      <br />
      Resets the model's state from the server by delegating to
      <a href="#Sync">Backbone.sync</a>. Returns a
      <a href="http://api.jquery.com/jQuery.ajax/#jqXHR">jqXHR</a>.
      Useful if the model has never
      been populated with data, or if you'd like to ensure that you have the
      latest server state. A <tt>"change"</tt> event will be triggered if the
      server's state differs from the current attributes. Accepts
      <tt>success</tt> and <tt>error</tt> callbacks in the options hash, which
      are both passed <tt>(model, response, options)</tt> as arguments.
    </p>

<pre>
// Poll every 10 seconds to keep the channel model up-to-date.
setInterval(function() {
  channel.fetch();
}, 10000);
</pre>

    <p id="Model-save">
      <b class="header">save</b><code>model.save([attributes], [options])</code>
      <br />
      Save a model to your database (or alternative persistence layer),
      by delegating to <a href="#Sync">Backbone.sync</a>.  Returns a
      <a href="http://api.jquery.com/jQuery.ajax/#jqXHR">jqXHR</a> if
      validation is successful and <tt>false</tt> otherwise. The <b>attributes</b>
      hash (as in <a href="#Model-set">set</a>) should contain the attributes
      you'd like to change &mdash; keys that aren't mentioned won't be altered &mdash; but,
      a <i>complete representation</i> of the resource will be sent to the server.
      As with <tt>set</tt>, you may pass individual keys and values instead of a hash.
      If the model has a <a href="#Model-validate">validate</a>
      method, and validation fails, the model will not be saved. If the model
      <a href="#Model-isNew">isNew</a>, the save will be a <tt>"create"</tt>
      (HTTP <tt>POST</tt>), if the model already
      exists on the server, the save will be an <tt>"update"</tt> (HTTP <tt>PUT</tt>).
    </p>

    <p>
      If instead, you'd only like the <i>changed</i> attributes to be sent to the
      server, call <tt>model.save(attrs, {patch: true})</tt>. You'll get an HTTP
      <tt>PATCH</tt> request to the server with just the passed-in attributes.
    </p>

    <p>
      Calling <tt>save</tt> with new attributes will cause a <tt>"change"</tt>
      event immediately, a <tt>"request"</tt> event as the Ajax request begins to
      go to the server, and a <tt>"sync"</tt> event after the server has acknowledged
      the successful change. Pass <tt>{wait: true}</tt> if you'd like to wait
      for the server before setting the new attributes on the model.
    </p>

    <p>
      In the following example, notice how our overridden version
      of <tt>Backbone.sync</tt> receives a <tt>"create"</tt> request
      the first time the model is saved and an <tt>"update"</tt>
      request the second time.
    </p>

<pre class="runnable">
Backbone.sync = function(method, model) {
  alert(method + ": " + JSON.stringify(model));
  model.id = 1;
};

var book = new Backbone.Model({
  title: "The Rough Riders",
  author: "Theodore Roosevelt"
});

book.save();

book.save({author: "Teddy"});
</pre>

    <p>
      <b>save</b> accepts <tt>success</tt> and <tt>error</tt> callbacks in the
      options hash, which are passed <tt>(model, response, options)</tt> and
      <tt>(model, xhr, options)</tt> as arguments, respectively.
      If a server-side validation fails, return a non-<tt>200</tt>
      HTTP response code, along with an error response in text or JSON.
    </p>

<pre>
book.save("author", "F.D.R.", {error: function(){ ... }});
</pre>

    <p id="Model-destroy">
      <b class="header">destroy</b><code>model.destroy([options])</code>
      <br />
      Destroys the model on the server by delegating an HTTP <tt>DELETE</tt>
      request to <a href="#Sync">Backbone.sync</a>. Returns a
      <a href="http://api.jquery.com/jQuery.ajax/#jqXHR">jqXHR</a> object, or
      <tt>false</tt> if the model <a href="#Model-isNew">isNew</a>. Accepts
      <tt>success</tt> and <tt>error</tt> callbacks in the options hash, which
      are passed <tt>(model, response, options)</tt> and <tt>(model, xhr, options)</tt>
      as arguments, respectively.
      Triggers a <tt>"destroy"</tt> event on the model, which will bubble up
      through any collections that contain it, a <tt>"request"</tt> event as it
      begins the Ajax request to the server, and a <tt>"sync"</tt> event, after
      the server has successfully acknowledged the model's deletion. Pass
      <tt>{wait: true}</tt> if you'd like to wait for the server to respond
      before removing the model from the collection.
    </p>

<pre>
book.destroy({success: function(model, response) {
  ...
}});
</pre>

    <p id="Model-Underscore-Methods">
      <b class="header">Underscore Methods (6)</b>
      <br />
      Backbone proxies to <b>Underscore.js</b> to provide 6 object functions
      on <b>Backbone.Model</b>. They aren't all documented here, but
      you can take a look at the Underscore documentation for the full details&hellip;
    </p>

    <ul class="small">
      <li><a href="http://underscorejs.org/#keys">keys</a></li>
      <li><a href="http://underscorejs.org/#values">values</a></li>
      <li><a href="http://underscorejs.org/#pairs">pairs</a></li>
      <li><a href="http://underscorejs.org/#invert">invert</a></li>
      <li><a href="http://underscorejs.org/#pick">pick</a></li>
      <li><a href="http://underscorejs.org/#omit">omit</a></li>
    </ul>

<pre>
user.pick('first_name', 'last_name', 'email');

chapters.keys().join(', ');
</pre>

    <p id="Model-validate">
      <b class="header">validate</b><code>model.validate(attributes, options)</code>
      <br />
      This method is left undefined, and you're encouraged to override it with
      your custom validation logic, if you have any that can be performed
      in JavaScript. By default <b>validate</b> is called before
      <tt>save</tt>, but can also be called before <tt>set</tt> if
      <tt>{validate:true}</tt> is passed. The <b>validate</b> method is passed
      the model attributes, as well as the options from <tt>set</tt> or <tt>save</tt>.
      If the attributes are valid, don't return anything from <b>validate</b>;
      if they are invalid, return an error of your choosing. It
      can be as simple as a string error message to be displayed, or a complete
      error object that describes the error programmatically. If <b>validate</b>
      returns an error, <tt>save</tt> will not continue, and the
      model attributes will not be modified on the server.
      Failed validations trigger an <tt>"invalid"</tt> event, and set the
      <tt>validationError</tt> property on the model with the value returned by
      this method.
    </p>

<pre class="runnable">
var Chapter = Backbone.Model.extend({
  validate: function(attrs, options) {
    if (attrs.end &lt; attrs.start) {
      return "can't end before it starts";
    }
  }
});

var one = new Chapter({
  title : "Chapter One: The Beginning"
});

one.on("invalid", function(model, error) {
  alert(model.get("title") + " " + error);
});

one.save({
  start: 15,
  end:   10
});
</pre>

    <p>
      <tt>"invalid"</tt> events are useful for providing coarse-grained error
      messages at the model or collection level.
    </p>

    <p id="Model-validationError">
      <b class="header">validationError</b><code>model.validationError</code>
      <br />
      The value returned by <a href="#Model-validate">validate</a> during the last failed validation.
    </p>

    <p id="Model-isValid">
      <b class="header">isValid</b><code>model.isValid</code>
      <br />
      Run <a href="#Model-validate">validate</a> to check the model state.
    </p>

<pre class="runnable">
var Chapter = Backbone.Model.extend({
  validate: function(attrs, options) {
    if (attrs.end &lt; attrs.start) {
      return "can't end before it starts";
    }
  }
});

var one = new Chapter({
  title : "Chapter One: The Beginning"
});

one.set({
  start: 15,
  end:   10
});

if (!one.isValid()) {
  alert(one.get("title") + " " + one.validationError);
}
</pre>

    <p id="Model-url">
      <b class="header">url</b><code>model.url()</code>
      <br />
      Returns the relative URL where the model's resource would be located on
      the server. If your models are located somewhere else, override this method
      with the correct logic. Generates URLs of the form: <tt>"[collection.url]/[id]"</tt>
      by default, but you may override by specifying an explicit <tt>urlRoot</tt>
      if the model's collection shouldn't be taken into account. You can also
      pass in the model's <tt>url</tt> as an option when instantiating it.
    </p>

    <p>
      Delegates to <a href="#Collection-url">Collection#url</a> to generate the
      URL, so make sure that you have it defined, or a <a href="#Model-urlRoot">urlRoot</a>
      property, if all models of this class share a common root URL.
      A model with an id of <tt>101</tt>, stored in a
      <a href="#Collection">Backbone.Collection</a> with a <tt>url</tt> of <tt>"/documents/7/notes"</tt>,
      would have this URL: <tt>"/documents/7/notes/101"</tt>
    </p>

    <p id="Model-urlRoot">
      <b class="header">urlRoot</b><code>model.urlRoot or model.urlRoot()</code>
      <br />
      Specify a <tt>urlRoot</tt> if you're using a model <i>outside</i> of a collection,
      to enable the default <a href="#Model-url">url</a> function to generate
      URLs based on the model id. <tt>"[urlRoot]/id"</tt><br />
      Normally, you won't need to define this.
      Note that <tt>urlRoot</tt> may also be a function.
    </p>

<pre class="runnable">
var Book = Backbone.Model.extend({urlRoot : '/books'});

var solaris = new Book({id: "1083-lem-solaris"});

alert(solaris.url());
</pre>

    <p id="Model-parse">
      <b class="header">parse</b><code>model.parse(response, options)</code>
      <br />
      <b>parse</b> is called whenever a model's data is returned by the
      server, in <a href="#Model-fetch">fetch</a>, and <a href="#Model-save">save</a>.
      The function is passed the raw <tt>response</tt> object, and should return
      the attributes hash to be <a href="#Model-set">set</a> on the model. The
      default implementation is a no-op, simply passing through the JSON response.
      Override this if you need to work with a preexisting API, or better namespace
      your responses.
    </p>

    <p>
      If you're working with a Rails backend that has a version prior to 3.1,
      you'll notice that its default <tt>to_json</tt> implementation includes
      a model's attributes under a namespace. To disable this behavior for
      seamless Backbone integration, set:
    </p>

<pre>
ActiveRecord::Base.include_root_in_json = false
</pre>

    <p id="Model-clone">
      <b class="header">clone</b><code>model.clone()</code>
      <br />
      Returns a new instance of the model with identical attributes.
    </p>

    <p id="Model-isNew">
      <b class="header">isNew</b><code>model.isNew()</code>
      <br />
      Has this model been saved to the server yet? If the model does not yet have
      an <tt>id</tt>, it is considered to be new.
    </p>

    <p id="Model-hasChanged">
      <b class="header">hasChanged</b><code>model.hasChanged([attribute])</code>
      <br />
      Has the model changed since the last <a href="#Model-set">set</a>? If an <b>attribute</b>
      is passed, returns <tt>true</tt> if that specific attribute has changed.
    </p>

    <p class="warning">
      Note that this method, and the following change-related ones,
      are only useful during the course of a <tt>"change"</tt> event.
    </p>

<pre>
book.on("change", function() {
  if (book.hasChanged("title")) {
    ...
  }
});
</pre>

    <p id="Model-changedAttributes">
      <b class="header">changedAttributes</b><code>model.changedAttributes([attributes])</code>
      <br />
      Retrieve a hash of only the model's attributes that have changed since the last
      <a href="#Model-set">set</a>, or <tt>false</tt> if there are none. Optionally, an external
      <b>attributes</b> hash can be passed in, returning the attributes in that
      hash which differ from the model. This can be used to figure out which
      portions of a view should be updated, or what calls
      need to be made to sync the changes to the server.
    </p>

    <p id="Model-previous">
      <b class="header">previous</b><code>model.previous(attribute)</code>
      <br />
      During a <tt>"change"</tt> event, this method can be used to get the
      previous value of a changed attribute.
    </p>

<pre class="runnable">
var bill = new Backbone.Model({
  name: "Bill Smith"
});

bill.on("change:name", function(model, name) {
  alert("Changed name from " + bill.previous("name") + " to " + name);
});

bill.set({name : "Bill Jones"});
</pre>

    <p id="Model-previousAttributes">
      <b class="header">previousAttributes</b><code>model.previousAttributes()</code>
      <br />
      Return a copy of the model's previous attributes. Useful for getting a
      diff between versions of a model, or getting back to a valid state after
      an error occurs.
    </p>

    <h2 id="Collection">Backbone.Collection</h2>

    <p>
      Collections are ordered sets of models. You can bind <tt>"change"</tt> events
      to be notified when any model in the collection has been modified,
      listen for <tt>"add"</tt> and <tt>"remove"</tt> events, <tt>fetch</tt>
      the collection from the server, and use a full suite of
      <a href="#Collection-Underscore-Methods">Underscore.js methods</a>.
    </p>

    <p>
      Any event that is triggered on a model in a collection will also be
      triggered on the collection directly, for convenience.
      This allows you to listen for changes to specific attributes in any
      model in a collection, for example:
      <tt>documents.on("change:selected", ...)</tt>
    </p>

    <p id="Collection-extend">
      <b class="header">extend</b><code>Backbone.Collection.extend(properties, [classProperties])</code>
      <br />
      To create a <b>Collection</b> class of your own, extend <b>Backbone.Collection</b>,
      providing instance <b>properties</b>, as well as optional <b>classProperties</b> to be attached
      directly to the collection's constructor function.
    </p>

    <p id="Collection-model">
      <b class="header">model</b><code>collection.model</code>
      <br />
      Override this property to specify the model class that the collection
      contains. If defined, you can pass raw attributes objects (and arrays) to
      <a href="#Collection-add">add</a>, <a href="#Collection-create">create</a>,
      and <a href="#Collection-reset">reset</a>, and the attributes will be
      converted into a model of the proper type.
    </p>

<pre>
var Library = Backbone.Collection.extend({
  model: Book
});
</pre>

    <p>
      A collection can also contain polymorphic models by overriding this property
      with a constructor that returns a model.
    </p>

<pre>
var Library = Backbone.Collection.extend({

  model: function(attrs, options) {
    if (condition) {
      return new PublicDocument(attrs, options);
    } else {
      return new PrivateDocument(attrs, options);
    }
  }

});
</pre>

    <p id="Collection-constructor">
      <b class="header">constructor / initialize</b><code>new Backbone.Collection([models], [options])</code>
      <br />
      When creating a Collection, you may choose to pass in the initial array
      of <b>models</b>.  The collection's <a href="#Collection-comparator">comparator</a>
      may be included as an option. Passing <tt>false</tt> as the
      comparator option will prevent sorting. If you define an
      <b>initialize</b> function, it will be invoked when the collection is
      created. There are a couple of options that, if provided, are attached to
      the collection directly: <tt>model</tt> and <tt>comparator</tt>.
    </p>

<pre>
var tabs = new TabSet([tab1, tab2, tab3]);
var spaces = new Backbone.Collection([], {
  model: Space
});
</pre>

    <p id="Collection-models">
      <b class="header">models</b><code>collection.models</code>
      <br />
      Raw access to the JavaScript array of models inside of the collection. Usually you'll
      want to use <tt>get</tt>, <tt>at</tt>, or the <b>Underscore methods</b>
      to access model objects, but occasionally a direct reference to the array
      is desired.
    </p>

    <p id="Collection-toJSON">
      <b class="header">toJSON</b><code>collection.toJSON([options])</code>
      <br />
      Return an array containing the attributes hash of each model
      (via <a href="#Model-toJSON">toJSON</a>) in the
      collection. This can be used to serialize and persist the
      collection as a whole. The name of this method is a bit confusing, because
      it conforms to
      <a href="https://developer.mozilla.org/en/JSON#toJSON()_method">JavaScript's JSON API</a>.
    </p>

<pre class="runnable">
var collection = new Backbone.Collection([
  {name: "Tim", age: 5},
  {name: "Ida", age: 26},
  {name: "Rob", age: 55}
]);

alert(JSON.stringify(collection));
</pre>

    <p id="Collection-sync">
      <b class="header">sync</b><code>collection.sync(method, collection, [options])</code>
      <br />
      Uses <a href="#Sync">Backbone.sync</a> to persist the state of a
      collection to the server.  Can be overridden for custom behavior.
    </p>

    <p id="Collection-Underscore-Methods">
      <b class="header">Underscore Methods (28)</b>
      <br />
      Backbone proxies to <b>Underscore.js</b> to provide 28 iteration functions
      on <b>Backbone.Collection</b>. They aren't all documented here, but
      you can take a look at the Underscore documentation for the full details&hellip;
    </p>

    <ul class="small">
      <li><a href="http://underscorejs.org/#each">forEach (each)</a></li>
      <li><a href="http://underscorejs.org/#map">map (collect)</a></li>
      <li><a href="http://underscorejs.org/#reduce">reduce (foldl, inject)</a></li>
      <li><a href="http://underscorejs.org/#reduceRight">reduceRight (foldr)</a></li>
      <li><a href="http://underscorejs.org/#find">find (detect)</a></li>
      <li><a href="http://underscorejs.org/#filter">filter (select)</a></li>
      <li><a href="http://underscorejs.org/#reject">reject</a></li>
      <li><a href="http://underscorejs.org/#every">every (all)</a></li>
      <li><a href="http://underscorejs.org/#some">some (any)</a></li>
      <li><a href="http://underscorejs.org/#contains">contains (include)</a></li>
      <li><a href="http://underscorejs.org/#invoke">invoke</a></li>
      <li><a href="http://underscorejs.org/#max">max</a></li>
      <li><a href="http://underscorejs.org/#min">min</a></li>
      <li><a href="http://underscorejs.org/#sortBy">sortBy</a></li>
      <li><a href="http://underscorejs.org/#groupBy">groupBy</a></li>
      <li><a href="http://underscorejs.org/#shuffle">shuffle</a></li>
      <li><a href="http://underscorejs.org/#toArray">toArray</a></li>
      <li><a href="http://underscorejs.org/#size">size</a></li>
      <li><a href="http://underscorejs.org/#first">first (head, take)</a></li>
      <li><a href="http://underscorejs.org/#initial">initial</a></li>
      <li><a href="http://underscorejs.org/#rest">rest (tail)</a></li>
      <li><a href="http://underscorejs.org/#last">last</a></li>
      <li><a href="http://underscorejs.org/#without">without</a></li>
      <li><a href="http://underscorejs.org/#indexOf">indexOf</a></li>
      <li><a href="http://underscorejs.org/#lastIndexOf">lastIndexOf</a></li>
      <li><a href="http://underscorejs.org/#isEmpty">isEmpty</a></li>
      <li><a href="http://underscorejs.org/#chain">chain</a></li>
    </ul>

<pre>
books.each(function(book) {
  book.publish();
});

var titles = books.map(function(book) {
  return book.get("title");
});

var publishedBooks = books.filter(function(book) {
  return book.get("published") === true;
});

var alphabetical = books.sortBy(function(book) {
  return book.author.get("name").toLowerCase();
});
</pre>

    <p id="Collection-add">
      <b class="header">add</b><code>collection.add(models, [options])</code>
      <br />
      Add a model (or an array of models) to the collection, firing an <tt>"add"</tt>
      event. If a <a href="#Collection-model">model</a> property is defined, you may also pass
      raw attributes objects, and have them be vivified as instances of the model.
      Returns the added (or preexisting, if duplicate) models.
      Pass <tt>{at: index}</tt> to splice the model into the collection at the
      specified <tt>index</tt>. If you're adding models to the collection that are
      <i>already</i> in the collection, they'll be ignored, unless you pass
      <tt>{merge: true}</tt>, in which case their attributes will be merged
      into the corresponding models, firing any appropriate <tt>"change"</tt> events.
    </p>

<pre class="runnable">
var ships = new Backbone.Collection;

ships.on("add", function(ship) {
  alert("Ahoy " + ship.get("name") + "!");
});

ships.add([
  {name: "Flying Dutchman"},
  {name: "Black Pearl"}
]);
</pre>

    <p class="warning">
      Note that adding the same model (a model with the same <tt>id</tt>) to
      a collection more than once <br /> is a no-op.
    </p>

    <p id="Collection-remove">
      <b class="header">remove</b><code>collection.remove(models, [options])</code>
      <br />
      Remove a model (or an array of models) from the collection, and returns them. 
      Fires a <tt>"remove"</tt> event, which you can use <tt>silent</tt> to suppress.
      The model's index before removal is available to listeners as
      <tt>options.index</tt>.
    </p>

    <p id="Collection-reset">
      <b class="header">reset</b><code>collection.reset([models], [options])</code>
      <br />
      Adding and removing models one at a time is all well and good, but sometimes
      you have so many models to change that you'd rather just update the collection
      in bulk. Use <b>reset</b> to replace a collection with a new list
      of models (or attribute hashes), triggering a single <tt>"reset"</tt> event
      at the end. Returns the newly-set models.
      For convenience, within a <tt>"reset"</tt> event, the list of any
      previous models is available as <tt>options.previousModels</tt>.
    </p>

    <p>
      Here's an example using <b>reset</b> to bootstrap a collection during initial page load,
      in a Rails application:
    </p>

<pre>
&lt;script&gt;
  var accounts = new Backbone.Collection;
  accounts.reset(&lt;%= @accounts.to_json %&gt;);
&lt;/script&gt;
</pre>

    <p>
      Calling <tt>collection.reset()</tt> without passing any models as arguments
      will empty the entire collection.
    </p>

    <p id="Collection-set">
      <b class="header">set</b><code>collection.set(models, [options])</code>
      <br />
      The <b>set</b> method performs a "smart" update of the collection
      with the passed list of models. If a model in the list isn't yet in the
      collection it will be added; if the model is already in the collection
      its attributes will be merged; and if the collection contains any models that
      <i>aren't</i> present in the list, they'll be removed. All of the appropriate
      <tt>"add"</tt>, <tt>"remove"</tt>, and <tt>"change"</tt> events are fired
      as this happens. Returns the touched models in the collection.
      If you'd like to customize the behavior, you can disable
      it with options: <tt>{add: false}</tt>, <tt>{remove: false}</tt>, or <tt>{merge: false}</tt>.
    </p>

<pre>
var vanHalen = new Backbone.Collection([eddie, alex, stone, roth]);

vanHalen.set([eddie, alex, stone, hagar]);

// Fires a "remove" event for roth, and an "add" event for "hagar".
// Updates any of stone, alex, and eddie's attributes that may have
// changed over the years.
</pre>

    <p id="Collection-get">
      <b class="header">get</b><code>collection.get(id)</code>
      <br />
      Get a model from a collection, specified by an <a href="#Model-id">id</a>,
      a <a href="#Model-cid">cid</a>, or by passing in a <b>model</b>.
    </p>

<pre>
var book = library.get(110);
</pre>

    <p id="Collection-at">
      <b class="header">at</b><code>collection.at(index)</code>
      <br />
      Get a model from a collection, specified by index. Useful if your collection
      is sorted, and if your collection isn't sorted, <b>at</b> will still
      retrieve models in insertion order.
    </p>

    <p id="Collection-push">
      <b class="header">push</b><code>collection.push(model, [options])</code>
      <br />
      Add a model at the end of a collection. Takes the same options as
      <a href="#Collection-add">add</a>.
    </p>

    <p id="Collection-pop">
      <b class="header">pop</b><code>collection.pop([options])</code>
      <br />
      Remove and return the last model from a collection. Takes the same options as
      <a href="#Collection-remove">remove</a>.
    </p>

    <p id="Collection-unshift">
      <b class="header">unshift</b><code>collection.unshift(model, [options])</code>
      <br />
      Add a model at the beginning of a collection. Takes the same options as
      <a href="#Collection-add">add</a>.
    </p>

    <p id="Collection-shift">
      <b class="header">shift</b><code>collection.shift([options])</code>
      <br />
      Remove and return the first model from a collection. Takes the same options as
      <a href="#Collection-remove">remove</a>.
    </p>

    <p id="Collection-slice">
      <b class="header">slice</b><code>collection.slice(begin, end)</code>
      <br />
      Return a shallow copy of this collection's models, using the same options as
      native
      <a href="https://developer.mozilla.org/en/JavaScript/Reference/Global_Objects/Array/slice">Array#slice</a>.
    </p>

    <p id="Collection-length">
      <b class="header">length</b><code>collection.length</code>
      <br />
      Like an array, a Collection maintains a <tt>length</tt> property, counting
      the number of models it contains.
    </p>

    <p id="Collection-comparator">
      <b class="header">comparator</b><code>collection.comparator</code>
      <br />
      By default there is no <b>comparator</b> for a collection.
      If you define a comparator, it will be used to maintain
      the collection in sorted order. This means that as models are added,
      they are inserted at the correct index in <tt>collection.models</tt>.
      A comparator can be defined as a
      <a href="http://underscorejs.org/#sortBy">sortBy</a>
      (pass a function that takes a single argument),
      as a
      <a href="https://developer.mozilla.org/en/JavaScript/Reference/Global_Objects/Array/sort">sort</a>
      (pass a comparator function that expects two arguments),
      or as a string indicating the attribute to sort by.
    </p>

    <p>
      "sortBy" comparator functions take a model and return a numeric or string
      value by which the model should be ordered relative to others.
      "sort" comparator functions take two models, and return <tt>-1</tt> if
      the first model should come before the second, <tt>0</tt> if they are of
      the same rank and <tt>1</tt> if the first model should come after.
    </p>

    <p>
      Note how even though all of the chapters in this example are added backwards,
      they come out in the proper order:
    </p>

<pre class="runnable">
var Chapter  = Backbone.Model;
var chapters = new Backbone.Collection;

chapters.comparator = 'page';

chapters.add(new Chapter({page: 9, title: "The End"}));
chapters.add(new Chapter({page: 5, title: "The Middle"}));
chapters.add(new Chapter({page: 1, title: "The Beginning"}));

alert(chapters.pluck('title'));
</pre>

    <p class="warning">
      Collections with a comparator will not automatically re-sort if you
      later change model attributes, so you may wish to call
      <tt>sort</tt> after changing model attributes that would affect the order.
    </p>

    <p id="Collection-sort">
      <b class="header">sort</b><code>collection.sort([options])</code>
      <br />
      Force a collection to re-sort itself. You don't need to call this under
      normal circumstances, as a collection with a <a href="#Collection-comparator">comparator</a>
      will sort itself whenever a model is added. To disable sorting when adding
      a model, pass <tt>{sort: false}</tt> to <tt>add</tt>. Calling <b>sort</b>
      triggers a <tt>"sort"</tt> event on the collection.
    </p>

    <p id="Collection-pluck">
      <b class="header">pluck</b><code>collection.pluck(attribute)</code>
      <br />
      Pluck an attribute from each model in the collection. Equivalent to calling
      <tt>map</tt> and returning a single attribute from the iterator.
    </p>

<pre class="runnable">
var stooges = new Backbone.Collection([
  {name: "Curly"},
  {name: "Larry"},
  {name: "Moe"}
]);

var names = stooges.pluck("name");

alert(JSON.stringify(names));
</pre>

    <p id="Collection-where">
      <b class="header">where</b><code>collection.where(attributes)</code>
      <br />
      Return an array of all the models in a collection that match the
      passed <b>attributes</b>. Useful for simple cases of <tt>filter</tt>.
    </p>

<pre class="runnable">
var friends = new Backbone.Collection([
  {name: "Athos",      job: "Musketeer"},
  {name: "Porthos",    job: "Musketeer"},
  {name: "Aramis",     job: "Musketeer"},
  {name: "d'Artagnan", job: "Guard"},
]);

var musketeers = friends.where({job: "Musketeer"});

alert(musketeers.length);
</pre>

    <p id="Collection-findWhere">
      <b class="header">findWhere</b><code>collection.findWhere(attributes)</code>
      <br />
      Just like <a href="#Collection-where">where</a>, but directly returns only
      the first model in the collection that matches the passed <b>attributes</b>.
    </p>

    <p id="Collection-url">
      <b class="header">url</b><code>collection.url or collection.url()</code>
      <br />
      Set the <b>url</b> property (or function) on a collection to reference
      its location on the server. Models within the collection will use <b>url</b>
      to construct URLs of their own.
    </p>

<pre>
var Notes = Backbone.Collection.extend({
  url: '/notes'
});

// Or, something more sophisticated:

var Notes = Backbone.Collection.extend({
  url: function() {
    return this.document.url() + '/notes';
  }
});
</pre>

    <p id="Collection-parse">
      <b class="header">parse</b><code>collection.parse(response, options)</code>
      <br />
      <b>parse</b> is called by Backbone whenever a collection's models are
      returned by the server, in <a href="#Collection-fetch">fetch</a>.
      The function is passed the raw <tt>response</tt> object, and should return
      the array of model attributes to be <a href="#Collection-add">added</a>
      to the collection. The default implementation is a no-op, simply passing
      through the JSON response. Override this if you need to work with a
      preexisting API, or better namespace your responses.
    </p>

<pre>
var Tweets = Backbone.Collection.extend({
  // The Twitter Search API returns tweets under "results".
  parse: function(response) {
    return response.results;
  }
});
</pre>

    <p id="Collection-clone">
      <b class="header">clone</b><code>collection.clone()</code>
      <br />
      Returns a new instance of the collection with an identical list of models.
    </p>

    <p id="Collection-fetch">
      <b class="header">fetch</b><code>collection.fetch([options])</code>
      <br />
      Fetch the default set of models for this collection from the server,
      <a href="#Collection-set">setting</a> them on the collection when they arrive.
      The <b>options</b> hash takes <tt>success</tt> and <tt>error</tt> callbacks
      which will both be passed <tt>(collection, response, options)</tt> as arguments.
      When the model data returns from the server, it uses <a href="#Collection-set">set</a>
      to (intelligently) merge the fetched models, unless you pass <tt>{reset: true}</tt>,
      in which case the collection will be (efficiently) <a href="#Collection-reset">reset</a>.
      Delegates to <a href="#Sync">Backbone.sync</a>
      under the covers for custom persistence strategies and returns a
      <a href="http://api.jquery.com/jQuery.ajax/#jqXHR">jqXHR</a>.
      The server handler for <b>fetch</b> requests should return a JSON array of
      models.
    </p>

<pre class="runnable">
Backbone.sync = function(method, model) {
  alert(method + ": " + model.url);
};

var accounts = new Backbone.Collection;
accounts.url = '/accounts';

accounts.fetch();
</pre>

    <p>
      The behavior of <b>fetch</b> can be customized by using the available
      <a href="#Collection-set">set</a> options. For example, to fetch a
      collection, getting an <tt>"add"</tt> event for every new model, and
      a <tt>"change"</tt> event for every changed existing model, without
      removing anything: <tt>collection.fetch({remove: false})</tt>
    </p>

    <p>
      <b>jQuery.ajax</b> options can also be passed directly as <b>fetch</b> options,
      so to fetch a specific page of a paginated collection:
      <tt>Documents.fetch({data: {page: 3}})</tt>
    </p>

    <p>
      Note that <b>fetch</b> should not be used to populate collections on
      page load &mdash; all models needed at load time should already be
      <a href="#FAQ-bootstrap">bootstrapped</a> in to place. <b>fetch</b> is
      intended for lazily-loading models for interfaces that are not needed
      immediately: for example, documents with collections of notes that may be
      toggled open and closed.
    </p>

    <p id="Collection-create">
      <b class="header">create</b><code>collection.create(attributes, [options])</code>
      <br />
      Convenience to create a new instance of a model within a collection.
      Equivalent to instantiating a model with a hash of attributes,
      saving the model to the server, and adding the model to the set after being
      successfully created. Returns the new model. If client-side validation
      failed, the model will be unsaved, with validation errors.
      In order for this to work, you should set the
      <a href="#Collection-model">model</a> property of the collection.
      The <b>create</b> method can accept either an attributes hash or an
      existing, unsaved model object.
    </p>

    <p>
      Creating a model will cause an immediate <tt>"add"</tt> event to be
      triggered on the collection, a <tt>"request"</tt> event as the new model is
      sent to the server, as well as a <tt>"sync"</tt> event, once the
      server has responded with the successful creation of the model. Pass <tt>{wait: true}</tt>
      if you'd like to wait for the server before adding the new model to the collection.
    </p>

<pre>
var Library = Backbone.Collection.extend({
  model: Book
});

var nypl = new Library;

var othello = nypl.create({
  title: "Othello",
  author: "William Shakespeare"
});
</pre>

    <h2 id="Router">Backbone.Router</h2>

    <p>
      Web applications often provide linkable, bookmarkable, shareable URLs for
      important locations in the app. Until recently, hash fragments
      (<tt>#page</tt>) were used to provide these permalinks, but with the
      arrival of the History API, it's now possible to use standard URLs (<tt>/page</tt>).
      <b>Backbone.Router</b> provides methods for routing client-side pages, and
      connecting them to actions and events. For browsers which don't yet support
      the History API, the Router handles graceful fallback and transparent
      translation to the fragment version of the URL.
    </p>

    <p>
      During page load, after your application has finished creating all of its routers,
      be sure to call <tt>Backbone.history.start()</tt>, or
      <tt>Backbone.history.start({pushState: true})</tt> to route the initial URL.
    </p>

    <p id="Router-extend">
      <b class="header">extend</b><code>Backbone.Router.extend(properties, [classProperties])</code>
      <br />
      Get started by creating a custom router class. Define actions that are
      triggered when certain URL fragments are
      matched, and provide a <a href="#Router-routes">routes</a> hash
      that pairs routes to actions. Note that you'll want to avoid using a
      leading slash in your route definitions:
    </p>

<pre>
var Workspace = Backbone.Router.extend({

  routes: {
    "help":                 "help",    // #help
    "search/:query":        "search",  // #search/kiwis
    "search/:query/p:page": "search"   // #search/kiwis/p7
  },

  help: function() {
    ...
  },

  search: function(query, page) {
    ...
  }

});
</pre>

    <p id="Router-routes">
      <b class="header">routes</b><code>router.routes</code>
      <br />
      The routes hash maps URLs with parameters to functions on your router
      (or just direct function definitions, if you prefer),
      similar to the <a href="#View">View</a>'s <a href="#View-delegateEvents">events hash</a>.
      Routes can contain parameter parts, <tt>:param</tt>, which match a single URL
      component between slashes; and splat parts <tt>*splat</tt>, which can match
      any number of URL components. Part of a route can be made optional by
      surrounding it in parentheses <tt>(/:optional)</tt>.
    </p>

    <p>
      For example, a route of <tt>"search/:query/p:page"</tt> will match
      a fragment of <tt>#search/obama/p2</tt>, passing <tt>"obama"</tt>
      and <tt>"2"</tt> to the action.
    </p>

    <p>
      A route of <tt>"file/*path"</tt> will match
      <tt>#file/nested/folder/file.txt</tt>, passing
      <tt>"nested/folder/file.txt"</tt> to the action.
    </p>

    <p>
      A route of <tt>"docs/:section(/:subsection)"</tt> will match
      <tt>#docs/faq</tt> and <tt>#docs/faq/installing</tt>, passing
      <tt>"faq"</tt> to the action in the first case, and passing <tt>"faq"</tt>
      and <tt>"installing"</tt> to the action in the second.
    </p>

    <p>
      Trailing slashes are treated as part of the URL, and (correctly) treated
      as a unique route when accessed. <tt>docs</tt> and <tt>docs/</tt> will fire
      different callbacks. If you can't avoid generating both types of URLs, you
      can define a <tt>"docs(/)"</tt> matcher to capture both cases.
    </p>

    <p>
      When the visitor presses the back button, or enters a URL, and a particular
      route is matched, the name of the action will be fired as an
      <a href="#Events">event</a>, so that other objects can listen to the router,
      and be notified. In the following example, visiting <tt>#help/uploading</tt>
      will fire a <tt>route:help</tt> event from the router.
    </p>

<pre>
routes: {
  "help/:page":         "help",
  "download/*path":     "download",
  "folder/:name":       "openFolder",
  "folder/:name-:mode": "openFolder"
}
</pre>

<pre>
router.on("route:help", function(page) {
  ...
});
</pre>

    <p id="Router-constructor">
      <b class="header">constructor / initialize</b><code>new Router([options])</code>
      <br />
      When creating a new router, you may pass its
      <a href="#Router-routes">routes</a> hash directly as an option, if you
      choose. All <tt>options</tt> will also be passed to your <tt>initialize</tt>
      function, if defined.
    </p>

    <p id="Router-route">
      <b class="header">route</b><code>router.route(route, name, [callback])</code>
      <br />
      Manually create a route for the router, The <tt>route</tt> argument may
      be a <a href="#Router-routes">routing string</a> or regular expression.
      Each matching capture from the route or regular expression will be passed as
      an argument to the callback. The <tt>name</tt> argument will be triggered as
      a <tt>"route:name"</tt> event whenever the route is matched.  If the
      <tt>callback</tt> argument is omitted <tt>router[name]</tt> will be used
      instead. Routes added later may override previously declared routes.
    </p>

<pre>
initialize: function(options) {

  // Matches #page/10, passing "10"
  this.route("page/:number", "page", function(number){ ... });

  // Matches /117-a/b/c/open, passing "117-a/b/c" to this.open
  this.route(/^(.*?)\/open$/, "open");

},

open: function(id) { ... }
</pre>

    <p id="Router-navigate">
      <b class="header">navigate</b><code>router.navigate(fragment, [options])</code>
      <br />
      Whenever you reach a point in your application that you'd like to save
      as a URL, call <b>navigate</b> in order to update the URL.
      If you wish to also call the route function, set the <b>trigger</b>
      option to <tt>true</tt>.
      To update the URL without creating an entry in the browser's history,
      set the <b>replace</b> option to <tt>true</tt>.
    </p>

<pre>
openPage: function(pageNumber) {
  this.document.pages.at(pageNumber).open();
  this.navigate("page/" + pageNumber);
}

# Or ...

app.navigate("help/troubleshooting", {trigger: true});

# Or ...

app.navigate("help/troubleshooting", {trigger: true, replace: true});
</pre>

    <h2 id="History">Backbone.history</h2>

    <p>
      <b>History</b> serves as a global router (per frame) to handle <tt>hashchange</tt>
      events or <tt>pushState</tt>, match the appropriate route, and trigger callbacks.
      You shouldn't ever have to create one of these yourself since <tt>Backbone.history</tt>
      already contains one.
    </p>

    <p>
      <b>pushState</b> support exists on a purely opt-in basis in Backbone.
      Older browsers that don't support <tt>pushState</tt> will continue to use
      hash-based URL fragments, and if a hash URL is visited by a
      <tt>pushState</tt>-capable browser, it will be transparently upgraded to
      the true URL. Note that using real URLs requires your web server to be
      able to correctly render those pages, so back-end changes are required
      as well. For example, if you have a route of <tt>/documents/100</tt>,
      your web server must be able to serve that page, if the browser
      visits that URL directly. For full search-engine crawlability, it's best to
      have the server generate the complete HTML for the page ... but if it's a web
      application, just rendering the same content you would have for the root URL,
      and filling in the rest with Backbone Views and JavaScript works fine.
    </p>

    <p id="History-start">
      <b class="header">start</b><code>Backbone.history.start([options])</code>
      <br />
      When all of your <a href="#Router">Routers</a> have been created,
      and all of the routes are set up properly, call <tt>Backbone.history.start()</tt>
      to begin monitoring <tt>hashchange</tt> events, and dispatching routes.
    </p>

    <p>
      To indicate that you'd like to use HTML5 <tt>pushState</tt> support in
      your application, use <tt>Backbone.history.start({pushState: true})</tt>.
      If you'd like to use <tt>pushState</tt>, but have browsers that don't support
      it natively use full page refreshes instead, you can add
      <tt>{hashChange: false}</tt> to the options.
    </p>

    <p>
      If your application is not being served from the root url <tt>/</tt> of your
      domain, be sure to tell History where the root really is, as an option:
      <tt>Backbone.history.start({pushState: true, root: "/public/search/"})</tt>
    </p>

    <p>
      When called, if a route succeeds with a match for the current URL,
      <tt>Backbone.history.start()</tt> returns <tt>true</tt>. If no defined
      route matches the current URL, it returns <tt>false</tt>.
    </p>

    <p>
      If the server has already rendered the entire page, and you don't want the
      initial route to trigger when starting History, pass <tt>silent: true</tt>.
    </p>

    <p>
      Because hash-based history in Internet Explorer relies on an
      <tt>&lt;iframe&gt;</tt>, be sure to only call <tt>start()</tt> after the DOM
      is ready.
    </p>

<pre>
$(function(){
  new WorkspaceRouter();
  new HelpPaneRouter();
  Backbone.history.start({pushState: true});
});
</pre>

    <h2 id="Sync">Backbone.sync</h2>

    <p>
      <b>Backbone.sync</b> is the function that Backbone calls every time it
      attempts to read or save a model to the server. By default, it uses
      <tt>jQuery.ajax</tt> to make a RESTful JSON request and returns a
      <a href="http://api.jquery.com/jQuery.ajax/#jqXHR">jqXHR</a>. You can override
      it in order to use a different persistence strategy, such as WebSockets,
      XML transport, or Local Storage.
    </p>

    <p>
      The method signature of <b>Backbone.sync</b> is <tt>sync(method, model, [options])</tt>
    </p>

    <ul>
      <li><b>method</b> – the CRUD method (<tt>"create"</tt>, <tt>"read"</tt>, <tt>"update"</tt>, or <tt>"delete"</tt>)</li>
      <li><b>model</b> – the model to be saved (or collection to be read)</li>
      <li><b>options</b> – success and error callbacks, and all other jQuery request options</li>
    </ul>

    <p>
      With the default implementation, when <b>Backbone.sync</b> sends up a request to save
      a model, its attributes will be passed, serialized as JSON, and sent in the HTTP body
      with content-type <tt>application/json</tt>. When returning a JSON response,
      send down the attributes of the  model that have been changed by the server, and need
      to be updated on the client. When responding to a <tt>"read"</tt> request from a collection
      (<a href="#Collection-fetch">Collection#fetch</a>), send down an array
      of model attribute objects.
    </p>

    <p>
      Whenever a model or collection begins a <b>sync</b> with the server, a
      <tt>"request"</tt> event is emitted. If the request completes successfully
      you'll get a <tt>"sync"</tt> event, and an <tt>"error"</tt> event if not.
    </p>

    <p>
      The <b>sync</b> function may be overriden globally as <tt>Backbone.sync</tt>,
      or at a finer-grained level, by adding a <tt>sync</tt> function to a Backbone
      collection or to an individual model.
    </p>

    <p>
      The default <b>sync</b> handler maps CRUD to REST like so:
    </p>

    <ul>
      <li><b>create &rarr; POST &nbsp; </b><tt>/collection</tt></li>
      <li><b>read &rarr; GET &nbsp; </b><tt>/collection[/id]</tt></li>
      <li><b>update &rarr; PUT &nbsp; </b><tt>/collection/id</tt></li>
      <li><b>delete &rarr; DELETE &nbsp; </b><tt>/collection/id</tt></li>
    </ul>

    <p>
      As an example, a Rails handler responding to an <tt>"update"</tt> call from
      <tt>Backbone</tt> might look like this: <i>(In real code, never use
      </i><tt>update_attributes</tt><i> blindly, and always whitelist the attributes
      you allow to be changed.)</i>
    </p>

<pre>
def update
  account = Account.find params[:id]
  account.update_attributes params
  render :json => account
end
</pre>

    <p>
      One more tip for integrating Rails versions prior to 3.1 is to disable
      the default namespacing for <tt>to_json</tt> calls on models by setting
      <tt>ActiveRecord::Base.include_root_in_json = false</tt>
    </p>

    <p id="Sync-ajax">
      <b class="header">ajax</b><code>Backbone.ajax = function(request) { ... };</code>
      <br />
      If you want to use a custom AJAX function, or your endpoint doesn't support
      the <a href="http://api.jquery.com/jQuery.ajax/">jQuery.ajax</a> API
      and you need to tweak things, you can do so by setting <tt>Backbone.ajax</tt>.
    </p>

    <p id="Sync-emulateHTTP">
      <b class="header">emulateHTTP</b><code>Backbone.emulateHTTP = true</code>
      <br />
      If you want to work with a legacy web server that doesn't support Backbone's
      default REST/HTTP approach, you may choose to turn on <tt>Backbone.emulateHTTP</tt>.
      Setting this option will fake <tt>PUT</tt> and <tt>DELETE</tt> requests with
      a HTTP <tt>POST</tt>, setting the <tt>X-HTTP-Method-Override</tt> header
      with the true method. If <tt>emulateJSON</tt> is also on, the true method
      will be passed as an additional <tt>_method</tt> parameter.
    </p>

<pre>
Backbone.emulateHTTP = true;

model.save();  // POST to "/collection/id", with "_method=PUT" + header.
</pre>

    <p id="Sync-emulateJSON">
      <b class="header">emulateJSON</b><code>Backbone.emulateJSON = true</code>
      <br />
      If you're working with a legacy web server that can't handle requests
      encoded as <tt>application/json</tt>, setting <tt>Backbone.emulateJSON = true;</tt>
      will cause the JSON to be serialized under a <tt>model</tt> parameter, and
      the request to be made with a <tt>application/x-www-form-urlencoded</tt>
      MIME type, as if from an HTML form.
    </p>

    <h2 id="View">Backbone.View</h2>

    <p>
      Backbone views are almost more convention than they are code &mdash; they
      don't determine anything about your HTML or CSS for you, and can be used
      with any JavaScript templating library.
      The general idea is to organize your interface into logical views,
      backed by models, each of which can be updated independently when the
      model changes, without having to redraw the page. Instead of digging into
      a JSON object, looking up an element in the DOM, and updating the HTML by hand,
      you can bind your view's <tt>render</tt> function to the model's <tt>"change"</tt>
      event &mdash; and now everywhere that
      model data is displayed in the UI, it is always immediately up to date.
    </p>

    <p id="View-extend">
      <b class="header">extend</b><code>Backbone.View.extend(properties, [classProperties])</code>
      <br />
      Get started with views by creating a custom view class. You'll want to
      override the <a href="#View-render">render</a> function, specify your
      declarative <a href="#View-delegateEvents">events</a>, and perhaps the
      <tt>tagName</tt>, <tt>className</tt>, or <tt>id</tt> of the View's root
      element.
    </p>

<pre>
var DocumentRow = Backbone.View.extend({

  tagName: "li",

  className: "document-row",

  events: {
    "click .icon":          "open",
    "click .button.edit":   "openEditDialog",
    "click .button.delete": "destroy"
  },

  initialize: function() {
    this.listenTo(this.model, "change", this.render);
  },

  render: function() {
    ...
  }

});
</pre>

    <p>
      Properties like <tt>tagName</tt>, <tt>id</tt>, <tt>className</tt>,
      <tt>el</tt>, and <tt>events</tt> may also be defined as a function, if
      you want to wait to define them until runtime.
    </p>

    <p id="View-constructor">
      <b class="header">constructor / initialize</b><code>new View([options])</code>
      <br />
      When creating a new View, the options you pass &mdash; after being merged
      into any default options already present on the view &mdash;
      are attached to the view as <tt>this.options</tt> for future reference.
      There are several special
      options that, if passed, will be attached directly to the view:
      <tt>model</tt>, <tt>collection</tt>,
      <tt>el</tt>, <tt>id</tt>, <tt>className</tt>, <tt>tagName</tt> and <tt>attributes</tt>.
      If the view defines an <b>initialize</b> function, it will be called when
      the view is first created. If you'd like to create a view that references
      an element <i>already</i> in the DOM, pass in the element as an option:
      <tt>new View({el: existingElement})</tt>
    </p>

<pre>
var doc = documents.first();

new DocumentRow({
  model: doc,
  id: "document-row-" + doc.id
});
</pre>

    <p id="View-el">
      <b class="header">el</b><code>view.el</code>
      <br />
      All views have a DOM element at all times (the <b>el</b> property),
      whether they've already been inserted into the page or not. In this
      fashion, views can be rendered at any time, and inserted into the DOM all
      at once, in order to get high-performance UI rendering with as few
      reflows and repaints as possible. <tt>this.el</tt> is created from the
      view's <tt>tagName</tt>, <tt>className</tt>, <tt>id</tt> and <tt>attributes</tt> properties,
      if specified. If not, <b>el</b> is an empty <tt>div</tt>.
    </p>

<pre class="runnable">
var ItemView = Backbone.View.extend({
  tagName: 'li'
});

var BodyView = Backbone.View.extend({
  el: 'body'
});

var item = new ItemView();
var body = new BodyView();

alert(item.el + ' ' + body.el);
</pre>

    <p id="View-$el">
      <b class="header">$el</b><code>view.$el</code>
      <br />
      A cached jQuery object for the view's element. A handy
      reference instead of re-wrapping the DOM element all the time.
    </p>

<pre>
view.$el.show();

listView.$el.append(itemView.el);
</pre>

    <p id="View-setElement">
      <b class="header">setElement</b><code>view.setElement(element)</code>
      <br />
      If you'd like to apply a Backbone view to a different DOM element, use
      <b>setElement</b>, which will also create the cached <tt>$el</tt> reference
      and move the view's delegated events from the old element to the new one.
    </p>

    <p id="View-attributes">
      <b class="header">attributes</b><code>view.attributes</code>
      <br />
      A hash of attributes that will be set as HTML DOM element attributes on the
      view's <tt>el</tt> (id, class, data-properties, etc.), or a function that
      returns such a hash.
    </p>

    <p id="View-dollar">
      <b class="header">$ (jQuery)</b><code>view.$(selector)</code>
      <br />
      If jQuery is included on the page, each view has a
      <b>$</b> function that runs queries scoped within the view's element. If you use this
      scoped jQuery function, you don't have to use model ids as part of your query
      to pull out specific elements in a list, and can rely much more on HTML class
      attributes. It's equivalent to running: <tt>view.$el.find(selector)</tt>
    </p>

<pre>
ui.Chapter = Backbone.View.extend({
  serialize : function() {
    return {
      title: this.$(".title").text(),
      start: this.$(".start-page").text(),
      end:   this.$(".end-page").text()
    };
  }
});
</pre>

    <p id="View-template">
      <b class="header">template</b><code>view.template([data])</code>
      <br />
      While templating for a view isn't a function provided directly by Backbone,
      it's often a nice convention to define a <b>template</b> function on your 
      views. In this way, when rendering your view, you have convenient access to
      instance data (<tt>this.model</tt>, <tt>options</tt>, and so on). 
      For example, using Underscore templates:
    </p>

<pre>
var LibraryView = Backbone.View.extend({
  template: _.template(...)
});
</pre>

    <p id="View-render">
      <b class="header">render</b><code>view.render()</code>
      <br />
      The default implementation of <b>render</b> is a no-op. Override this
      function with your code that renders the view template from model data,
      and updates <tt>this.el</tt> with the new HTML. A good
      convention is to <tt>return this</tt> at the end of <b>render</b> to
      enable chained calls.
    </p>

<pre>
var Bookmark = Backbone.View.extend({
  template: _.template(...),
  render: function() {
    this.$el.html(this.template(this.model.attributes));
    return this;
  }
});
</pre>

    <p>
      Backbone is agnostic with respect to your preferred method of HTML templating.
      Your <b>render</b> function could even munge together an HTML string, or use
      <tt>document.createElement</tt> to generate a DOM tree. However, we suggest
      choosing a nice JavaScript templating library.
      <a href="http://github.com/janl/mustache.js">Mustache.js</a>,
      <a href="http://github.com/creationix/haml-js">Haml-js</a>, and
      <a href="http://github.com/sstephenson/eco">Eco</a> are all fine alternatives.
      Because <a href="http://underscorejs.org/">Underscore.js</a> is already on the page,
      <a href="http://underscorejs.org/#template">_.template</a>
      is available, and is an excellent choice if you prefer simple
      interpolated-JavaScript style templates.
    </p>

    <p>
      Whatever templating strategy you end up with, it's nice if you <i>never</i>
      have to put strings of HTML in your JavaScript. At DocumentCloud, we
      use <a href="http://documentcloud.github.com/jammit/">Jammit</a> in order
      to package up JavaScript templates stored in <tt>/app/views</tt> as part
      of our main <tt>core.js</tt> asset package.
    </p>

    <p id="View-remove">
      <b class="header">remove</b><code>view.remove()</code>
      <br />
      Removes a view from the DOM, and calls
      <a href="#Events-stopListening">stopListening</a> to remove any bound
      events that the view has <a href="#Events-listenTo">listenTo</a>'d.
    </p>

    <p id="View-delegateEvents">
      <b class="header">delegateEvents</b><code>delegateEvents([events])</code>
      <br />
      Uses jQuery's <tt>on</tt> function to provide declarative callbacks
      for DOM events within a view.
      If an <b>events</b> hash is not passed directly, uses <tt>this.events</tt>
      as the source. Events are written in the format <tt>{"event selector": "callback"}</tt>.
      The callback may be either the name of a method on the view, or a direct
      function body.
      Omitting the <tt>selector</tt> causes the event to be bound to the view's
      root element (<tt>this.el</tt>). By default, <tt>delegateEvents</tt> is called
      within the View's constructor for you, so if you have a simple <tt>events</tt>
      hash, all of your DOM events will always already be connected, and you will
      never have to call this function yourself.
    </p>

    <p>
      The <tt>events</tt> property may also be defined as a function that returns
      an <b>events</b> hash, to make it easier to programmatically define your
      events, as well as inherit them from parent views.
    </p>

    <p>
      Using <b>delegateEvents</b> provides a number of advantages over manually
      using jQuery to bind events to child elements during <a href="#View-render">render</a>. All attached
      callbacks are bound to the view before being handed off to jQuery, so when
      the callbacks are invoked, <tt>this</tt> continues to refer to the view object. When
      <b>delegateEvents</b> is run again, perhaps with a different <tt>events</tt>
      hash, all callbacks are removed and delegated afresh &mdash; useful for
      views which need to behave differently when in different modes.
    </p>

    <p>
      A view that displays a document in a search result might look
      something like this:
    </p>

<pre>
var DocumentView = Backbone.View.extend({

  events: {
    "dblclick"                : "open",
    "click .icon.doc"         : "select",
    "contextmenu .icon.doc"   : "showMenu",
    "click .show_notes"       : "toggleNotes",
    "click .title .lock"      : "editAccessLevel",
    "mouseover .title .date"  : "showTooltip"
  },

  render: function() {
    this.$el.html(this.template(this.model.attributes));
    return this;
  },

  open: function() {
    window.open(this.model.get("viewer_url"));
  },

  select: function() {
    this.model.set({selected: true});
  },

  ...

});
</pre>

    <p id="View-undelegateEvents">
      <b class="header">undelegateEvents</b><code>undelegateEvents()</code>
      <br />
      Removes all of the view's delegated events. Useful if you want to disable
      or remove a view from the DOM temporarily.
    </p>

    <h2 id="Utility">Utility</h2>

    <p id="Utility-Backbone-noConflict">
      <b class="header">Backbone.noConflict</b><code>var backbone = Backbone.noConflict();</code>
      <br />
      Returns the <tt>Backbone</tt> object back to its original value. You can
      use the return value of <tt>Backbone.noConflict()</tt> to keep a local
      reference to Backbone. Useful for embedding Backbone on third-party
      websites, where you don't want to clobber the existing Backbone.
    </p>

<pre>
var localBackbone = Backbone.noConflict();
var model = localBackbone.Model.extend(...);
</pre>

    <p id="Utility-Backbone-$">
      <b class="header">Backbone.$</b><code>Backbone.$ = $;</code>
      <br />
      If you have multiple copies of <tt>jQuery</tt> on the page, or simply want
      to tell Backbone to use a particular object as its DOM / Ajax library,
      this is the property for you.
    </p>

    <h2 id="examples">Examples</h2>

    <p>
      The list of examples that follows, while long, is not exhaustive. If you've
      worked on an app that uses Backbone, please add it to the
      <a href="https://github.com/jashkenas/backbone/wiki/Projects-and-Companies-using-Backbone">wiki page of Backbone apps</a>.
    </p>

    <p id="examples-todos">
      <a href="http://jgn.me/">Jérôme Gravel-Niquet</a> has contributed a
      <a href="examples/todos/index.html">Todo List application</a>
      that is bundled in the repository as Backbone example. If you're wondering
      where to get started with Backbone in general, take a moment to
      <a href="docs/todos.html">read through the annotated source</a>. The app uses a
      <a href="http://github.com/jeromegn/Backbone.localStorage">LocalStorage adapter</a>
      to transparently save all of your todos within your browser, instead of
      sending them to a server. Jérôme also has a version hosted at
      <a href="http://localtodos.com/">localtodos.com</a>.
    </p>

    <div style="text-align: center;">
      <a href="examples/todos/index.html">
        <img width="400" height="427" data-original="docs/images/todos.png" alt="Todos" class="example_image" />
      </a>
    </div>

    <h2 id="examples-documentcloud">DocumentCloud</h2>

    <p>
      The <a href="http://www.documentcloud.org/public/#search/">DocumentCloud workspace</a>
      is built on Backbone.js, with <i>Documents</i>, <i>Projects</i>,
      <i>Notes</i>, and <i>Accounts</i> all as Backbone models and collections.
      If you're interested in history &mdash; both Underscore.js and Backbone.js
      were originally extracted from the DocumentCloud codebase, and packaged
      into standalone JS libraries.
    </p>

    <div style="text-align: center;">
      <a href="http://www.documentcloud.org/public/#search/">
        <img width="550" height="453" data-original="docs/images/dc-workspace.png" alt="DocumentCloud Workspace" class="example_image" />
      </a>
    </div>

    <h2 id="examples-usa-today">USA Today</h2>

    <p>
      <a href="http://usatoday.com">USA Today</a> takes advantage of the modularity of
      Backbone's data/model lifecycle &mdash; which makes it simple to create, inherit,
      isolate, and link application objects &mdash; to keep the codebase both manageable and efficient.
      The new website also makes heavy use of the Backbone Router to control the
      page for both pushState-capable and legacy browsers.
      Finally, the team took advantage of Backbone's Event module to create a
      PubSub API that allows third parties and analytics packages to hook into the
      heart of the app.
    </p>

    <div style="text-align: center;">
      <a href="http://usatoday.com">
        <img width="550" height="532" data-original="docs/images/usa-today.png" alt="USA Today" class="example_image" />
      </a>
    </div>

    <h2 id="examples-rdio">Rdio</h2>

    <p>
      <a href="http://rdio.com/new">New Rdio</a> was developed from the ground
      up with a component based framework based on Backbone.js. Every component
      on the screen is dynamically loaded and rendered, with data provided by the
      <a href="http://developer.rdio.com/">Rdio API</a>. When changes are pushed,
      every component can update itself without reloading the page or interrupting
      the user's music. All of this relies on Backbone's views and models,
      and all URL routing is handled by Backbone's Router. When data changes are
      signaled in realtime, Backbone's Events notify the interested components
      in the data changes. Backbone forms the core of the new, dynamic, realtime
      Rdio web and <i>desktop</i> applications.
    </p>

    <div style="text-align: center;">
      <a href="http://rdio.com/new">
        <img width="550" height="344" data-original="docs/images/rdio.png" alt="Rdio" class="example_image" />
      </a>
    </div>

    <h2 id="examples-hulu">Hulu</h2>

    <p>
      <a href="http://hulu.com">Hulu</a> used Backbone.js to build its next
      generation online video experience. With Backbone as a foundation, the
      web interface was rewritten from scratch so that all page content can
      be loaded dynamically with smooth transitions as you navigate.
      Backbone makes it easy to move through the app quickly without the
      reloading of scripts and embedded videos, while also offering models and
      collections for additional data manipulation support.
    </p>

    <div style="text-align: center;">
      <a href="http://hulu.com">
        <img width="550" height="449" data-original="docs/images/hulu.png" alt="Hulu" class="example_image" />
      </a>
    </div>

    <h2 id="examples-quartz">Quartz</h2>

    <p>
      <a href="http://qz.com">Quartz</a> sees itself as a digitally native news
      outlet for the new
      global economy. Because Quartz believes in the future of open,
      cross-platform web applications, they selected Backbone and Underscore
      to fetch, sort, store, and display content from a custom WordPress
      API. Although <a href="http://qz.com">qz.com</a> uses responsive design
      for phone, tablet, and
      desktop browsers, it also takes advantage of Backbone events and views
      to render device-specific templates in some cases.
    </p>

    <div style="text-align: center;">
      <a href="http://qz.com">
        <img width="510" height="360" data-original="docs/images/quartz.jpg" alt="Quartz" class="example_retina" />
      </a>
    </div>

    <h2 id="examples-gawker">Gawker Media</h2>

    <p>
      <a href="http://kinja.com">Kinja</a> is Gawker Media's publishing platform designed
      to create great stories by breaking down the lines between the traditional
      roles of content creators and consumers. Everyone — editors, readers,
      marketers — have access to the same tools to engage in passionate discussion
      and pursue the truth of the story. Sharing, recommending, and following within the
      Kinja ecosystem allows for improved information discovery across all the sites.
    </p>
    <p>
      Kinja is the platform behind
      <a href="http://gawker.com/">Gawker</a>,
      <a href="http://gizmodo.com/">Gizmodo</a>,
      <a href="http://lifehacker.com/">Lifehacker</a>,
      <a href="http://io9.com/">io9</a> and other Gawker Media
      blogs. Backbone.js underlies the front-end application code that powers
      everything from user authentication to post authoring, commenting, and even serving
      ads. The JavaScript stack includes
      <a href="http://underscorejs.org/">Underscore.js</a> and
      <a href="http://jquery.com/">jQuery</a>, with some plugins,
      all loaded with
      <a href="http://requirejs.org/">RequireJS</a>. Closure templates are shared between the
      <a href="http://www.playframework.com/">Play! Framework</a> based Scala application and Backbone views, and the responsive layout
      is done with the
      <a href="http://foundation.zurb.com/">Foundation</a> framework using
      <a href="http://sass-lang.com/">SASS</a>.
    </p>

    <div style="text-align: center;">
      <a href="http://gawker.com">
        <img width="558" height="473" data-original="docs/images/gawker.png" alt="Gawker" class="example_image" />
      </a>
    </div>

    <h2 id="examples-flow">Flow</h2>

    <p>
      <a href="http://www.metalabdesign.com/">MetaLab</a> used Backbone.js to create
      <a href="http://www.getflow.com/">Flow</a>, a task management app for teams. The
      workspace relies on Backbone.js to construct task views, activities, accounts,
      folders, projects, and tags. You can see the internals under <tt>window.Flow</tt>.
    </p>

    <div style="text-align: center;">
      <a href="http://www.getflow.com/">
        <img width="550" height="416" data-original="docs/images/flow.png" alt="Flow" class="example_image" />
      </a>
    </div>

    <h2 id="examples-gilt">Gilt Groupe</h2>

    <p>
      <a href="http://gilt.com">Gilt Groupe</a> uses Backbone.js to build multiple
      applications across their family of sites.
      <a href="http://m.gilt.com">Gilt's mobile website</a> uses Backbone and
      <a href="http://zeptojs.com">Zepto.js</a> to create a blazing-fast
      shopping experience for users on-the-go, while
      <a href="http://live.gilt.com">Gilt Live</a> combines Backbone with
      WebSockets to display the items that customers are buying in real-time. Gilt's search
      functionality also uses Backbone to filter and sort products efficiently
      by moving those actions to the client-side.
    </p>

    <div style="text-align: center;">
      <a href="http://www.gilt.com/">
        <img width="550" height="444" data-original="docs/images/gilt.jpg" alt="Gilt Groupe" class="example_image" />
      </a>
    </div>

    <h2 id="examples-newsblur">NewsBlur</h2>

    <p>
      <a href="http://www.newsblur.com">NewsBlur</a> is an RSS feed reader and
      social news network with a fast and responsive UI that feels like a
      native desktop app. Backbone.js was selected for
      <a href="http://www.ofbrooklyn.com/2012/11/13/backbonification-migrating-javascript-to-backbone/">a major rewrite and transition from spaghetti code</a>
      because of its powerful yet simple feature set, easy integration, and large
      community. If you want to poke around under the hood, NewsBlur is also entirely
      <a href="http://github.com/samuelclay/NewsBlur">open-source</a>.
    </p>

    <div style="text-align: center;">
      <a href="http://newsblur.com">
        <img width="510" height="340" data-original="docs/images/newsblur.jpg" alt="Newsblur" class="example_retina" />
      </a>
    </div>

    <h2 id="examples-wordpress">WordPress.com</h2>

    <p>
      <a href="http://wordpress.com/">WordPress.com</a> is the software-as-a-service
      version of <a href="http://wordpress.org">WordPress</a>. It uses Backbone.js
      Models, Collections, and Views in its
      <a href="http://en.blog.wordpress.com/2012/05/25/notifications-refreshed/">Notifications system</a>.  Backbone.js was selected
      because it was easy to fit into the structure of the application, not the
      other way around. <a href="http://automattic.com">Automattic</a>
      (the company behind WordPress.com) is integrating Backbone.js into the
      Stats tab and other features throughout the homepage.
    </p>

    <div style="text-align: center;">
      <a href="http://wordpress.com/">
        <img width="550" height="387" data-original="docs/images/wpcom-notifications.png" alt="WordPress.com Notifications"
    title="WordPress.com Notifications" class="example_image" />
      </a>
    </div>

    <h2 id="examples-foursquare">Foursquare</h2>

    <p>
      Foursquare is a fun little startup that helps you meet up with friends,
      discover new places, and save money. Backbone Models are heavily used in
      the core JavaScript API layer and Views power many popular features like
      the <a href="https://foursquare.com">homepage map</a> and
      <a href="https://foursquare.com/seriouseats/list/the-best-doughnuts-in-ny">lists</a>.
    </p>

    <div style="text-align: center;">
      <a href="http://foursquare.com">
        <img width="550" height="427" data-original="docs/images/foursquare.png" alt="Foursquare" class="example_image" />
      </a>
    </div>

    <h2 id="examples-bitbucket">Bitbucket</h2>

    <p>
      <a href="http://www.bitbucket.org">Bitbucket</a> is a free source code hosting
      service for Git and Mercurial. Through its models and collections,
      Backbone.js has proved valuable in supporting Bitbucket's
      <a href="https://api.bitbucket.org">REST API</a>, as well as newer
      components such as in-line code comments and approvals for pull requests.
      Mustache templates provide server and client-side rendering, while a custom
      <a href="https://developers.google.com/closure/library/">Google Closure</a>
      inspired life-cycle for widgets allows Bitbucket to decorate existing DOM
      trees and insert new ones.
    </p>

    <div style="text-align: center;">
      <a href="http://www.bitbucket.org">
        <img width="550" height="356" data-original="docs/images/bitbucket.png" alt="Bitbucket" class="example_image" />
      </a>
    </div>

    <h2 id="examples-disqus">Disqus</h2>

    <p>
      <a href="http://www.disqus.com">Disqus</a> chose Backbone.js to power the
      latest version of their commenting widget. Backbone&rsquo;s small
      footprint and easy extensibility made it the right choice for Disqus&rsquo;
      distributed web application, which is hosted entirely inside an iframe and
      served on thousands of large web properties, including IGN, Wired, CNN, MLB, and more.
    </p>

    <div style="text-align: center;">
      <a href="http://www.disqus.com">
        <img width="550" height="454" data-original="docs/images/disqus.png" alt="Disqus" class="example_image" />
      </a>
    </div>

    <h2 id="examples-khan-academy">Khan Academy</h2>

    <p>
      <a href="http://www.khanacademy.org">Khan Academy</a> is on a mission to
      provide a free world-class education to anyone anywhere. With thousands of
      videos, hundreds of JavaScript-driven exercises, and big plans for the
      future, Khan Academy uses Backbone to keep frontend code modular and organized.
      User profiles and goal setting are implemented with Backbone,
      <a href="http://jquery.com/">jQuery</a> and
      <a href="http://handlebarsjs.com/">Handlebars</a>, and most new feature
      work is being pushed to the client side, greatly increasing the quality of
      <a href="https://github.com/Khan/khan-api/">the API</a>.
    </p>

    <div style="text-align: center;">
      <a href="http://www.khanacademy.org">
        <img width="550" height="454" data-original="docs/images/khan-academy.png" alt="Khan Academy" class="example_image" />
      </a>
    </div>

    <h2 id="examples-elife-lens">eLife Lens</h2>

    <p>
      <a href="http://elifesciences.github.io/lens/#about/figures/all/video_video1">eLife Lens</a>
      is a novel system for writing on the web. Instead of tying the content to a
      presentation focused format, Lens treats
      <a href="http://blog.okfn.org/2013/01/15/content-as-data-towards-open-digital-publishing-with-substance/">content as data</a>
      and makes the links that exist within a document easy to navigate. Backbone.js
      is used to structure the views,
      <a href="http://interior.substance.io/modules/document.html">Substance Document</a>
      for representing content and
      <a href="http://ken.quasipartikel.at/">Ken</a>
      for faceted filtering. Read more in the official
      <a href="http://www.elifesciences.org/lens/">introduction post</a>
      or dig into the <a href="http://github.com/elifesciences/lens">source code</a>.
    </p>

    <div style="text-align: center;">
      <a href="http://elifesciences.github.io/lens/#about/figures/all/video_video1">
        <img width="510" height="383" data-original="docs/images/lens.png" alt="eLife Lens" class="example_retina" />
      </a>
    </div>

    <h2 id="examples-do">Do</h2>

    <p>
      <a href="http://do.com">Do</a> is a social productivity app that makes it
      easy to work on tasks, track projects, and take notes with your team.
      The <a href="http://do.com">Do.com</a> web application was built from the
      ground up to work seamlessly on your smartphone, tablet and computer. The
      team used Backbone, <a href="http://coffeescript.org/">CoffeeScript</a> and <a href="http://handlebarsjs.com/">Handlebars</a> to build a full-featured
      app in record time and rolled their own extensions for complex navigation
      and model sync support.
    </p>

    <div style="text-align: center;">
      <a href="http://do.com">
        <img width="550" height="425" data-original="docs/images/do.png" alt="Do" class="example_image" />
      </a>
    </div>

    <h2 id="examples-irccloud">IRCCloud</h2>

    <p>
      <a href="http://irccloud.com/">IRCCloud</a>
      is an always-connected IRC client that you use in your
      browser &mdash; often leaving it open all day in a tab.
      The sleek web interface communicates with an
      Erlang backend via websockets and the
      <a href="https://github.com/irccloud/irccloud-tools/wiki/API-Overview">IRCCloud API</a>.
      It makes heavy use of Backbone.js events, models, views and routing to keep
      your IRC conversations flowing in real time.
    </p>

    <div style="text-align: center;">
      <a href="http://irccloud.com/">
        <img width="550" height="392" data-original="docs/images/irccloud.png" alt="IRCCloud" class="example_image" />
      </a>
    </div>

    <h2 id="examples-pitchfork">Pitchfork</h2>

    <p>
      <a href="http://pitchfork.com/">Pitchfork</a> uses Backbone.js to power
      its site-wide audio player, <a href="http://pitchfork.com/tv/">Pitchfork.tv</a>,
      location routing, a write-thru page fragment cache, and more. Backbone.js
      (and <a href="http://underscorejs.org/">Underscore.js</a>) helps the team
      create clean and modular components,
      move very quickly, and focus on the site, not the spaghetti.
    </p>

    <div style="text-align: center;">
      <a href="http://pitchfork.com/">
        <img width="550" height="428" data-original="docs/images/pitchfork.png" alt="Pitchfork" class="example_image" />
      </a>
    </div>

    <h2 id="examples-spin">Spin</h2>

    <p>
      <a href="http://spin.com/">Spin</a> pulls in the
      <a href="http://www.spin.com/news">latest news stories</a> from
      their internal API onto their site using Backbone models and collections, and a
      custom <tt>sync</tt> method. Because the music should never stop playing,
      even as you click through to different "pages", Spin uses a Backbone router
      for navigation within the site.
    </p>

    <div style="text-align: center;">
      <a href="http://spin.com/">
        <img width="550" height="543" data-original="docs/images/spin.png" alt="Spin" class="example_image" />
      </a>
    </div>

    <h2 id="examples-zocdoc">ZocDoc</h2>

    <p>
      <a href="http://www.zocdoc.com">ZocDoc</a> helps patients
<<<<<<< HEAD
      find local, in-network doctors and dentists, see their real-time 
      availability, and instantly book appointments.
      On the public side, the webapp uses Backbone.js to handle client-side state and rendering in 
      <a href="http://www.zocdoc.com/primary-care-doctors/los-angeles-13122pm">search pages</a>
      and <a href="http://www.zocdoc.com/doctor/nathan-hashimoto-md-58078">doctor profiles</a>. 
      In addition, the new version of the doctor-facing part of the website is a 
      large single-page application that 
      benefits from Backbone's structure and modularity. ZocDoc's Backbone 
      classes are tested with 
      <a href="http://pivotal.github.io/jasmine/">Jasmine</a>, and delivered 
      to the end user with 
=======
      find local, in-network doctors and dentists, see their real-time
      availability, and instantly book appointments.
      On the public side, the webapp uses Backbone.js to handle client-side state and rendering in
      <a href="http://www.zocdoc.com/primary-care-doctors/los-angeles-13122pm">search pages</a>
      and <a href="http://www.zocdoc.com/doctor/nathan-hashimoto-md-58078">doctor profiles</a>.
      In addition, the new version of the doctor-facing part of the website is a
      large single-page application that
      benefits from Backbone's structure and modularity. ZocDoc's Backbone
      classes are tested with
      <a href="http://pivotal.github.io/jasmine/">Jasmine</a>, and delivered
      to the end user with
>>>>>>> 15a5748f
      <a href="http://getcassette.net/">Cassette</a>.
    </p>

    <div style="text-align: center;">
      <a href="http://www.zocdoc.com">
        <img width="510" height="464" data-original="docs/images/zocdoc.jpg" alt="ZocDoc" class="example_retina" />
      </a>
    </div>

    <h2 id="examples-walmart">Walmart Mobile</h2>

    <p>
      <a href="http://www.walmart.com/">Walmart</a> used Backbone.js to create the new version
      of <a href="http://mobile.walmart.com/r/phoenix">their mobile web application</a> and
      created two new frameworks in the process.
      <a href="http://walmartlabs.github.com/thorax/">Thorax</a> provides mixins, inheritable
      events, as well as model and collection view bindings that integrate directly with
      <a href="http://handlebarsjs.com/">Handlebars</a> templates.
      <a href="http://walmartlabs.github.com/lumbar/">Lumbar</a> allows the application to be
      split into modules which can be loaded on demand, and creates platform specific builds
      for the portions of the web application that are embedded in Walmart's native Android
      and iOS applications.
    </p>

    <div style="text-align: center;">
      <a href="http://mobile.walmart.com/r/phoenix">
        <img width="256" height="500" data-original="docs/images/walmart-mobile.png" alt="Walmart Mobile" class="example_image" />
      </a>
    </div>

    <h2 id="examples-groupon">Groupon Now!</h2>

    <p>
      <a href="http://www.groupon.com/now">Groupon Now!</a> helps you find
      local deals that you can buy and use right now. When first developing
      the product, the team decided it would be AJAX heavy with smooth transitions
      between sections instead of full refreshes, but still needed to be fully
      linkable and shareable. Despite never having used Backbone before, the
      learning curve was incredibly quick &mdash; a prototype was hacked out in an
      afternoon, and the team was able to ship the product in two weeks.
      Because the source is minimal and understandable, it was easy to
      add several Backbone extensions for Groupon Now!: changing the router
      to handle URLs with querystring parameters, and adding a simple
      in-memory store for caching repeated requests for the same data.
    </p>

    <div style="text-align: center;">
      <a href="http://www.groupon.com/now">
        <img width="550" height="466" data-original="docs/images/groupon.png" alt="Groupon Now!" class="example_image" />
      </a>
    </div>

    <h2 id="examples-basecamp">Basecamp</h2>

    <p>
      <a href="http://37signals.com/">37Signals</a> chose Backbone.js to create
      the <a href="http://basecamp.com/calendar">calendar feature</a> of its
      popular project management software <a href="http://basecamp.com/">Basecamp</a>.
      The Basecamp Calendar uses Backbone.js models and views in conjunction with the
      <a href="https://github.com/sstephenson/eco">Eco</a> templating system to
      present a polished, highly interactive group scheduling interface.
    </p>

    <div style="text-align: center;">
      <a href="http://basecamp.com/calendar">
        <img width="530" height="380" data-original="docs/images/basecamp-calendar.jpg" alt="Basecamp Calendar" class="example_image" />
      </a>
    </div>

    <h2 id="examples-slavery-footprint">Slavery Footprint</h2>

    <p>
      <a href="http://slaveryfootprint.org/survey">Slavery Footprint</a>
      allows consumers to visualize how their consumption habits are
      connected to modern-day slavery and provides them with an opportunity
      to have a deeper conversation with the companies that manufacture the
      goods they purchased.
      Based in Oakland, California, the Slavery Footprint team works to engage
      individuals, groups, and businesses to build awareness for and create
      deployable action against forced labor, human trafficking, and modern-day
      slavery through online tools, as well as off-line community education and
      mobilization programs.
    </p>

    <div style="text-align: center;">
      <a href="http://slaveryfootprint.org/survey">
        <img width="550" height="394" data-original="docs/images/slavery-footprint.png" alt="Slavery Footprint" class="example_image" />
      </a>
    </div>

    <h2 id="examples-stripe">Stripe</h2>

    <p>
      <a href="https://stripe.com">Stripe</a> provides an API for accepting
      credit cards on the web. Stripe's
      <a href="https://manage.stripe.com">management interface</a> was recently
      rewritten from scratch in CoffeeScript using Backbone.js as the primary
      framework, <a href="https://github.com/sstephenson/eco">Eco</a> for templates, <a href="http://sass-lang.com/">Sass</a> for stylesheets, and <a href="https://github.com/sstephenson/stitch">Stitch</a> to package
      everything together as <a href="http://commonjs.org/">CommonJS</a> modules. The new app uses
      <a href="https://stripe.com/docs/api">Stripe's API</a> directly for the
      majority of its actions; Backbone.js models made it simple to map
      client-side models to their corresponding RESTful resources.
    </p>

    <div style="text-align: center;">
      <a href="https://stripe.com">
        <img width="555" height="372" data-original="docs/images/stripe.png" alt="Stripe" class="example_image" />
      </a>
    </div>

    <h2 id="examples-airbnb">Airbnb</h2>

    <p>
      <a href="http://airbnb.com">Airbnb</a> uses Backbone in many of its products.
      It started with <a href="http://m.airbnb.com">Airbnb Mobile Web</a>
      (built in six weeks by a team of three) and has since grown to
      <a href="https://www.airbnb.com/wishlists/popular">Wish Lists</a>,
      <a href="http://www.airbnb.com/match">Match</a>,
      <a href="http://www.airbnb.com/s/">Search</a>, Communities, Payments, and
      Internal Tools.
    </p>

    <div style="text-align: center;">
      <a href="http://m.airbnb.com/">
        <img width="500" height="489" data-original="docs/images/airbnb.png" alt="Airbnb" class="example_image" />
      </a>
    </div>

    <h2 id="examples-diaspora">Diaspora</h2>

    <p>
      <a href="http://www.joindiaspora.com/">Diaspora</a> is a distributed social
      network, formed from a number of independently operated <i>pods</i>.
      You own your personal data, and control with whom you share.
      All of Diaspora is <a href="https://github.com/diaspora/diaspora">open-source</a>
      code, built with <a href="http://rubyonrails.org/">Rails</a> and Backbone.js.
    </p>

    <div style="text-align: center;">
      <a href="http://www.joindiaspora.com/">
        <img width="550" height="394" data-original="docs/images/diaspora.png" alt="Diaspora" class="example_image" />
      </a>
    </div>

    <h2 id="examples-soundcloud">SoundCloud Mobile</h2>

    <p>
      <a href="http://soundcloud.com">SoundCloud</a> is the leading sound sharing
      platform on the internet, and Backbone.js provides the foundation for
      <a href="http://m.soundcloud.com">SoundCloud Mobile</a>. The project uses
      the public SoundCloud <a href="http://soundcloud.com/developers">API</a>
      as a data source (channeled through a nginx proxy),
      <a href="http://api.jquery.com/category/plugins/templates/">jQuery templates</a>
      for the rendering, <a href="http://docs.jquery.com/Qunit">Qunit
      </a> and <a href="http://www.phantomjs.org/">PhantomJS</a> for
      the testing suite. The JS code, templates and CSS are built for the
      production deployment with various Node.js tools like
      <a href="https://github.com/dsimard/ready.js">ready.js</a>,
      <a href="https://github.com/mde/jake">Jake</a>,
      <a href="https://github.com/tmpvar/jsdom">jsdom</a>.
      The <b>Backbone.History</b> was modified to support the HTML5 <tt>history.pushState</tt>.
      <b>Backbone.sync</b> was extended with an additional SessionStorage based cache
      layer.
    </p>

    <div style="text-align: center;">
      <a href="http://m.soundcloud.com">
        <img width="266" height="500" data-original="docs/images/soundcloud.png" alt="SoundCloud" class="example_image" />
      </a>
    </div>

    <h2 id="examples-artsy">Art.sy</h2>

    <p>
      <a href="http://artsy.net">Art.sy</a> is a place to discover art you'll
      love. Art.sy is built on Rails, using
      <a href="https://github.com/intridea/grape">Grape</a> to serve a robust
      <a href="http://artsy.net/api">JSON API</a>. The main site is a single page
      app written in CoffeeScript and uses Backbone to provide structure around
      this API. An admin panel and partner CMS have also been extracted into
      their own API-consuming Backbone projects.
    </p>

    <div style="text-align: center;">
      <a href="http://artsy.net">
        <img width="550" height="550" data-original="docs/images/artsy.png" alt="Art.sy" class="example_image" />
      </a>
    </div>

    <h2 id="examples-pandora">Pandora</h2>

    <p>
      When <a href="http://www.pandora.com/newpandora">Pandora</a> redesigned
      their site in HTML5, they chose Backbone.js to help
      manage the user interface and interactions. For example, there's a model
      that represents the "currently playing track", and multiple views that
      automatically update when the current track changes. The station list is a
      collection, so that when stations are added or changed, the UI stays up to date.
    </p>

    <div style="text-align: center;">
      <a href="http://www.pandora.com/newpandora">
        <img width="476" height="359" data-original="docs/images/pandora.png" alt="Pandora" class="example_image" />
      </a>
    </div>

    <h2 id="examples-inkling">Inkling</h2>

    <p>
      <a href="http://inkling.com/">Inkling</a> is a cross-platform way to
      publish interactive learning content.
      <a href="https://www.inkling.com/read/">Inkling for Web</a> uses Backbone.js
      to make hundreds of complex books — from student textbooks to travel guides and
      programming manuals — engaging and accessible on the web. Inkling supports
      WebGL-enabled 3D graphics, interactive assessments, social sharing,
      and a system for running practice code right
      in the book, all within a single page Backbone-driven app. Early on, the
      team decided to keep the site lightweight by using only Backbone.js and
      raw JavaScript. The result? Complete source code weighing in at a mere
      350kb with feature-parity across the iPad, iPhone and web clients.
      Give it a try with
      <a href="https://www.inkling.com/read/javascript-definitive-guide-david-flanagan-6th/chapter-4/function-definition-expressions">this excerpt from JavaScript: The Definitive Guide</a>.
    </p>

    <div style="text-align: center;">
      <a href="http://inkling.com">
        <img width="550" height="361" data-original="docs/images/inkling.png" alt="Inkling" class="example_image" />
      </a>
    </div>

    <h2 id="examples-code-school">Code School</h2>

    <p>
      <a href="http://www.codeschool.com">Code School</a> courses teach people
      about various programming topics like <a href="http://coffeescript.org">CoffeeScript</a>, CSS, Ruby on Rails,
      and more. The new Code School course
      <a href="http://coffeescript.codeschool.com/levels/1/challenges/1">challenge page</a>
      is built from the ground up on Backbone.js, using
      everything it has to offer: the router, collections, models, and complex
      event handling. Before, the page was a mess of <a href="http://jquery.com/">jQuery</a> DOM manipulation
      and manual Ajax calls. Backbone.js helped introduce a new way to
      think about developing an organized front-end application in JavaScript.
    </p>

    <div style="text-align: center;">
      <a href="http://www.codeschool.com">
        <img width="550" height="482" data-original="docs/images/code-school.png" alt="Code School" class="example_image" />
      </a>
    </div>

    <h2 id="examples-cloudapp">CloudApp</h2>

    <p>
      <a href="http://getcloudapp.com">CloudApp</a> is simple file and link
      sharing for the Mac. Backbone.js powers the web tools
      which consume the <a href="http://developer.getcloudapp.com">documented API</a>
      to manage Drops. Data is either pulled manually or pushed by
      <a href="http://pusher.com">Pusher</a> and fed to
      <a href="http://github.com/janl/mustache.js">Mustache</a> templates for
      rendering. Check out the <a href="http://cloudapp.github.com/engine">annotated source code</a>
      to see the magic.
    </p>

    <div style="text-align: center;">
      <a href="http://getcloudapp.com">
        <img width="550" height="426" data-original="docs/images/cloudapp.png" alt="CloudApp" class="example_image" />
      </a>
    </div>

    <h2 id="examples-seatgeek">SeatGeek</h2>

    <p>
      <a href="http://seatgeek.com">SeatGeek</a>'s stadium ticket maps were originally
      developed with <a href="http://prototypejs.org/">Prototype.js</a>. Moving to Backbone.js and <a href="http://jquery.com/">jQuery</a> helped organize
      a lot of the UI code, and the increased structure has made adding features
      a lot easier. SeatGeek is also in the process of building a mobile
      interface that will be Backbone.js from top to bottom.
    </p>

    <div style="text-align: center;">
      <a href="http://seatgeek.com">
        <img width="550" height="455" data-original="docs/images/seatgeek.png" alt="SeatGeek" class="example_image" />
      </a>
    </div>

    <h2 id="examples-easel">Easel</h2>

    <p>
      <a href="http://easel.io">Easel</a> is an in-browser, high fidelity web
      design tool that integrates with your design and development
      process. The Easel team uses CoffeeScript, Underscore.js and Backbone.js for
      their <a href="http://easel.io/demo">rich visual editor</a> as well as other
      management functions throughout the site. The structure of Backbone allowed
      the team to break the complex problem of building a visual editor into
      manageable components and still move quickly.
    </p>

    <div style="text-align: center;">
      <a href="http://easel.io">
        <img width="550" height="395" data-original="docs/images/easel.png" alt="Easel" class="example_image" />
      </a>
    </div>

    <h2 id="examples-jolicloud">Jolicloud</h2>

    <p>
      <a href="http://www.jolicloud.com/">Jolicloud</a> is an open and independent
      platform and <a href="http://www.jolicloud.com/jolios">operating system</a>
      that provides music playback, video streaming, photo browsing and
      document editing &mdash; transforming low cost computers into beautiful cloud devices.
      The <a href="https://my.jolicloud.com/">new Jolicloud HTML5 app</a> was built
      from the ground up using Backbone and talks to the
      <a href="http://developers.jolicloud.com">Jolicloud Platform</a>, which is
      based on Node.js. Jolicloud works offline using the HTML5 AppCache, extends
      Backbone.sync to store data in IndexedDB or localStorage, and communicates
      with the <a href="http://www.jolicloud.com/jolios">Joli OS</a> via WebSockets.
    </p>

    <div style="text-align: center;">
      <a href="http://jolicloud.com/">
        <img width="510" height="384" data-original="docs/images/jolicloud.jpg" alt="Jolicloud" class="example_retina" />
      </a>
    </div>

    <h2 id="examples-syllabus">Syllabus</h2>

    <p>
      <a href="http://product.voxmedia.com/post/25113965826/introducing-syllabus-vox-medias-s3-powered-liveblog">Syllabus</a>
      is the new live blogging platform used by
      <a href="http://www.theverge.com/">The Verge</a>
      and other <a href="http://www.voxmedia.com/">Vox Media</a> sites.
      Syllabus uses Backbone on both ends: an editorial dashboard and the live blog
      page itself. In the back, Backbone is used to provide a
      single-page experience for uploading, writing, editing and publishing content.
      On the live blog, Backbone manages fetching a JSON API feed, and updating
      the infinite-scrolling river of updates with new and revised content.
    </p>

    <div style="text-align: center;">
      <a href="http://live.theverge.com/">
        <img width="510" height="354" data-original="docs/images/syllabus.jpg" alt="Syllabus" class="example_retina" />
      </a>
    </div>

    <h2 id="examples-salon">Salon.io</h2>

    <p>
      <a href="http://salon.io">Salon.io</a> provides a space where photographers,
      artists and designers freely arrange their visual art on virtual walls.
      <a href="http://salon.io">Salon.io</a> runs on <a href="http://rubyonrails.org/">Rails</a>, but does not use
      much of the traditional stack, as the entire frontend is designed as a
      single page web app, using Backbone.js, <a href="http://brunch.io/">Brunch</a> and
      <a href="http://coffeescript.org">CoffeeScript</a>.
    </p>

    <div style="text-align: center;">
      <a href="http://salon.io">
        <img width="550" height="483" data-original="docs/images/salon.png" alt="Salon.io" class="example_image" />
      </a>
    </div>

    <h2 id="examples-tilemill">TileMill</h2>

    <p>
      Our fellow
      <a href="http://www.newschallenge.org/">Knight Foundation News Challenge</a>
      winners, <a href="http://mapbox.com/">MapBox</a>, created an open-source
      map design studio with Backbone.js:
      <a href="http://mapbox.github.com/tilemill/">TileMill</a>.
      TileMill lets you manage map layers based on shapefiles and rasters, and
      edit their appearance directly in the browser with the
      <a href="https://github.com/mapbox/carto">Carto styling language</a>.
      Note that the gorgeous <a href="http://mapbox.com/">MapBox</a> homepage
      is also a Backbone.js app.
    </p>

    <div style="text-align: center;">
      <a href="http://mapbox.github.com/tilemill/">
        <img width="544" height="375" data-original="docs/images/tilemill.png" alt="TileMill" class="example_image" />
      </a>
    </div>

    <h2 id="examples-blossom">Blossom</h2>

    <p>
      <a href="http://blossom.io">Blossom</a> is a lightweight project management
      tool for lean teams. Backbone.js is heavily used in combination with
      <a href="http://coffeescript.org">CoffeeScript</a> to provide a smooth
      interaction experience. The app is packaged with <a href="http://brunch.io">Brunch</a>.
      The RESTful backend is built with <a href="http://flask.pocoo.org/">Flask</a> on Google App Engine.
    </p>

    <div style="text-align: center;">
      <a href="http://blossom.io">
        <img width="550" height="367" data-original="docs/images/blossom.png" alt="Blossom" class="example_image" />
      </a>
    </div>

    <h2 id="examples-trello">Trello</h2>

    <p>
      <a href="http://trello.com">Trello</a> is a collaboration tool that
      organizes your projects into boards. A Trello board holds many lists of
      cards, which can contain checklists, files and conversations, and may be
      voted on and organized with labels. Updates on the board happen in
      real time. The site was built ground up using Backbone.js for all the
      models, views, and routes.
    </p>

    <div style="text-align: center;">
      <a href="http://trello.com">
        <img width="550" height="416" data-original="docs/images/trello.png" alt="Trello" class="example_image" />
      </a>
    </div>

    <h2 id="examples-tzigla">Tzigla</h2>

    <p>
      <a href="http://twitter.com/evilchelu">Cristi Balan</a> and
      <a href="http://dira.ro">Irina Dumitrascu</a> created
      <a href="http://tzigla.com">Tzigla</a>, a collaborative drawing
      application where artists make tiles that connect to each other to
      create <a href="http://tzigla.com/boards/1">surreal drawings</a>.
      Backbone models help organize the code, routers provide
      <a href="http://tzigla.com/boards/1#!/tiles/2-2">bookmarkable deep links</a>,
      and the views are rendered with
      <a href="https://github.com/creationix/haml-js">haml.js</a> and
      <a href="http://zeptojs.com/">Zepto</a>.
      Tzigla is written in Ruby (<a href="http://rubyonrails.org/">Rails</a>) on the backend, and
      <a href="http://coffeescript.org">CoffeeScript</a> on the frontend, with
      <a href="http://documentcloud.github.com/jammit/">Jammit</a>
      prepackaging the static assets.
    </p>

    <div style="text-align: center;">
      <a href="http://www.tzigla.com/">
        <img width="550" height="376" data-original="docs/images/tzigla.png" alt="Tzigla" class="example_image" />
      </a>
    </div>

    <h2 id="faq">F.A.Q.</h2>

    <p id="FAQ-why-backbone">
      <b class="header">Why use Backbone, not [other framework X]?</b>
      <br />
      If your eye hasn't already been caught by the adaptability and elan on display
      in the above <a href="#examples">list of examples</a>, we can get more specific:
      Backbone.js aims to provide the common foundation that data-rich web applications
      with ambitious interfaces require &mdash; while very deliberately avoiding
      painting you into a corner by making any decisions that you're
      better equipped to make yourself.
    </p>

    <ul>
      <li>
        The focus is on supplying you with
        <a href="#Collection-Underscore-Methods">helpful methods to manipulate and
        query your data</a>, not on HTML widgets or reinventing the JavaScript
        object model.
      </li>
      <li>
        Backbone does not force you to use a single template engine. Views can bind
        to HTML constructed in
        <a href="http://underscorejs.org/#template">your</a>
        <a href="http://guides.rubyonrails.org/layouts_and_rendering.html">favorite</a>
        <a href="http://mustache.github.com">way</a>.
      </li>
      <li>
        It's smaller. There are fewer kilobytes for your browser or phone to download,
        and less <i>conceptual</i> surface area. You can read and understand
        the source in an afternoon.
      </li>
      <li>
        It doesn't depend on stuffing application logic into your HTML.
        There's no embedded JavaScript, template logic, or binding hookup code in
        <tt>data-</tt> or <tt>ng-</tt> attributes, and no need to invent your own HTML tags.
      </li>
      <li>
        <a href="#Events">Synchronous events</a> are used as the fundamental
        building block, not a difficult-to-reason-about run loop, or by constantly
        polling and traversing your data structures to hunt for changes. And if
        you want a specific event to be asynchronous and aggregated,
        <a href="http://underscorejs.org/#debounce">no problem</a>.
      </li>
      <li>
        Backbone scales well, from <a href="http://disqus.com">embedded widgets</a>
        to <a href="http://www.usatoday.com">massive apps</a>.
      </li>
      <li>
        Backbone is a library, not a framework, and plays well with others.
        You can embed Backbone widgets in Dojo apps without trouble, or use Backbone
        models as the data backing for D3 visualizations (to pick two entirely
        random examples).
      </li>
      <li>
        "Two way data-binding" is avoided. While it certainly makes for a nifty
        demo, and works for the most basic CRUD, it doesn't tend to be terribly
        useful in your real-world app. Sometimes you want to update on
        every keypress, sometimes on blur, sometimes when the panel is closed,
        and sometimes when the "save" button is clicked. In almost all cases, simply
        serializing the form to JSON is faster and easier. All that aside, if your
        heart is set, <a href="http://rivetsjs.com">go</a>
        <a href="http://nytimes.github.com/backbone.stickit/">for it</a>.
      </li>
      <li>
        There's no built-in performance penalty for choosing to structure your
        code with Backbone. And if you do want to optimize further, thin models and
        templates with flexible granularity make it easy to squeeze every last
        drop of potential performance out of, say, IE8.
      </li>
    </ul>

    <p id="FAQ-tim-toady">
      <b class="header">There's More Than One Way To Do It</b>
      <br />
      It's common for folks just getting started to treat the examples listed
      on this page as some sort of gospel truth. In fact, Backbone.js is intended
      to be fairly agnostic about many common patterns in client-side code.
      For example...
    </p>

    <p>
      <b>References between Models and Views</b> can be handled several ways.
      Some people like to have direct pointers, where views correspond 1:1 with
      models (<tt>model.view</tt> and <tt>view.model</tt>). Others prefer to have intermediate
      "controller" objects that orchestrate the creation and organization of
      views into a hierarchy. Others still prefer the evented approach, and always
      fire events instead of calling methods directly. All of these styles work well.
    </p>

    <p>
      <b>Batch operations</b> on Models are common, but often best handled differently
      depending on your server-side setup. Some folks don't mind making individual
      Ajax requests. Others create explicit resources for RESTful batch operations:
      <tt>/notes/batch/destroy?ids=1,2,3,4</tt>. Others tunnel REST over JSON, with the
      creation of "changeset" requests:
    </p>

<pre>
  {
    "create":  [array of models to create]
    "update":  [array of models to update]
    "destroy": [array of model ids to destroy]
  }
</pre>

    <p>
      <b>Feel free to define your own events.</b> <a href="#Events">Backbone.Events</a>
      is designed so that you can mix it in to any JavaScript object or prototype.
      Since you can use any string as an event, it's often handy to bind
      and trigger your own custom events: <tt>model.on("selected:true")</tt> or
      <tt>model.on("editing")</tt>
    </p>

    <p>
      <b>Render the UI</b> as you see fit. Backbone is agnostic as to whether you
      use <a href="http://underscorejs.org/#template">Underscore templates</a>,
      <a href="https://github.com/janl/mustache.js">Mustache.js</a>, direct DOM
      manipulation, server-side rendered snippets of HTML, or
      <a href="http://jqueryui.com/">jQuery UI</a> in your <tt>render</tt> function.
      Sometimes you'll create a view for each model ... sometimes you'll have a
      view that renders thousands of models at once, in a tight loop. Both can be
      appropriate in the same app, depending on the quantity of data involved,
      and the complexity of the UI.
    </p>

    <p id="FAQ-nested">
      <b class="header">Nested Models &amp; Collections</b>
      <br />
      It's common to nest collections inside of models with Backbone. For example,
      consider a <tt>Mailbox</tt> model that contains many <tt>Message</tt> models.
      One nice pattern for handling this is have a <tt>this.messages</tt> collection
      for each mailbox, enabling the lazy-loading of messages, when the mailbox
      is first opened ... perhaps with <tt>MessageList</tt> views listening for
      <tt>"add"</tt> and <tt>"remove"</tt> events.
    </p>

<pre>
var Mailbox = Backbone.Model.extend({

  initialize: function() {
    this.messages = new Messages;
    this.messages.url = '/mailbox/' + this.id + '/messages';
    this.messages.on("reset", this.updateCounts);
  },

  ...

});

var inbox = new Mailbox;

// And then, when the Inbox is opened:

inbox.messages.fetch({reset: true});
</pre>

    <p>
      If you're looking for something more opinionated, there are a number of
      Backbone plugins that add sophisticated associations among models,
      <a href="https://github.com/jashkenas/backbone/wiki/Extensions%2C-Plugins%2C-Resources">available on the wiki</a>.
    </p>

    <p>
      Backbone doesn't include direct support for nested models and collections
      or "has many" associations because there are a number
      of good patterns for modeling structured data on the client side, and
      <i>Backbone should provide the foundation for implementing any of them.</i>
      You may want to&hellip;
    </p>

    <ul>
      <li>
        Mirror an SQL database's structure, or the structure of a NoSQL database.
      </li>
      <li>
        Use models with arrays of "foreign key" ids, and join to top level
        collections (a-la tables).
      </li>
      <li>
        For associations that are numerous, use a range of ids instead of an
        explicit list.
      </li>
      <li>
        Avoid ids, and use direct references, creating a partial object graph
        representing your data set.
      </li>
      <li>
        Lazily load joined models from the server, or lazily deserialize nested
        models from JSON documents.
      </li>
    </ul>

    <p id="FAQ-bootstrap">
      <b class="header">Loading Bootstrapped Models</b>
      <br />
      When your app first loads, it's common to have a set of initial models that
      you know you're going to need, in order to render the page. Instead of
      firing an extra AJAX request to <a href="#Collection-fetch">fetch</a> them,
      a nicer pattern is to have their data already bootstrapped into the page.
      You can then use <a href="#Collection-reset">reset</a> to populate your
      collections with the initial data. At DocumentCloud, in the
      <a href="http://en.wikipedia.org/wiki/ERuby">ERB</a> template for the
      workspace, we do something along these lines:
    </p>

<pre>
&lt;script&gt;
  var accounts = new Backbone.Collection;
  accounts.reset(&lt;%= @accounts.to_json %&gt;);
  var projects = new Backbone.Collection;
  projects.reset(&lt;%= @projects.to_json(:collaborators => true) %&gt;);
&lt;/script&gt;
</pre>

    <p>You have to <a href="http://mathiasbynens.be/notes/etago">escape</a>
    <tt>&lt;/</tt> within the JSON string, to prevent javascript injection
    attacks.

    <p id="FAQ-extending">
      <b class="header">Extending Backbone</b>
      <br />
      Many JavaScript libraries are meant to be insular and self-enclosed,
      where you interact with them by calling their public API, but never peek
      inside at the guts. Backbone.js is <i>not</i> that kind of library.
    </p>

    <p>
      Because it serves as a foundation for your application, you're meant to
      extend and enhance it in the ways you see fit &mdash; the entire source
      code is <a href="docs/backbone.html">annotated</a> to make this easier
      for you. You'll find that there's very little there apart from core
      functions, and most of those can be overriden or augmented should you find
      the need. If you catch yourself adding methods to <tt>Backbone.Model.prototype</tt>,
      or creating your own base subclass, don't worry &mdash; that's how things are
      supposed to work.
    </p>

    <p id="FAQ-mvc">
      <b class="header">How does Backbone relate to "traditional" MVC?</b>
      <br />
      Different implementations of the
      <a href="http://en.wikipedia.org/wiki/Model–View–Controller">Model-View-Controller</a>
      pattern tend to disagree about the definition of a controller. If it helps any, in
      Backbone, the <a href="#View">View</a> class can also be thought of as a
      kind of controller, dispatching events that originate from the UI, with
      the HTML template serving as the true view. We call it a View because it
      represents a logical chunk of UI, responsible for the contents of a single
      DOM element.
    </p>

    <p>
      Comparing the overall structure of Backbone to a server-side MVC framework
      like <b>Rails</b>, the pieces line up like so:
    </p>

    <ul>
      <li>
        <b>Backbone.Model</b> &ndash; Like a Rails model minus the class
        methods. Wraps a row of data in business logic.
      </li>
      <li>
        <b>Backbone.Collection</b> &ndash; A group of models on the client-side,
        with sorting/filtering/aggregation logic.
      </li>
      <li>
        <b>Backbone.Router</b> &ndash; Rails <tt>routes.rb</tt> + Rails controller
        actions. Maps URLs to functions.
      </li>
      <li>
        <b>Backbone.View</b> &ndash; A logical, re-usable piece of UI. Often,
        but not always, associated with a model.
      </li>
      <li>
        <b>Client-side Templates</b> &ndash; Rails <tt>.html.erb</tt> views,
        rendering a chunk of HTML.
      </li>
    </ul>

    <p id="FAQ-this">
      <b class="header">Binding "this"</b>
      <br />
      Perhaps the single most common JavaScript "gotcha" is the fact that when
      you pass a function as a callback, its value for <tt>this</tt> is lost. With
      Backbone, when dealing with <a href="#Events">events</a> and callbacks,
      you'll often find it useful to rely on
      <a href="http://underscorejs.org/#bind">_.bind</a> and
      <a href="http://underscorejs.org/#bindAll">_.bindAll</a>
      from Underscore.js.
    </p>

    <p>
      When binding callbacks to Backbone events, you can choose to pass an optional
      third argument to specify the <tt>this</tt> that will be used when the
      callback is later invoked:
    </p>

<pre>
var MessageList = Backbone.View.extend({

  initialize: function() {
    var messages = this.collection;
    messages.on("reset", this.render, this);
    messages.on("add", this.addMessage, this);
    messages.on("remove", this.removeMessage, this);
  }

});

// Later, in the app...

Inbox.messages.add(newMessage);
</pre>

    <p id="FAQ-rails">
      <b class="header">Working with Rails</b>
      <br />
      Backbone.js was originally extracted from
      <a href="http://www.documentcloud.org">a Rails application</a>; getting
      your client-side (Backbone) Models to sync correctly with your server-side
      (Rails) Models is painless, but there are still a few things to be aware of.
    </p>

    <p>
      By default, Rails versions prior to 3.1 add an extra layer of wrapping
      around the JSON representation of models. You can disable this wrapping
      by setting:
    </p>

<pre>
ActiveRecord::Base.include_root_in_json = false
</pre>

    <p>
      ... in your configuration. Otherwise, override
      <a href="#Model-parse">parse</a> to pull model attributes out of the
      wrapper. Similarly, Backbone PUTs and POSTs direct JSON representations
      of models, where by default Rails expects namespaced attributes. You can
      have your controllers filter attributes directly from <tt>params</tt>, or
      you can override <a href="#Model-toJSON">toJSON</a> in Backbone to add
      the extra wrapping Rails expects.
    </p>

    <h2 id="changelog">Change Log</h2>

<<<<<<< HEAD
    <b class="header">1.1.0</b> &mdash; <small><i>Oct. 10, 2013</i></small> &mdash; <a href="https://github.com/jashkenas/backbone/compare/1.0.0...1.1.0">Diff</a><br />
    <ul style="margin-top: 5px;">
      <li>
        Made the return values of Collection's <tt>set</tt>, <tt>add</tt>, 
        <tt>remove</tt>, and <tt>reset</tt> more useful. Instead of returning
        <tt>this</tt>, they now return the changed (added, removed or updated) 
        model or list of models.
      </li>
      <li>
        Backbone Views no longer attach "special" options as direct properties
        on the view (<tt>model</tt>, <tt>attributes</tt>, <tt>className</tt>, and so on).
      </li>
      <li>
        All <tt>"invalid"</tt> events now pass consistent arguments. First the
        model in question, then the error object, then options.
      </li>
      <li>
        You are no longer permitted to change the <b>id</b> of your model during
        <tt>parse</tt>. Use <tt>idAttribute</tt> instead.
      </li>
      <li>
        On the other hand, <tt>parse</tt> is now an excellent place to extract
        and vivify incoming nested JSON into associated submodels.
      </li>
      <li>
        Many tweaks, optimizations and bugfixes relating to Backbone 1.0, 
        including URL overrides, mutation of options, bulk ordering, trailing
        slashes, edge-case listener leaks, nested model parsing...
      </li>
    </ul>

=======
>>>>>>> 15a5748f
    <b class="header">1.0.0</b> &mdash; <small><i>March 20, 2013</i></small> &mdash; <a href="https://github.com/jashkenas/backbone/compare/0.9.10...1.0.0">Diff</a><br />
    <ul style="margin-top: 5px;">
      <li>
        Renamed Collection's "update" to <a href="#Collection-set">set</a>, for
        parallelism with the similar <tt>model.set()</tt>, and contrast with
        <a href="#Collection-reset">reset</a>. It's now the default
        updating mechanism after a <a href="#Collection-fetch">fetch</a>. If you'd
        like to continue using "reset", pass <tt>{reset: true}</tt>.
      </li>
      <li>
        Your route handlers will now receive their URL parameters pre-decoded.
      </li>
      <li>
        Added <a href="#Events-listenToOnce">listenToOnce</a> as the analogue of
        <a href="#Events-once">once</a>.
      </li>
      <li>
        Added the <a href="#Collection-findWhere">findWhere</a> method to Collections,
        similar to <a href="#Collection-where">where</a>.
      </li>
      <li>
        Added the <tt>keys</tt>, <tt>values</tt>, <tt>pairs</tt>, <tt>invert</tt>,
        <tt>pick</tt>, and <tt>omit</tt> Underscore.js methods to Backbone Models.
      </li>
      <li>
        The routes in a Router's route map may now be function literals,
        instead of references to methods, if you like.
      </li>
      <li>
        <tt>url</tt> and <tt>urlRoot</tt> properties may now be passed as options
        when instantiating a new Model.
      </li>
    </ul>

    <b class="header">0.9.10</b> &mdash; <small><i>Jan. 15, 2013</i></small> &mdash; <a href="https://github.com/jashkenas/backbone/compare/0.9.9...0.9.10">Diff</a><br />
    <ul style="margin-top: 5px;">
      <li>
        A <tt>"route"</tt> event is triggered on the router in addition
        to being fired on <tt>Backbone.history</tt>.
      </li>
      <li>
        Model validation is now only enforced by default in
        <tt>Model#save</tt> and no longer enforced by default upon
        construction or in <tt>Model#set</tt>, unless the <tt>{validate:true}</tt>
        option is passed.
      </li>
      <li>
        <tt>View#make</tt> has been removed. You'll need to use <tt>$</tt> directly to
        construct DOM elements now.
      </li>
      <li>
        Passing <tt>{silent:true}</tt> on change will no longer delay individual
        <tt>"change:attr"</tt> events, instead they are silenced entirely.
      </li>
      <li>
        The <tt>Model#change</tt> method has been removed, as delayed attribute
        changes as no longer available.
      </li>
      <li>
        Bug fix on <tt>change</tt> where attribute comparison uses <tt>!==</tt>
        instead of <tt>_.isEqual</tt>.
      </li>
      <li>
        Bug fix where an empty response from the server on save would not call
        the success function.
      </li>
      <li>
        <tt>parse</tt> now receives <tt>options</tt> as its second argument.
      </li>
      <li>
        Model validation now fires <tt>invalid</tt> event instead of
        <tt>error</tt>.
      </li>
    </ul>

    <b class="header">0.9.9</b> &mdash; <small><i>Dec. 13, 2012</i></small> &mdash; <a href="https://github.com/jashkenas/backbone/compare/0.9.2...0.9.9">Diff</a> &mdash; <a href="http://htmlpreview.github.com/?https://raw.github.com/jashkenas/backbone/0.9.9/index.html">Docs</a><br />
    <ul style="margin-top: 5px;">
      <li>
        Added <a href="#Events-listenTo">listenTo</a>
        and <a href="#Events-stopListening">stopListening</a> to Events. They
        can be used as inversion-of-control flavors of <tt>on</tt> and <tt>off</tt>,
        for convenient unbinding of all events an object is currently listening to.
        <tt>view.remove()</tt> automatically calls <tt>view.stopListening()</tt>.
      </li>
      <li>
        When using <tt>add</tt> on a collection, passing <tt>{merge: true}</tt>
        will now cause duplicate models to have their attributes merged in to
        the existing models, instead of being ignored.
      </li>
      <li>
        Added <a href="#Collection-update">update</a> (which is also available as
        an option to <tt>fetch</tt>) for "smart" updating of sets of models.
      </li>
      <li>
        HTTP <tt>PATCH</tt> support in <a href="#Model-save">save</a> by passing
        <tt>{patch: true}</tt>.
      </li>
      <li>
        The <tt>Backbone</tt> object now extends <tt>Events</tt> so that you can
        use it as a global event bus, if you like.
      </li>
      <li>
        Added a <tt>"request"</tt> event to <a href="#Sync">Backbone.sync</a>,
        which triggers whenever a request begins to be made to the server.
        The natural complement to the <tt>"sync"</tt> event.
      </li>
      <li>
        Router URLs now support optional parts via parentheses, without having
        to use a regex.
      </li>
      <li>
        Backbone events now supports <tt>once</tt>, similar to Node's <tt>once</tt>,
        or jQuery's <tt>one</tt>.
      </li>
      <li>
        Backbone events now support jQuery-style event maps <tt>obj.on({click: action})</tt>.
      </li>
      <li>
        While listening to a <tt>reset</tt> event, the list of previous models
        is now available in <tt>options.previousModels</tt>, for convenience.
      </li>
      <li>
        <a href="#Model-validate">Validation</a> now occurs even during "silent"
        changes. This change means that the <tt>isValid</tt> method has
        been removed. Failed validations also trigger an error, even if an error
        callback is specified in the options.
      </li>
      <li>
        Consolidated <tt>"sync"</tt> and <tt>"error"</tt> events within
        <a href="#Sync">Backbone.sync</a>. They are now triggered regardless
        of the existence of <tt>success</tt> or <tt>error</tt> callbacks.
      </li>
      <li>
        For mixed-mode APIs, <tt>Backbone.sync</tt> now accepts
        <tt>emulateHTTP</tt> and <tt>emulateJSON</tt> as inline options.
      </li>
      <li>
        Collections now also proxy Underscore method name aliases (collect,
        inject, foldl, foldr, head, tail, take, and so on...)
      </li>
      <li>
        Removed <tt>getByCid</tt> from Collections. <tt>collection.get</tt> now
        supports lookup by both <tt>id</tt> and <tt>cid</tt>.
      </li>
      <li>
        After fetching a model or a collection, <i>all</i> defined <tt>parse</tt>
        functions will now be run. So fetching a collection and getting back new
        models could cause both the collection to parse the list, and then each model
        to be parsed in turn, if you have both functions defined.
      </li>
      <li>
        Bugfix for normalizing leading and trailing slashes in the Router
        definitions. Their presence (or absence) should not affect behavior.
      </li>
      <li>
        When declaring a View, <tt>options</tt>, <tt>el</tt>, <tt>tagName</tt>,
        <tt>id</tt> and <tt>className</tt> may now be defined as functions, if
        you want their values to be determined at runtime.
      </li>
      <li>
        Added a <tt>Backbone.ajax</tt> hook for more convenient overriding of
        the default use of <tt>$.ajax</tt>. If AJAX is too passé, set it to your
        preferred method for server communication.
      </li>
      <li>
        <tt>Collection#sort</tt> now triggers a <tt>sort</tt> event, instead
        of a <tt>reset</tt> event.
      </li>
      <li>
        Calling <tt>destroy</tt> on a Model will now return <tt>false</tt> if
        the model <tt>isNew</tt>.
      </li>
      <li>
        To set what library Backbone uses for DOM manipulation and Ajax calls,
        use <tt>Backbone.$ = ...</tt> instead of <tt>setDomLibrary</tt>.
      </li>
      <li>
        Removed the <tt>Backbone.wrapError</tt> helper method. Overriding
        <tt>sync</tt> should work better for those particular use cases.
      </li>
      <li>
        To improve the performance of <tt>add</tt>, <tt>options.index</tt>
        will no longer be set in the `add` event callback.
        <tt>collection.indexOf(model)</tt> can be used to retrieve the index
        of a model as necessary.
      </li>
      <li>
        For semantic and cross browser reasons, routes will now ignore search
        parameters.  Routes like <tt>search?query=…&amp;page=3</tt> should become
        <tt>search/…/3</tt>.
      </li>
      <li>
        <tt>Model#set</tt> no longer accepts another model as an argument.  This leads
        to subtle problems and is easily replaced with <tt>model.set(other.attributes)</tt>.
      </li>
    </ul>

    <b class="header">0.9.2</b> &mdash; <small><i>March 21, 2012</i></small> &mdash; <a href="https://github.com/jashkenas/backbone/compare/0.9.1...0.9.2">Diff</a> &mdash; <a href="http://htmlpreview.github.com/?https://raw.github.com/jashkenas/backbone/0.9.2/index.html">Docs</a><br />
    <ul style="margin-top: 5px;">
      <li>
        Instead of throwing an error when adding duplicate models to a collection,
        Backbone will now silently skip them instead.
      </li>
      <li>
        Added <a href="#Collection-push">push</a>,
        <a href="#Collection-pop">pop</a>,
        <a href="#Collection-unshift">unshift</a>, and
        <a href="#Collection-shift">shift</a> to collections.
      </li>
      <li>
        A model's <a href="#Model-changed">changed</a> hash is now exposed for
        easy reading of the changed attribute delta, since the model's last
        <tt>"change"</tt> event.
      </li>
      <li>
        Added <a href="#Collection-where">where</a> to collections for simple
        filtering.
      </li>
      <li>
        You can now use a single <a href="#Events-off">off</a> call
        to remove all callbacks bound to a specific object.
      </li>
      <li>
        Bug fixes for nested individual change events, some of which may be
        "silent".
      </li>
      <li>
        Bug fixes for URL encoding in <tt>location.hash</tt> fragments.
      </li>
      <li>
        Bug fix for client-side validation in advance of a <tt>save</tt> call
        with <tt>{wait: true}</tt>.
      </li>
      <li>
        Updated / refreshed the example
        <a href="examples/todos/index.html">Todo List</a> app.
      </li>
    </ul>

    <b class="header">0.9.1</b> &mdash; <small><i>Feb. 2, 2012</i></small> &mdash; <a href="https://github.com/jashkenas/backbone/compare/0.9.0...0.9.1">Diff</a> &mdash; <a href="http://htmlpreview.github.com/?https://raw.github.com/jashkenas/backbone/0.9.1/index.html">Docs</a><br />
    <ul style="margin-top: 5px;">
      <li>
        Reverted to 0.5.3-esque behavior for validating models. Silent changes
        no longer trigger validation (making it easier to work with forms).
        Added an <tt>isValid</tt> function that you can use to check if a model
        is currently in a valid state.
      </li>
      <li>
        If you have multiple versions of jQuery on the page, you can now tell
        Backbone which one to use with <tt>Backbone.setDomLibrary</tt>.
      </li>
      <li>
        Fixes regressions in <b>0.9.0</b> for routing with "root", saving with
        both "wait" and "validate", and the order of nested "change" events.
      </li>
    </ul>

    <b class="header">0.9.0</b> &mdash; <small><i>Jan. 30, 2012</i></small> &mdash; <a href="https://github.com/jashkenas/backbone/compare/0.5.3...0.9.0">Diff</a> &mdash; <a href="http://htmlpreview.github.com/?https://raw.github.com/jashkenas/backbone/0.9.0/index.html">Docs</a><br />
    <ul style="margin-top: 5px;">
      <li>
        Creating and destroying models with <tt>create</tt> and <tt>destroy</tt>
        are now optimistic by default. Pass <tt>{wait: true}</tt> as an option
        if you'd like them to wait for a successful server response to proceed.
      </li>
      <li>
        Two new properties on views: <tt>$el</tt> &mdash; a cached jQuery (or Zepto)
        reference to the view's element, and <tt>setElement</tt>, which should
        be used instead of manually setting a view's <tt>el</tt>. It will
        both set <tt>view.el</tt> and <tt>view.$el</tt> correctly, as well as
        re-delegating events on the new DOM element.
      </li>
      <li>
        You can now bind and trigger multiple spaced-delimited events at once.
        For example: <tt>model.on("change:name change:age", ...)</tt>
      </li>
      <li>
        When you don't know the key in advance, you may now call
        <tt>model.set(key, value)</tt> as well as <tt>save</tt>.
      </li>
      <li>
        Multiple models with the same <tt>id</tt> are no longer allowed in a
        single collection.
      </li>
      <li>
        Added a <tt>"sync"</tt> event, which triggers whenever a model's state
        has been successfully synced with the server (create, save, destroy).
      </li>
      <li>
        <tt>bind</tt> and <tt>unbind</tt> have been renamed to <tt>on</tt>
        and <tt>off</tt> for clarity, following jQuery's lead.
        The old names are also still supported.
      </li>
      <li>
        A Backbone collection's <tt>comparator</tt> function may now behave
        either like a <a href="http://underscorejs.org/#sortBy">sortBy</a>
        (pass a function that takes a single argument),
        or like a <a href="https://developer.mozilla.org/en/JavaScript/Reference/Global_Objects/Array/sort">sort</a>
        (pass a comparator function that expects two arguments). The comparator
        function is also now bound by default to the collection &mdash; so you
        can refer to <tt>this</tt> within it.
      </li>
      <li>
        A view's <tt>events</tt> hash may now also contain direct function
        values as well as the string names of existing view methods.
      </li>
      <li>
        Validation has gotten an overhaul &mdash; a model's <tt>validate</tt> function
        will now be run even for silent changes, and you can no longer create
        a model in an initially invalid state.
      </li>
      <li>
        Added <tt>shuffle</tt> and <tt>initial</tt> to collections, proxied
        from Underscore.
      </li>
      <li>
        <tt>Model#urlRoot</tt> may now be defined as a function as well as a
        value.
      </li>
      <li>
        <tt>View#attributes</tt> may now be defined as a function as well as a
        value.
      </li>
      <li>
        Calling <tt>fetch</tt> on a collection will now cause all fetched JSON
        to be run through the collection's model's <tt>parse</tt> function, if
        one is defined.
      </li>
      <li>
        You may now tell a router to <tt>navigate(fragment, {replace: true})</tt>,
        which will either use <tt>history.replaceState</tt> or
        <tt>location.hash.replace</tt>, in order to change the URL without adding
        a history entry.
      </li>
      <li>
        Within a collection's <tt>add</tt> and <tt>remove</tt> events, the index
        of the model being added or removed is now available as <tt>options.index</tt>.
      </li>
      <li>
        Added an <tt>undelegateEvents</tt> to views, allowing you to manually
        remove all configured event delegations.
      </li>
      <li>
        Although you shouldn't be writing your routes with them in any case &mdash;
        leading slashes (<tt>/</tt>) are now stripped from routes.
      </li>
      <li>
        Calling <tt>clone</tt> on a model now only passes the attributes
        for duplication, not a reference to the model itself.
      </li>
      <li>
        Calling <tt>clear</tt> on a model now removes the <tt>id</tt> attribute.
      </li>
    </ul>

    <p>
      <b class="header">0.5.3</b> &mdash; <small><i>August 9, 2011</i></small> &mdash; <a href="https://github.com/jashkenas/backbone/compare/0.5.2...0.5.3">Diff</a> &mdash; <a href="http://htmlpreview.github.com/?https://raw.github.com/jashkenas/backbone/0.5.3/index.html">Docs</a><br />
      A View's <tt>events</tt> property may now be defined as a function, as well
      as an object literal, making it easier to programmatically define and inherit
      events. <tt>groupBy</tt> is now proxied from Underscore as a method on Collections.
      If the server has already rendered everything on page load, pass
      <tt>Backbone.history.start({silent: true})</tt> to prevent the initial route
      from triggering. Bugfix for pushState with encoded URLs.
    </p>

    <p>
      <b class="header">0.5.2</b> &mdash; <small><i>July 26, 2011</i></small> &mdash; <a href="https://github.com/jashkenas/backbone/compare/0.5.1...0.5.2">Diff</a> &mdash; <a href="http://htmlpreview.github.com/?https://raw.github.com/jashkenas/backbone/0.5.2/index.html">Docs</a><br />
      The <tt>bind</tt> function, can now take an optional third argument, to specify
      the <tt>this</tt> of the callback function.
      Multiple models with the same <tt>id</tt> are now allowed in a collection.
      Fixed a bug where calling <tt>.fetch(jQueryOptions)</tt> could cause an
      incorrect URL to be serialized.
      Fixed a brief extra route fire before redirect, when degrading from
      <tt>pushState</tt>.
    </p>

    <p>
      <b class="header">0.5.1</b> &mdash; <small><i>July 5, 2011</i></small> &mdash; <a href="https://github.com/jashkenas/backbone/compare/0.5.0...0.5.1">Diff</a> &mdash; <a href="http://htmlpreview.github.com/?https://raw.github.com/jashkenas/backbone/0.5.1/index.html">Docs</a><br />
      Cleanups from the 0.5.0 release, to wit: improved transparent upgrades from
      hash-based URLs to pushState, and vice-versa. Fixed inconsistency with
      non-modified attributes being passed to <tt>Model#initialize</tt>. Reverted
      a <b>0.5.0</b> change that would strip leading hashbangs from routes.
      Added <tt>contains</tt> as an alias for <tt>includes</tt>.
    </p>

    <p>
      <b class="header">0.5.0</b> &mdash; <small><i>July 1, 2011</i></small> &mdash; <a href="https://github.com/jashkenas/backbone/compare/0.3.3...0.5.0">Diff</a> &mdash; <a href="http://htmlpreview.github.com/?https://raw.github.com/jashkenas/backbone/0.5.0/index.html">Docs</a><br />
      A large number of tiny tweaks and micro bugfixes, best viewed by looking
      at <a href="https://github.com/jashkenas/backbone/compare/0.3.3...0.5.0">the commit diff</a>.
      HTML5 <tt>pushState</tt> support, enabled by opting-in with:
      <tt>Backbone.history.start({pushState: true})</tt>.
      <tt>Controller</tt> was renamed to <tt>Router</tt>, for clarity.
      <tt>Collection#refresh</tt> was renamed to <tt>Collection#reset</tt> to emphasize
      its ability to both reset the collection with new models, as well as empty
      out the collection when used with no parameters.
      <tt>saveLocation</tt> was replaced with <tt>navigate</tt>.
      RESTful persistence methods (save, fetch, etc.) now return the jQuery deferred
      object for further success/error chaining and general convenience.
      Improved XSS escaping for <tt>Model#escape</tt>.
      Added a <tt>urlRoot</tt> option to allow specifying RESTful urls without
      the use of a collection.
      An error is thrown if <tt>Backbone.history.start</tt> is called multiple times.
      <tt>Collection#create</tt> now validates before initializing the new model.
      <tt>view.el</tt> can now be a jQuery string lookup.
      Backbone Views can now also take an <tt>attributes</tt> parameter.
      <tt>Model#defaults</tt> can now be a function as well as a literal attributes
      object.
    </p>

    <p>
      <b class="header">0.3.3</b> &mdash; <small><i>Dec 1, 2010</i></small> &mdash; <a href="https://github.com/jashkenas/backbone/compare/0.3.2...0.3.3">Diff</a> &mdash; <a href="http://htmlpreview.github.com/?https://raw.github.com/jashkenas/backbone/0.3.3/index.html">Docs</a><br />
      Backbone.js now supports <a href="http://zeptojs.com">Zepto</a>, alongside
      jQuery, as a framework for DOM manipulation and Ajax support.
      Implemented <a href="#Model-escape">Model#escape</a>, to efficiently handle
      attributes intended for HTML interpolation. When trying to persist a model,
      failed requests will now trigger an <tt>"error"</tt> event. The
      ubiquitous <tt>options</tt> argument is now passed as the final argument
      to all <tt>"change"</tt> events.
    </p>

    <p>
      <b class="header">0.3.2</b> &mdash; <small><i>Nov 23, 2010</i></small> &mdash; <a href="https://github.com/jashkenas/backbone/compare/0.3.1...0.3.2">Diff</a> &mdash; <a href="http://htmlpreview.github.com/?https://raw.github.com/jashkenas/backbone/0.3.2/index.html">Docs</a><br />
      Bugfix for IE7 + iframe-based "hashchange" events. <tt>sync</tt> may now be
      overridden on a per-model, or per-collection basis. Fixed recursion error
      when calling <tt>save</tt> with no changed attributes, within a
      <tt>"change"</tt> event.
    </p>

    <p>
      <b class="header">0.3.1</b> &mdash; <small><i>Nov 15, 2010</i></small> &mdash; <a href="https://github.com/jashkenas/backbone/compare/0.3.0...0.3.1">Diff</a> &mdash; <a href="http://htmlpreview.github.com/?https://raw.github.com/jashkenas/backbone/0.3.1/index.html">Docs</a><br />
      All <tt>"add"</tt> and <tt>"remove"</tt> events are now sent through the
      model, so that views can listen for them without having to know about the
      collection. Added a <tt>remove</tt> method to <a href="#View">Backbone.View</a>.
      <tt>toJSON</tt> is no longer called at all for <tt>'read'</tt> and <tt>'delete'</tt> requests.
      Backbone routes are now able to load empty URL fragments.
    </p>

    <p>
      <b class="header">0.3.0</b> &mdash; <small><i>Nov 9, 2010</i></small> &mdash; <a href="https://github.com/jashkenas/backbone/compare/0.2.0...0.3.0">Diff</a> &mdash; <a href="http://htmlpreview.github.com/?https://raw.github.com/jashkenas/backbone/0.3.0/index.html">Docs</a><br />
      Backbone now has <a href="#Controller">Controllers</a> and
      <a href="#History">History</a>, for doing client-side routing based on
      URL fragments.
      Added <tt>emulateHTTP</tt> to provide support for legacy servers that don't
      do <tt>PUT</tt> and <tt>DELETE</tt>.
      Added <tt>emulateJSON</tt> for servers that can't accept <tt>application/json</tt>
      encoded requests.
      Added <a href="#Model-clear">Model#clear</a>, which removes all attributes
      from a model.
      All Backbone classes may now be seamlessly inherited by CoffeeScript classes.
    </p>

    <p>
      <b class="header">0.2.0</b> &mdash; <small><i>Oct 25, 2010</i></small> &mdash; <a href="https://github.com/jashkenas/backbone/compare/0.1.2...0.2.0">Diff</a> &mdash; <a href="http://htmlpreview.github.com/?https://raw.github.com/jashkenas/backbone/0.2.0/index.html">Docs</a><br />
      Instead of requiring server responses to be namespaced under a <tt>model</tt>
      key, now you can define your own <a href="#Model-parse">parse</a> method
      to convert responses into attributes for Models and Collections.
      The old <tt>handleEvents</tt> function is now named
      <a href="#View-delegateEvents">delegateEvents</a>, and is automatically
      called as part of the View's constructor.
      Added a <a href="#Collection-toJSON">toJSON</a> function to Collections.
      Added <a href="#Collection-chain">Underscore's chain</a> to Collections.
    </p>

    <p>
      <b class="header">0.1.2</b> &mdash; <small><i>Oct 19, 2010</i></small> &mdash; <a href="https://github.com/jashkenas/backbone/compare/0.1.1...0.1.2">Diff</a> &mdash; <a href="http://htmlpreview.github.com/?https://raw.github.com/jashkenas/backbone/0.1.2/index.html">Docs</a><br />
      Added a <a href="#Model-fetch">Model#fetch</a> method for refreshing the
      attributes of single model from the server.
      An <tt>error</tt> callback may now be passed to <tt>set</tt> and <tt>save</tt>
      as an option, which will be invoked if validation fails, overriding the
      <tt>"error"</tt> event.
      You can now tell backbone to use the <tt>_method</tt> hack instead of HTTP
      methods by setting <tt>Backbone.emulateHTTP = true</tt>.
      Existing Model and Collection data is no longer sent up unnecessarily with
      <tt>GET</tt> and <tt>DELETE</tt> requests. Added a <tt>rake lint</tt> task.
      Backbone is now published as an <a href="http://npmjs.org">NPM</a> module.
    </p>

    <p>
      <b class="header">0.1.1</b> &mdash; <small><i>Oct 14, 2010</i></small> &mdash; <a href="https://github.com/jashkenas/backbone/compare/0.1.0...0.1.1">Diff</a> &mdash; <a href="http://htmlpreview.github.com/?https://raw.github.com/jashkenas/backbone/0.1.1/index.html">Docs</a><br />
      Added a convention for <tt>initialize</tt> functions to be called
      upon instance construction, if defined. Documentation tweaks.
    </p>

    <p>
      <b class="header">0.1.0</b> &mdash; <small><i>Oct 13, 2010</i></small> &mdash; <a href="http://htmlpreview.github.com/?https://raw.github.com/jashkenas/backbone/0.1.0/index.html">Docs</a><br />
      Initial Backbone release.
    </p>

    <p>
      <br />
      <a href="http://documentcloud.org/" title="A DocumentCloud Project" style="background:none;">
        <img src="http://jashkenas.s3.amazonaws.com/images/a_documentcloud_project.png" alt="A DocumentCloud Project" style="position:relative;left:-10px;" />
      </a>
    </p>

  </div>

  <script src="test/vendor/underscore.js"></script>
  <script src="test/vendor/jquery.js"></script>
  <script src="docs/js/jquery.lazyload.js"></script>
  <script src="test/vendor/json2.js"></script>
  <script src="backbone.js"></script>

  <script>
    // Set up the "play" buttons for each runnable code example.
    $(function() {
      $('.runnable').each(function() {
        var code = this;
        var button = '<div class="run" title="Run"></div>';
        $(button).insertBefore(code).bind('click', function(){
          eval($(code).text());
        });
      });
      $('[data-original]').lazyload();
    });
  </script>

</body>
</html><|MERGE_RESOLUTION|>--- conflicted
+++ resolved
@@ -581,11 +581,7 @@
 
     <p>
       Backbone's only hard dependency is
-<<<<<<< HEAD
-      <b><a href="http://underscorejs.org/">Underscore.js</a></b>.
-=======
       <a href="http://underscorejs.org/">Underscore.js</a> <small>( >= 1.5.0)</small>.
->>>>>>> 15a5748f
       For RESTful persistence, history support via <a href="#Router">Backbone.Router</a>
       and DOM manipulation with <a href="#View">Backbone.View</a>, include
       <b><a href="http://jquery.com">jQuery</a></b>, and
@@ -3201,19 +3197,6 @@
 
     <p>
       <a href="http://www.zocdoc.com">ZocDoc</a> helps patients
-<<<<<<< HEAD
-      find local, in-network doctors and dentists, see their real-time 
-      availability, and instantly book appointments.
-      On the public side, the webapp uses Backbone.js to handle client-side state and rendering in 
-      <a href="http://www.zocdoc.com/primary-care-doctors/los-angeles-13122pm">search pages</a>
-      and <a href="http://www.zocdoc.com/doctor/nathan-hashimoto-md-58078">doctor profiles</a>. 
-      In addition, the new version of the doctor-facing part of the website is a 
-      large single-page application that 
-      benefits from Backbone's structure and modularity. ZocDoc's Backbone 
-      classes are tested with 
-      <a href="http://pivotal.github.io/jasmine/">Jasmine</a>, and delivered 
-      to the end user with 
-=======
       find local, in-network doctors and dentists, see their real-time
       availability, and instantly book appointments.
       On the public side, the webapp uses Backbone.js to handle client-side state and rendering in
@@ -3225,7 +3208,6 @@
       classes are tested with
       <a href="http://pivotal.github.io/jasmine/">Jasmine</a>, and delivered
       to the end user with
->>>>>>> 15a5748f
       <a href="http://getcassette.net/">Cassette</a>.
     </p>
 
@@ -4011,7 +3993,6 @@
 
     <h2 id="changelog">Change Log</h2>
 
-<<<<<<< HEAD
     <b class="header">1.1.0</b> &mdash; <small><i>Oct. 10, 2013</i></small> &mdash; <a href="https://github.com/jashkenas/backbone/compare/1.0.0...1.1.0">Diff</a><br />
     <ul style="margin-top: 5px;">
       <li>
@@ -4043,8 +4024,6 @@
       </li>
     </ul>
 
-=======
->>>>>>> 15a5748f
     <b class="header">1.0.0</b> &mdash; <small><i>March 20, 2013</i></small> &mdash; <a href="https://github.com/jashkenas/backbone/compare/0.9.10...1.0.0">Diff</a><br />
     <ul style="margin-top: 5px;">
       <li>
