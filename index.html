--- conflicted
+++ resolved
@@ -26,7 +26,6 @@
       box-shadow: 0 0 20px #ccc; -webkit-box-shadow: 0 0 20px #ccc; -moz-box-shadow: 0 0 20px #ccc;
     }
       a.toc_title, a.toc_title:visited {
-        text-decoration: none;
         display: block;
         color: black;
         font-weight: bold;
@@ -1927,8 +1926,6 @@
     </div>
 
     <p>
-<<<<<<< HEAD
-=======
       Our fellow
       <a href="http://www.newschallenge.org/">Knight Foundation News Challenge</a>
       winners, <a href="http://mapbox.com/">MapBox</a>, created an open-source
@@ -1978,7 +1975,6 @@
     </div>
 
     <p>
->>>>>>> 52953c14
       <a href="http://twitter.com/evilchelu">Cristi Balan</a> and
       <a href="http://dira.ro">Irina Dumitrascu</a> created
       <a href="http://tzigla.com">Tzigla</a>, a collaborative drawing
@@ -2002,17 +1998,8 @@
     </div>
 
     <p>
-<<<<<<< HEAD
-      <a href="http://www.twitter.com/jamesjyu">James Yu</a> used Backbone.js to
-      create <a href="http://www.quietwrite.com/">QuietWrite</a>, an app
-      that gives writers a clean and quiet interface to concentrate on the text itself.
-      The editor relies on Backbone to persist document data to the server. He
-      followed up with a Backbone.js + Rails tutorial that describes how to implement
-      <a href="http://www.jamesyu.org/2011/01/27/cloudedit-a-backbone-js-tutorial-by-example/">CloudEdit, a simple document editing app</a>.
-=======
       Michael Aufreiter is building an open source document authoring and publishing engine: <a href="http://substance.io">Substance</a>. 
       Substance makes use of Backbone.View and Backbone.Controller, while Backbone plays well together with <a href="http://github.com/michael/data">Data.js</a>, which is used for data persistence.
->>>>>>> 52953c14
     </p>
 
     <div style="text-align: center;">
