--- conflicted
+++ resolved
@@ -2046,12 +2046,6 @@
         <img src="docs/images/tzigla.png" alt="Tzigla" class="example_image" />
       </a>
     </div>
-<<<<<<< HEAD
-
-    <p>
-      Michael Aufreiter is building an open source document authoring and publishing engine: <a href="http://substance.io">Substance</a>. 
-      Substance makes use of Backbone.View and Backbone.Controller, while Backbone plays well together with <a href="http://github.com/michael/data">Data.js</a>, which is used for data persistence.
-=======
     
     <p id="examples-substance">
       Michael Aufreiter is building an open source document authoring and 
@@ -2060,7 +2054,6 @@
       Backbone plays well together with 
       <a href="http://github.com/michael/data">Data.js</a>, which is used for 
       data persistence.
->>>>>>> 35ba4a92
     </p>
 
     <div style="text-align: center;">
