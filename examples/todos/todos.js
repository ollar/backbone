// An example Backbone application contributed by
// [Jérôme Gravel-Niquet](http://jgn.me/). This demo uses a simple
// [LocalStorage adapter](backbone-localstorage.html)
// to persist Backbone models within your browser.

// Load the application once the DOM is ready, using `jQuery.ready`:
$(function(){

  // Todo Model
  // ----------

  // Our basic **Todo** model has `content`, `order`, and `done` attributes.
  window.Todo = Backbone.Model.extend({

    // Default attributes for the todo.
    defaults: {
      content: "empty todo...",
      done: false
    },

    // Ensure that each todo created has `content`.
    initialize: function() {
      if (!this.get("content")) {
        this.set({"content": this.defaults.content});
      }
    },

    // Toggle the `done` state of this todo item.
    toggle: function() {
      this.save({done: !this.get("done")});
    }

  });

  // Todo Collection
  // ---------------

  // The collection of todos is backed by *localStorage* instead of a remote
  // server.
  window.TodoList = Backbone.Collection.extend({

    // Reference to this collection's model.
    model: Todo,

    // Save all of the todo items under the `"todos"` namespace.
    localStorage: new Store("todos"),

    // Filter down the list of all todo items that are finished.
    done: function() {
      return this.filter(function(todo){ return todo.get('done'); });
    },

    // Filter down the list to only todo items that are still not finished.
    remaining: function() {
      return this.without.apply(this, this.done());
    },

    // We keep the Todos in sequential order, despite being saved by unordered
    // GUID in the database. This generates the next order number for new items.
    nextOrder: function() {
      if (!this.length) return 1;
      return this.last().get('order') + 1;
    },

    // Todos are sorted by their original insertion order.
    comparator: function(todo) {
      return todo.get('order');
    }

  });

  // Create our global collection of **Todos**.
  window.Todos = new TodoList;

  // Todo Item View
  // --------------

  // The DOM element for a todo item...
  window.TodoView = Backbone.View.extend({

    //... is a list tag.
    tagName:  "li",

    // Cache the template function for a single item.
    template: _.template($('#item-template').html()),

    // The DOM events specific to an item.
    events: {
      "click .check"              : "toggleDone",
      "dblclick div.todo-content" : "edit",
      "click span.todo-destroy"   : "clear",
      "keypress .todo-input"      : "updateOnEnter"
    },

    // The TodoView listens for changes to its model, re-rendering. Since there's
    // a one-to-one correspondence between a **Todo** and a **TodoView** in this
    // app, we set a direct reference on the model for convenience.
    initialize: function() {
<<<<<<< HEAD
      this.model.bind('change', this.render, this);
      this.model.view = this;
=======
      _.bindAll(this, 'render', 'close', 'remove');
      this.model.bind('change', this.render);
      this.model.bind('destroy', this.remove);
>>>>>>> f77033d3
    },

    // Re-render the contents of the todo item.
    render: function() {
      $(this.el).html(this.template(this.model.toJSON()));
      this.setContent();
      return this;
    },

    // To avoid XSS (not that it would be harmful in this particular app),
    // we use `jQuery.text` to set the contents of the todo item.
    setContent: function() {
      var content = this.model.get('content');
      this.$('.todo-content').text(content);
      this.input = this.$('.todo-input');
      this.input.bind('blur', _.bind(this.close, this));
      this.input.val(content);
    },

    // Toggle the `"done"` state of the model.
    toggleDone: function() {
      this.model.toggle();
    },

    // Switch this view into `"editing"` mode, displaying the input field.
    edit: function() {
      $(this.el).addClass("editing");
      this.input.focus();
    },

    // Close the `"editing"` mode, saving changes to the todo.
    close: function() {
      this.model.save({content: this.input.val()});
      $(this.el).removeClass("editing");
    },

    // If you hit `enter`, we're through editing the item.
    updateOnEnter: function(e) {
      if (e.keyCode == 13) this.close();
    },

    // Remove this view from the DOM.
    remove: function() {
      $(this.el).remove();
    },

    // Remove the item, destroy the model.
    clear: function() {
      this.model.destroy();
    }

  });

  // The Application
  // ---------------

  // Our overall **AppView** is the top-level piece of UI.
  window.AppView = Backbone.View.extend({

    // Instead of generating a new element, bind to the existing skeleton of
    // the App already present in the HTML.
    el: $("#todoapp"),

    // Our template for the line of statistics at the bottom of the app.
    statsTemplate: _.template($('#stats-template').html()),

    // Delegated events for creating new items, and clearing completed ones.
    events: {
      "keypress #new-todo":  "createOnEnter",
      "keyup #new-todo":     "showTooltip",
      "click .todo-clear a": "clearCompleted"
    },

    // At initialization we bind to the relevant events on the `Todos`
    // collection, when items are added or changed. Kick things off by
    // loading any preexisting todos that might be saved in *localStorage*.
    initialize: function() {
      this.input    = this.$("#new-todo");

      Todos.bind('add',   this.addOne, this);
      Todos.bind('reset', this.addAll, this);
      Todos.bind('all',   this.render, this);

      Todos.fetch();
    },

    // Re-rendering the App just means refreshing the statistics -- the rest
    // of the app doesn't change.
    render: function() {
      this.$('#todo-stats').html(this.statsTemplate({
        total:      Todos.length,
        done:       Todos.done().length,
        remaining:  Todos.remaining().length
      }));
    },

    // Add a single todo item to the list by creating a view for it, and
    // appending its element to the `<ul>`.
    addOne: function(todo) {
      var view = new TodoView({model: todo});
      this.$("#todo-list").append(view.render().el);
    },

    // Add all items in the **Todos** collection at once.
    addAll: function() {
      Todos.each(this.addOne);
    },

    // Generate the attributes for a new Todo item.
    newAttributes: function() {
      return {
        content: this.input.val(),
        order:   Todos.nextOrder(),
        done:    false
      };
    },

    // If you hit return in the main input field, create new **Todo** model,
    // persisting it to *localStorage*.
    createOnEnter: function(e) {
      if (e.keyCode != 13) return;
      Todos.create(this.newAttributes());
      this.input.val('');
    },

    // Clear all done todo items, destroying their models.
    clearCompleted: function() {
      _.each(Todos.done(), function(todo){ todo.destroy(); });
      return false;
    },

    // Lazily show the tooltip that tells you to press `enter` to save
    // a new todo item, after one second.
    showTooltip: function(e) {
      var tooltip = this.$(".ui-tooltip-top");
      var val = this.input.val();
      tooltip.fadeOut();
      if (this.tooltipTimeout) clearTimeout(this.tooltipTimeout);
      if (val == '' || val == this.input.attr('placeholder')) return;
      var show = function(){ tooltip.show().fadeIn(); };
      this.tooltipTimeout = _.delay(show, 1000);
    }

  });

  // Finally, we kick things off by creating the **App**.
  window.App = new AppView;

});<|MERGE_RESOLUTION|>--- conflicted
+++ resolved
@@ -96,14 +96,8 @@
     // a one-to-one correspondence between a **Todo** and a **TodoView** in this
     // app, we set a direct reference on the model for convenience.
     initialize: function() {
-<<<<<<< HEAD
       this.model.bind('change', this.render, this);
-      this.model.view = this;
-=======
-      _.bindAll(this, 'render', 'close', 'remove');
-      this.model.bind('change', this.render);
-      this.model.bind('destroy', this.remove);
->>>>>>> f77033d3
+      this.model.bind('destroy', this.remove, this);
     },
 
     // Re-render the contents of the todo item.
