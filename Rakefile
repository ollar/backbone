--- conflicted
+++ resolved
@@ -1,11 +1,7 @@
 desc "rebuild the backbone-min.js files for distribution"
 task :build do
   check 'uglifyjs', 'UglifyJS', 'https://github.com/mishoo/UglifyJS2'
-<<<<<<< HEAD
-  system 'uglifyjs backbone.js --source-map backbone-min.map -o backbone-min.js'
-=======
   system 'uglifyjs backbone.js --mangle --source-map backbone-min.map -o backbone-min.js'
->>>>>>> a50000dc
 end
 
 desc "build the docco documentation"
