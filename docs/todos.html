<!DOCTYPE html>

<html>
<head>
  <title>todos.js</title>
  <meta http-equiv="content-type" content="text/html; charset=UTF-8">
  <meta name="viewport" content="width=device-width, target-densitydpi=160dpi, initial-scale=1.0; maximum-scale=1.0; user-scalable=0;">
  <link rel="stylesheet" media="all" href="docco.css" />
</head>
<body>
  <div id="container">
    <div id="background"></div>

      <ul id="jump_to">
        <li>
          <a class="large" href="javascript:void(0);">Jump To &hellip;</a>
          <a class="small" href="javascript:void(0);">+</a>
          <div id="jump_wrapper">
<<<<<<< HEAD
          <div id="jump_page">
            
              
              <a class="source" href="backbone.localStorage.html">
                backbone.localStorage.js
              </a>
            
              
              <a class="source" href="todos.html">
                todos.js
              </a>
            
=======
          <div id="jump_page_wrapper">
            <div id="jump_page">


                <a class="source" href="backbone.localStorage.html">
                  backbone.localStorage.js
                </a>


                <a class="source" href="todos.html">
                  todos.js
                </a>

            </div>
>>>>>>> 77f34b4f
          </div>
        </li>
      </ul>

    <ul class="sections">

          <li id="title">
              <div class="annotation">
                  <h1>todos.js</h1>
              </div>
          </li>



        <li id="section-1">
            <div class="annotation">

              <div class="pilwrap ">
                <a class="pilcrow" href="#section-1">&#182;</a>
              </div>
              <p>An example Backbone application contributed by
<a href="http://jgn.me/">Jérôme Gravel-Niquet</a>. This demo uses a simple
<a href="backbone.localstorage.html">LocalStorage adapter</a>
to persist Backbone models within your browser.</p>

            </div>

        </li>


        <li id="section-2">
            <div class="annotation">

              <div class="pilwrap ">
                <a class="pilcrow" href="#section-2">&#182;</a>
              </div>
              <p>Load the application once the DOM is ready, using <code>jQuery.ready</code>:</p>

            </div>

            <div class="content"><div class='highlight'><pre>$(<span class="hljs-function"><span class="hljs-keyword">function</span><span class="hljs-params">()</span></span>{</pre></div></div>

        </li>


        <li id="section-3">
            <div class="annotation">

              <div class="pilwrap ">
                <a class="pilcrow" href="#section-3">&#182;</a>
              </div>
              <h2 id="todo-model">Todo Model</h2>

            </div>

        </li>


        <li id="section-4">
            <div class="annotation">

              <div class="pilwrap ">
                <a class="pilcrow" href="#section-4">&#182;</a>
              </div>

            </div>

        </li>


        <li id="section-5">
            <div class="annotation">

              <div class="pilwrap ">
                <a class="pilcrow" href="#section-5">&#182;</a>
              </div>
              <p>Our basic <strong>Todo</strong> model has <code>title</code>, <code>order</code>, and <code>done</code> attributes.</p>

            </div>

            <div class="content"><div class='highlight'><pre>  <span class="hljs-keyword">var</span> Todo = Backbone.Model.extend({</pre></div></div>

        </li>


        <li id="section-6">
            <div class="annotation">

              <div class="pilwrap ">
                <a class="pilcrow" href="#section-6">&#182;</a>
              </div>
              <p>Default attributes for the todo item.</p>

            </div>

            <div class="content"><div class='highlight'><pre>    defaults: <span class="hljs-function"><span class="hljs-keyword">function</span><span class="hljs-params">()</span> </span>{
      <span class="hljs-keyword">return</span> {
        title: <span class="hljs-string">"empty todo..."</span>,
        order: Todos.nextOrder(),
        done: <span class="hljs-literal">false</span>
      };
    },</pre></div></div>

        </li>


        <li id="section-7">
            <div class="annotation">

              <div class="pilwrap ">
                <a class="pilcrow" href="#section-7">&#182;</a>
              </div>
              <p>Toggle the <code>done</code> state of this todo item.</p>

            </div>

            <div class="content"><div class='highlight'><pre>    toggle: <span class="hljs-function"><span class="hljs-keyword">function</span><span class="hljs-params">()</span> </span>{
      <span class="hljs-keyword">this</span>.save({done: !<span class="hljs-keyword">this</span>.get(<span class="hljs-string">"done"</span>)});
    }

  });</pre></div></div>

        </li>


        <li id="section-8">
            <div class="annotation">

              <div class="pilwrap ">
                <a class="pilcrow" href="#section-8">&#182;</a>
              </div>
              <h2 id="todo-collection">Todo Collection</h2>

            </div>

        </li>


        <li id="section-9">
            <div class="annotation">

              <div class="pilwrap ">
                <a class="pilcrow" href="#section-9">&#182;</a>
              </div>

            </div>

        </li>


        <li id="section-10">
            <div class="annotation">

              <div class="pilwrap ">
                <a class="pilcrow" href="#section-10">&#182;</a>
              </div>
              <p>The collection of todos is backed by <em>localStorage</em> instead of a remote
server.</p>

            </div>

            <div class="content"><div class='highlight'><pre>  <span class="hljs-keyword">var</span> TodoList = Backbone.Collection.extend({</pre></div></div>

        </li>


        <li id="section-11">
            <div class="annotation">

              <div class="pilwrap ">
                <a class="pilcrow" href="#section-11">&#182;</a>
              </div>
              <p>Reference to this collection’s model.</p>

            </div>

            <div class="content"><div class='highlight'><pre>    model: Todo,</pre></div></div>

        </li>


        <li id="section-12">
            <div class="annotation">

              <div class="pilwrap ">
                <a class="pilcrow" href="#section-12">&#182;</a>
              </div>
              <p>Save all of the todo items under the <code>&quot;todos-backbone&quot;</code> namespace.</p>

            </div>

            <div class="content"><div class='highlight'><pre>    localStorage: <span class="hljs-keyword">new</span> Backbone.LocalStorage(<span class="hljs-string">"todos-backbone"</span>),</pre></div></div>

        </li>


        <li id="section-13">
            <div class="annotation">

              <div class="pilwrap ">
                <a class="pilcrow" href="#section-13">&#182;</a>
              </div>
              <p>Filter down the list of all todo items that are finished.</p>

            </div>

            <div class="content"><div class='highlight'><pre>    done: <span class="hljs-function"><span class="hljs-keyword">function</span><span class="hljs-params">()</span> </span>{
      <span class="hljs-keyword">return</span> <span class="hljs-keyword">this</span>.where({done: <span class="hljs-literal">true</span>});
    },</pre></div></div>

        </li>


        <li id="section-14">
            <div class="annotation">

              <div class="pilwrap ">
                <a class="pilcrow" href="#section-14">&#182;</a>
              </div>
              <p>Filter down the list to only todo items that are still not finished.</p>

            </div>

            <div class="content"><div class='highlight'><pre>    remaining: <span class="hljs-function"><span class="hljs-keyword">function</span><span class="hljs-params">()</span> </span>{
      <span class="hljs-keyword">return</span> <span class="hljs-keyword">this</span>.where({done: <span class="hljs-literal">false</span>});
    },</pre></div></div>

        </li>


        <li id="section-15">
            <div class="annotation">

              <div class="pilwrap ">
                <a class="pilcrow" href="#section-15">&#182;</a>
              </div>
              <p>We keep the Todos in sequential order, despite being saved by unordered
GUID in the database. This generates the next order number for new items.</p>

            </div>

            <div class="content"><div class='highlight'><pre>    nextOrder: <span class="hljs-function"><span class="hljs-keyword">function</span><span class="hljs-params">()</span> </span>{
      <span class="hljs-keyword">if</span> (!<span class="hljs-keyword">this</span>.length) <span class="hljs-keyword">return</span> <span class="hljs-number">1</span>;
      <span class="hljs-keyword">return</span> <span class="hljs-keyword">this</span>.last().get(<span class="hljs-string">'order'</span>) + <span class="hljs-number">1</span>;
    },</pre></div></div>

        </li>


        <li id="section-16">
            <div class="annotation">

              <div class="pilwrap ">
                <a class="pilcrow" href="#section-16">&#182;</a>
              </div>
              <p>Todos are sorted by their original insertion order.</p>

            </div>

            <div class="content"><div class='highlight'><pre>    comparator: <span class="hljs-string">'order'</span>

  });</pre></div></div>

        </li>


        <li id="section-17">
            <div class="annotation">

              <div class="pilwrap ">
                <a class="pilcrow" href="#section-17">&#182;</a>
              </div>
              <p>Create our global collection of <strong>Todos</strong>.</p>

            </div>

            <div class="content"><div class='highlight'><pre>  <span class="hljs-keyword">var</span> Todos = <span class="hljs-keyword">new</span> TodoList;</pre></div></div>

        </li>


        <li id="section-18">
            <div class="annotation">

              <div class="pilwrap ">
                <a class="pilcrow" href="#section-18">&#182;</a>
              </div>
              <h2 id="todo-item-view">Todo Item View</h2>

            </div>

        </li>


        <li id="section-19">
            <div class="annotation">

              <div class="pilwrap ">
                <a class="pilcrow" href="#section-19">&#182;</a>
              </div>

            </div>

        </li>


        <li id="section-20">
            <div class="annotation">

              <div class="pilwrap ">
                <a class="pilcrow" href="#section-20">&#182;</a>
              </div>
              <p>The DOM element for a todo item…</p>

            </div>

            <div class="content"><div class='highlight'><pre>  <span class="hljs-keyword">var</span> TodoView = Backbone.View.extend({</pre></div></div>

        </li>


        <li id="section-21">
            <div class="annotation">

              <div class="pilwrap ">
                <a class="pilcrow" href="#section-21">&#182;</a>
              </div>
              <p>… is a list tag.</p>

            </div>

            <div class="content"><div class='highlight'><pre>    tagName:  <span class="hljs-string">"li"</span>,</pre></div></div>

        </li>


        <li id="section-22">
            <div class="annotation">

              <div class="pilwrap ">
                <a class="pilcrow" href="#section-22">&#182;</a>
              </div>
              <p>Cache the template function for a single item.</p>

            </div>

            <div class="content"><div class='highlight'><pre>    template: _.template($(<span class="hljs-string">'#item-template'</span>).html()),</pre></div></div>

        </li>


        <li id="section-23">
            <div class="annotation">

              <div class="pilwrap ">
                <a class="pilcrow" href="#section-23">&#182;</a>
              </div>
              <p>The DOM events specific to an item.</p>

            </div>

            <div class="content"><div class='highlight'><pre>    events: {
      <span class="hljs-string">"click .toggle"</span>   : <span class="hljs-string">"toggleDone"</span>,
      <span class="hljs-string">"dblclick .view"</span>  : <span class="hljs-string">"edit"</span>,
      <span class="hljs-string">"click a.destroy"</span> : <span class="hljs-string">"clear"</span>,
      <span class="hljs-string">"keypress .edit"</span>  : <span class="hljs-string">"updateOnEnter"</span>,
      <span class="hljs-string">"blur .edit"</span>      : <span class="hljs-string">"close"</span>
    },</pre></div></div>

        </li>


        <li id="section-24">
            <div class="annotation">

              <div class="pilwrap ">
                <a class="pilcrow" href="#section-24">&#182;</a>
              </div>
              <p>The TodoView listens for changes to its model, re-rendering. Since there’s
a one-to-one correspondence between a <strong>Todo</strong> and a <strong>TodoView</strong> in this
app, we set a direct reference on the model for convenience.</p>

            </div>

            <div class="content"><div class='highlight'><pre>    initialize: <span class="hljs-function"><span class="hljs-keyword">function</span><span class="hljs-params">()</span> </span>{
      <span class="hljs-keyword">this</span>.listenTo(<span class="hljs-keyword">this</span>.model, <span class="hljs-string">'change'</span>, <span class="hljs-keyword">this</span>.render);
      <span class="hljs-keyword">this</span>.listenTo(<span class="hljs-keyword">this</span>.model, <span class="hljs-string">'destroy'</span>, <span class="hljs-keyword">this</span>.remove);
    },</pre></div></div>

        </li>


        <li id="section-25">
            <div class="annotation">

              <div class="pilwrap ">
                <a class="pilcrow" href="#section-25">&#182;</a>
              </div>
              <p>Re-render the titles of the todo item.</p>

            </div>

            <div class="content"><div class='highlight'><pre>    render: <span class="hljs-function"><span class="hljs-keyword">function</span><span class="hljs-params">()</span> </span>{
      <span class="hljs-keyword">this</span>.$el.html(<span class="hljs-keyword">this</span>.template(<span class="hljs-keyword">this</span>.model.toJSON()));
      <span class="hljs-keyword">this</span>.$el.toggleClass(<span class="hljs-string">'done'</span>, <span class="hljs-keyword">this</span>.model.get(<span class="hljs-string">'done'</span>));
      <span class="hljs-keyword">this</span>.input = <span class="hljs-keyword">this</span>.$(<span class="hljs-string">'.edit'</span>);
      <span class="hljs-keyword">return</span> <span class="hljs-keyword">this</span>;
    },</pre></div></div>

        </li>


        <li id="section-26">
            <div class="annotation">

              <div class="pilwrap ">
                <a class="pilcrow" href="#section-26">&#182;</a>
              </div>
              <p>Toggle the <code>&quot;done&quot;</code> state of the model.</p>

            </div>

            <div class="content"><div class='highlight'><pre>    toggleDone: <span class="hljs-function"><span class="hljs-keyword">function</span><span class="hljs-params">()</span> </span>{
      <span class="hljs-keyword">this</span>.model.toggle();
    },</pre></div></div>

        </li>


        <li id="section-27">
            <div class="annotation">

              <div class="pilwrap ">
                <a class="pilcrow" href="#section-27">&#182;</a>
              </div>
              <p>Switch this view into <code>&quot;editing&quot;</code> mode, displaying the input field.</p>

            </div>

            <div class="content"><div class='highlight'><pre>    edit: <span class="hljs-function"><span class="hljs-keyword">function</span><span class="hljs-params">()</span> </span>{
      <span class="hljs-keyword">this</span>.$el.addClass(<span class="hljs-string">"editing"</span>);
      <span class="hljs-keyword">this</span>.input.focus();
    },</pre></div></div>

        </li>


        <li id="section-28">
            <div class="annotation">

              <div class="pilwrap ">
                <a class="pilcrow" href="#section-28">&#182;</a>
              </div>
              <p>Close the <code>&quot;editing&quot;</code> mode, saving changes to the todo.</p>

            </div>

            <div class="content"><div class='highlight'><pre>    close: <span class="hljs-function"><span class="hljs-keyword">function</span><span class="hljs-params">()</span> </span>{
      <span class="hljs-keyword">var</span> value = <span class="hljs-keyword">this</span>.input.val();
      <span class="hljs-keyword">if</span> (!value) {
        <span class="hljs-keyword">this</span>.clear();
      } <span class="hljs-keyword">else</span> {
        <span class="hljs-keyword">this</span>.model.save({title: value});
        <span class="hljs-keyword">this</span>.$el.removeClass(<span class="hljs-string">"editing"</span>);
      }
    },</pre></div></div>

        </li>


        <li id="section-29">
            <div class="annotation">

              <div class="pilwrap ">
                <a class="pilcrow" href="#section-29">&#182;</a>
              </div>
              <p>If you hit <code>enter</code>, we’re through editing the item.</p>

            </div>

            <div class="content"><div class='highlight'><pre>    updateOnEnter: <span class="hljs-function"><span class="hljs-keyword">function</span><span class="hljs-params">(e)</span> </span>{
      <span class="hljs-keyword">if</span> (e.keyCode == <span class="hljs-number">13</span>) <span class="hljs-keyword">this</span>.close();
    },</pre></div></div>

        </li>


        <li id="section-30">
            <div class="annotation">

              <div class="pilwrap ">
                <a class="pilcrow" href="#section-30">&#182;</a>
              </div>
              <p>Remove the item, destroy the model.</p>

            </div>

            <div class="content"><div class='highlight'><pre>    clear: <span class="hljs-function"><span class="hljs-keyword">function</span><span class="hljs-params">()</span> </span>{
      <span class="hljs-keyword">this</span>.model.destroy();
    }

  });</pre></div></div>

        </li>


        <li id="section-31">
            <div class="annotation">

              <div class="pilwrap ">
                <a class="pilcrow" href="#section-31">&#182;</a>
              </div>
              <h2 id="the-application">The Application</h2>

            </div>

        </li>


        <li id="section-32">
            <div class="annotation">

              <div class="pilwrap ">
                <a class="pilcrow" href="#section-32">&#182;</a>
              </div>

            </div>

        </li>


        <li id="section-33">
            <div class="annotation">

              <div class="pilwrap ">
                <a class="pilcrow" href="#section-33">&#182;</a>
              </div>
              <p>Our overall <strong>AppView</strong> is the top-level piece of UI.</p>

            </div>

            <div class="content"><div class='highlight'><pre>  <span class="hljs-keyword">var</span> AppView = Backbone.View.extend({</pre></div></div>

        </li>


        <li id="section-34">
            <div class="annotation">

              <div class="pilwrap ">
                <a class="pilcrow" href="#section-34">&#182;</a>
              </div>
              <p>Instead of generating a new element, bind to the existing skeleton of
the App already present in the HTML.</p>

            </div>

            <div class="content"><div class='highlight'><pre>    el: $(<span class="hljs-string">"#todoapp"</span>),</pre></div></div>

        </li>


        <li id="section-35">
            <div class="annotation">

              <div class="pilwrap ">
                <a class="pilcrow" href="#section-35">&#182;</a>
              </div>
              <p>Our template for the line of statistics at the bottom of the app.</p>

            </div>

            <div class="content"><div class='highlight'><pre>    statsTemplate: _.template($(<span class="hljs-string">'#stats-template'</span>).html()),</pre></div></div>

        </li>


        <li id="section-36">
            <div class="annotation">

              <div class="pilwrap ">
                <a class="pilcrow" href="#section-36">&#182;</a>
              </div>
              <p>Delegated events for creating new items, and clearing completed ones.</p>

            </div>

            <div class="content"><div class='highlight'><pre>    events: {
      <span class="hljs-string">"keypress #new-todo"</span>:  <span class="hljs-string">"createOnEnter"</span>,
      <span class="hljs-string">"click #clear-completed"</span>: <span class="hljs-string">"clearCompleted"</span>,
      <span class="hljs-string">"click #toggle-all"</span>: <span class="hljs-string">"toggleAllComplete"</span>
    },</pre></div></div>

        </li>


        <li id="section-37">
            <div class="annotation">

              <div class="pilwrap ">
                <a class="pilcrow" href="#section-37">&#182;</a>
              </div>
              <p>At initialization we bind to the relevant events on the <code>Todos</code>
collection, when items are added or changed. Kick things off by
loading any preexisting todos that might be saved in <em>localStorage</em>.</p>

            </div>

            <div class="content"><div class='highlight'><pre>    initialize: <span class="hljs-function"><span class="hljs-keyword">function</span><span class="hljs-params">()</span> </span>{

      <span class="hljs-keyword">this</span>.input = <span class="hljs-keyword">this</span>.$(<span class="hljs-string">"#new-todo"</span>);
      <span class="hljs-keyword">this</span>.allCheckbox = <span class="hljs-keyword">this</span>.$(<span class="hljs-string">"#toggle-all"</span>)[<span class="hljs-number">0</span>];

      <span class="hljs-keyword">this</span>.listenTo(Todos, <span class="hljs-string">'add'</span>, <span class="hljs-keyword">this</span>.addOne);
      <span class="hljs-keyword">this</span>.listenTo(Todos, <span class="hljs-string">'reset'</span>, <span class="hljs-keyword">this</span>.addAll);
      <span class="hljs-keyword">this</span>.listenTo(Todos, <span class="hljs-string">'all'</span>, <span class="hljs-keyword">this</span>.render);

      <span class="hljs-keyword">this</span>.footer = <span class="hljs-keyword">this</span>.$(<span class="hljs-string">'footer'</span>);
      <span class="hljs-keyword">this</span>.main = $(<span class="hljs-string">'#main'</span>);

      Todos.fetch();
    },</pre></div></div>

        </li>


        <li id="section-38">
            <div class="annotation">

              <div class="pilwrap ">
                <a class="pilcrow" href="#section-38">&#182;</a>
              </div>
              <p>Re-rendering the App just means refreshing the statistics — the rest
of the app doesn’t change.</p>

            </div>

            <div class="content"><div class='highlight'><pre>    render: <span class="hljs-function"><span class="hljs-keyword">function</span><span class="hljs-params">()</span> </span>{
      <span class="hljs-keyword">var</span> done = Todos.done().length;
      <span class="hljs-keyword">var</span> remaining = Todos.remaining().length;

      <span class="hljs-keyword">if</span> (Todos.length) {
        <span class="hljs-keyword">this</span>.main.show();
        <span class="hljs-keyword">this</span>.footer.show();
        <span class="hljs-keyword">this</span>.footer.html(<span class="hljs-keyword">this</span>.statsTemplate({done: done, remaining: remaining}));
      } <span class="hljs-keyword">else</span> {
        <span class="hljs-keyword">this</span>.main.hide();
        <span class="hljs-keyword">this</span>.footer.hide();
      }

      <span class="hljs-keyword">this</span>.allCheckbox.checked = !remaining;
    },</pre></div></div>

        </li>


        <li id="section-39">
            <div class="annotation">

              <div class="pilwrap ">
                <a class="pilcrow" href="#section-39">&#182;</a>
              </div>
              <p>Add a single todo item to the list by creating a view for it, and
appending its element to the <code>&lt;ul&gt;</code>.</p>

            </div>

            <div class="content"><div class='highlight'><pre>    addOne: <span class="hljs-function"><span class="hljs-keyword">function</span><span class="hljs-params">(todo)</span> </span>{
      <span class="hljs-keyword">var</span> view = <span class="hljs-keyword">new</span> TodoView({model: todo});
      <span class="hljs-keyword">this</span>.$(<span class="hljs-string">"#todo-list"</span>).append(view.render().el);
    },</pre></div></div>

        </li>


        <li id="section-40">
            <div class="annotation">

              <div class="pilwrap ">
                <a class="pilcrow" href="#section-40">&#182;</a>
              </div>
              <p>Add all items in the <strong>Todos</strong> collection at once.</p>

            </div>

            <div class="content"><div class='highlight'><pre>    addAll: <span class="hljs-function"><span class="hljs-keyword">function</span><span class="hljs-params">()</span> </span>{
      Todos.each(<span class="hljs-keyword">this</span>.addOne, <span class="hljs-keyword">this</span>);
    },</pre></div></div>

        </li>


        <li id="section-41">
            <div class="annotation">

              <div class="pilwrap ">
                <a class="pilcrow" href="#section-41">&#182;</a>
              </div>
              <p>If you hit return in the main input field, create new <strong>Todo</strong> model,
persisting it to <em>localStorage</em>.</p>

            </div>

            <div class="content"><div class='highlight'><pre>    createOnEnter: <span class="hljs-function"><span class="hljs-keyword">function</span><span class="hljs-params">(e)</span> </span>{
      <span class="hljs-keyword">if</span> (e.keyCode != <span class="hljs-number">13</span>) <span class="hljs-keyword">return</span>;
      <span class="hljs-keyword">if</span> (!<span class="hljs-keyword">this</span>.input.val()) <span class="hljs-keyword">return</span>;

      Todos.create({title: <span class="hljs-keyword">this</span>.input.val()});
      <span class="hljs-keyword">this</span>.input.val(<span class="hljs-string">''</span>);
    },</pre></div></div>

        </li>


        <li id="section-42">
            <div class="annotation">

              <div class="pilwrap ">
                <a class="pilcrow" href="#section-42">&#182;</a>
              </div>
              <p>Clear all done todo items, destroying their models.</p>

            </div>

            <div class="content"><div class='highlight'><pre>    clearCompleted: <span class="hljs-function"><span class="hljs-keyword">function</span><span class="hljs-params">()</span> </span>{
      _.invoke(Todos.done(), <span class="hljs-string">'destroy'</span>);
      <span class="hljs-keyword">return</span> <span class="hljs-literal">false</span>;
    },

    toggleAllComplete: <span class="hljs-function"><span class="hljs-keyword">function</span> <span class="hljs-params">()</span> </span>{
      <span class="hljs-keyword">var</span> done = <span class="hljs-keyword">this</span>.allCheckbox.checked;
      Todos.each(<span class="hljs-function"><span class="hljs-keyword">function</span> <span class="hljs-params">(todo)</span> </span>{ todo.save({<span class="hljs-string">'done'</span>: done}); });
    }

  });</pre></div></div>

        </li>


        <li id="section-43">
            <div class="annotation">

              <div class="pilwrap ">
                <a class="pilcrow" href="#section-43">&#182;</a>
              </div>
              <p>Finally, we kick things off by creating the <strong>App</strong>.</p>

            </div>

            <div class="content"><div class='highlight'><pre>  <span class="hljs-keyword">var</span> App = <span class="hljs-keyword">new</span> AppView;

});</pre></div></div>

        </li>

    </ul>
  </div>
</body>
</html><|MERGE_RESOLUTION|>--- conflicted
+++ resolved
@@ -10,13 +10,12 @@
 <body>
   <div id="container">
     <div id="background"></div>
-
+    
       <ul id="jump_to">
         <li>
           <a class="large" href="javascript:void(0);">Jump To &hellip;</a>
           <a class="small" href="javascript:void(0);">+</a>
           <div id="jump_wrapper">
-<<<<<<< HEAD
           <div id="jump_page">
             
               
@@ -29,39 +28,23 @@
                 todos.js
               </a>
             
-=======
-          <div id="jump_page_wrapper">
-            <div id="jump_page">
-
-
-                <a class="source" href="backbone.localStorage.html">
-                  backbone.localStorage.js
-                </a>
-
-
-                <a class="source" href="todos.html">
-                  todos.js
-                </a>
-
-            </div>
->>>>>>> 77f34b4f
           </div>
         </li>
       </ul>
-
+    
     <ul class="sections">
-
+        
           <li id="title">
               <div class="annotation">
                   <h1>todos.js</h1>
               </div>
           </li>
-
-
-
+        
+        
+        
         <li id="section-1">
             <div class="annotation">
-
+              
               <div class="pilwrap ">
                 <a class="pilcrow" href="#section-1">&#182;</a>
               </div>
@@ -71,75 +54,75 @@
 to persist Backbone models within your browser.</p>
 
             </div>
-
-        </li>
-
-
+            
+        </li>
+        
+        
         <li id="section-2">
             <div class="annotation">
-
+              
               <div class="pilwrap ">
                 <a class="pilcrow" href="#section-2">&#182;</a>
               </div>
               <p>Load the application once the DOM is ready, using <code>jQuery.ready</code>:</p>
 
             </div>
-
+            
             <div class="content"><div class='highlight'><pre>$(<span class="hljs-function"><span class="hljs-keyword">function</span><span class="hljs-params">()</span></span>{</pre></div></div>
-
-        </li>
-
-
+            
+        </li>
+        
+        
         <li id="section-3">
             <div class="annotation">
-
+              
               <div class="pilwrap ">
                 <a class="pilcrow" href="#section-3">&#182;</a>
               </div>
               <h2 id="todo-model">Todo Model</h2>
 
             </div>
-
-        </li>
-
-
+            
+        </li>
+        
+        
         <li id="section-4">
             <div class="annotation">
-
+              
               <div class="pilwrap ">
                 <a class="pilcrow" href="#section-4">&#182;</a>
               </div>
-
-            </div>
-
-        </li>
-
-
+              
+            </div>
+            
+        </li>
+        
+        
         <li id="section-5">
             <div class="annotation">
-
+              
               <div class="pilwrap ">
                 <a class="pilcrow" href="#section-5">&#182;</a>
               </div>
               <p>Our basic <strong>Todo</strong> model has <code>title</code>, <code>order</code>, and <code>done</code> attributes.</p>
 
             </div>
-
+            
             <div class="content"><div class='highlight'><pre>  <span class="hljs-keyword">var</span> Todo = Backbone.Model.extend({</pre></div></div>
-
-        </li>
-
-
+            
+        </li>
+        
+        
         <li id="section-6">
             <div class="annotation">
-
+              
               <div class="pilwrap ">
                 <a class="pilcrow" href="#section-6">&#182;</a>
               </div>
               <p>Default attributes for the todo item.</p>
 
             </div>
-
+            
             <div class="content"><div class='highlight'><pre>    defaults: <span class="hljs-function"><span class="hljs-keyword">function</span><span class="hljs-params">()</span> </span>{
       <span class="hljs-keyword">return</span> {
         title: <span class="hljs-string">"empty todo..."</span>,
@@ -147,57 +130,57 @@
         done: <span class="hljs-literal">false</span>
       };
     },</pre></div></div>
-
-        </li>
-
-
+            
+        </li>
+        
+        
         <li id="section-7">
             <div class="annotation">
-
+              
               <div class="pilwrap ">
                 <a class="pilcrow" href="#section-7">&#182;</a>
               </div>
               <p>Toggle the <code>done</code> state of this todo item.</p>
 
             </div>
-
+            
             <div class="content"><div class='highlight'><pre>    toggle: <span class="hljs-function"><span class="hljs-keyword">function</span><span class="hljs-params">()</span> </span>{
       <span class="hljs-keyword">this</span>.save({done: !<span class="hljs-keyword">this</span>.get(<span class="hljs-string">"done"</span>)});
     }
 
   });</pre></div></div>
-
-        </li>
-
-
+            
+        </li>
+        
+        
         <li id="section-8">
             <div class="annotation">
-
+              
               <div class="pilwrap ">
                 <a class="pilcrow" href="#section-8">&#182;</a>
               </div>
               <h2 id="todo-collection">Todo Collection</h2>
 
             </div>
-
-        </li>
-
-
+            
+        </li>
+        
+        
         <li id="section-9">
             <div class="annotation">
-
+              
               <div class="pilwrap ">
                 <a class="pilcrow" href="#section-9">&#182;</a>
               </div>
-
-            </div>
-
-        </li>
-
-
+              
+            </div>
+            
+        </li>
+        
+        
         <li id="section-10">
             <div class="annotation">
-
+              
               <div class="pilwrap ">
                 <a class="pilcrow" href="#section-10">&#182;</a>
               </div>
@@ -205,79 +188,79 @@
 server.</p>
 
             </div>
-
+            
             <div class="content"><div class='highlight'><pre>  <span class="hljs-keyword">var</span> TodoList = Backbone.Collection.extend({</pre></div></div>
-
-        </li>
-
-
+            
+        </li>
+        
+        
         <li id="section-11">
             <div class="annotation">
-
+              
               <div class="pilwrap ">
                 <a class="pilcrow" href="#section-11">&#182;</a>
               </div>
               <p>Reference to this collection’s model.</p>
 
             </div>
-
+            
             <div class="content"><div class='highlight'><pre>    model: Todo,</pre></div></div>
-
-        </li>
-
-
+            
+        </li>
+        
+        
         <li id="section-12">
             <div class="annotation">
-
+              
               <div class="pilwrap ">
                 <a class="pilcrow" href="#section-12">&#182;</a>
               </div>
               <p>Save all of the todo items under the <code>&quot;todos-backbone&quot;</code> namespace.</p>
 
             </div>
-
+            
             <div class="content"><div class='highlight'><pre>    localStorage: <span class="hljs-keyword">new</span> Backbone.LocalStorage(<span class="hljs-string">"todos-backbone"</span>),</pre></div></div>
-
-        </li>
-
-
+            
+        </li>
+        
+        
         <li id="section-13">
             <div class="annotation">
-
+              
               <div class="pilwrap ">
                 <a class="pilcrow" href="#section-13">&#182;</a>
               </div>
               <p>Filter down the list of all todo items that are finished.</p>
 
             </div>
-
+            
             <div class="content"><div class='highlight'><pre>    done: <span class="hljs-function"><span class="hljs-keyword">function</span><span class="hljs-params">()</span> </span>{
       <span class="hljs-keyword">return</span> <span class="hljs-keyword">this</span>.where({done: <span class="hljs-literal">true</span>});
     },</pre></div></div>
-
-        </li>
-
-
+            
+        </li>
+        
+        
         <li id="section-14">
             <div class="annotation">
-
+              
               <div class="pilwrap ">
                 <a class="pilcrow" href="#section-14">&#182;</a>
               </div>
               <p>Filter down the list to only todo items that are still not finished.</p>
 
             </div>
-
+            
             <div class="content"><div class='highlight'><pre>    remaining: <span class="hljs-function"><span class="hljs-keyword">function</span><span class="hljs-params">()</span> </span>{
       <span class="hljs-keyword">return</span> <span class="hljs-keyword">this</span>.where({done: <span class="hljs-literal">false</span>});
     },</pre></div></div>
-
-        </li>
-
-
+            
+        </li>
+        
+        
         <li id="section-15">
             <div class="annotation">
-
+              
               <div class="pilwrap ">
                 <a class="pilcrow" href="#section-15">&#182;</a>
               </div>
@@ -285,127 +268,127 @@
 GUID in the database. This generates the next order number for new items.</p>
 
             </div>
-
+            
             <div class="content"><div class='highlight'><pre>    nextOrder: <span class="hljs-function"><span class="hljs-keyword">function</span><span class="hljs-params">()</span> </span>{
       <span class="hljs-keyword">if</span> (!<span class="hljs-keyword">this</span>.length) <span class="hljs-keyword">return</span> <span class="hljs-number">1</span>;
       <span class="hljs-keyword">return</span> <span class="hljs-keyword">this</span>.last().get(<span class="hljs-string">'order'</span>) + <span class="hljs-number">1</span>;
     },</pre></div></div>
-
-        </li>
-
-
+            
+        </li>
+        
+        
         <li id="section-16">
             <div class="annotation">
-
+              
               <div class="pilwrap ">
                 <a class="pilcrow" href="#section-16">&#182;</a>
               </div>
               <p>Todos are sorted by their original insertion order.</p>
 
             </div>
-
+            
             <div class="content"><div class='highlight'><pre>    comparator: <span class="hljs-string">'order'</span>
 
   });</pre></div></div>
-
-        </li>
-
-
+            
+        </li>
+        
+        
         <li id="section-17">
             <div class="annotation">
-
+              
               <div class="pilwrap ">
                 <a class="pilcrow" href="#section-17">&#182;</a>
               </div>
               <p>Create our global collection of <strong>Todos</strong>.</p>
 
             </div>
-
+            
             <div class="content"><div class='highlight'><pre>  <span class="hljs-keyword">var</span> Todos = <span class="hljs-keyword">new</span> TodoList;</pre></div></div>
-
-        </li>
-
-
+            
+        </li>
+        
+        
         <li id="section-18">
             <div class="annotation">
-
+              
               <div class="pilwrap ">
                 <a class="pilcrow" href="#section-18">&#182;</a>
               </div>
               <h2 id="todo-item-view">Todo Item View</h2>
 
             </div>
-
-        </li>
-
-
+            
+        </li>
+        
+        
         <li id="section-19">
             <div class="annotation">
-
+              
               <div class="pilwrap ">
                 <a class="pilcrow" href="#section-19">&#182;</a>
               </div>
-
-            </div>
-
-        </li>
-
-
+              
+            </div>
+            
+        </li>
+        
+        
         <li id="section-20">
             <div class="annotation">
-
+              
               <div class="pilwrap ">
                 <a class="pilcrow" href="#section-20">&#182;</a>
               </div>
               <p>The DOM element for a todo item…</p>
 
             </div>
-
+            
             <div class="content"><div class='highlight'><pre>  <span class="hljs-keyword">var</span> TodoView = Backbone.View.extend({</pre></div></div>
-
-        </li>
-
-
+            
+        </li>
+        
+        
         <li id="section-21">
             <div class="annotation">
-
+              
               <div class="pilwrap ">
                 <a class="pilcrow" href="#section-21">&#182;</a>
               </div>
               <p>… is a list tag.</p>
 
             </div>
-
+            
             <div class="content"><div class='highlight'><pre>    tagName:  <span class="hljs-string">"li"</span>,</pre></div></div>
-
-        </li>
-
-
+            
+        </li>
+        
+        
         <li id="section-22">
             <div class="annotation">
-
+              
               <div class="pilwrap ">
                 <a class="pilcrow" href="#section-22">&#182;</a>
               </div>
               <p>Cache the template function for a single item.</p>
 
             </div>
-
+            
             <div class="content"><div class='highlight'><pre>    template: _.template($(<span class="hljs-string">'#item-template'</span>).html()),</pre></div></div>
-
-        </li>
-
-
+            
+        </li>
+        
+        
         <li id="section-23">
             <div class="annotation">
-
+              
               <div class="pilwrap ">
                 <a class="pilcrow" href="#section-23">&#182;</a>
               </div>
               <p>The DOM events specific to an item.</p>
 
             </div>
-
+            
             <div class="content"><div class='highlight'><pre>    events: {
       <span class="hljs-string">"click .toggle"</span>   : <span class="hljs-string">"toggleDone"</span>,
       <span class="hljs-string">"dblclick .view"</span>  : <span class="hljs-string">"edit"</span>,
@@ -413,13 +396,13 @@
       <span class="hljs-string">"keypress .edit"</span>  : <span class="hljs-string">"updateOnEnter"</span>,
       <span class="hljs-string">"blur .edit"</span>      : <span class="hljs-string">"close"</span>
     },</pre></div></div>
-
-        </li>
-
-
+            
+        </li>
+        
+        
         <li id="section-24">
             <div class="annotation">
-
+              
               <div class="pilwrap ">
                 <a class="pilcrow" href="#section-24">&#182;</a>
               </div>
@@ -428,80 +411,80 @@
 app, we set a direct reference on the model for convenience.</p>
 
             </div>
-
+            
             <div class="content"><div class='highlight'><pre>    initialize: <span class="hljs-function"><span class="hljs-keyword">function</span><span class="hljs-params">()</span> </span>{
       <span class="hljs-keyword">this</span>.listenTo(<span class="hljs-keyword">this</span>.model, <span class="hljs-string">'change'</span>, <span class="hljs-keyword">this</span>.render);
       <span class="hljs-keyword">this</span>.listenTo(<span class="hljs-keyword">this</span>.model, <span class="hljs-string">'destroy'</span>, <span class="hljs-keyword">this</span>.remove);
     },</pre></div></div>
-
-        </li>
-
-
+            
+        </li>
+        
+        
         <li id="section-25">
             <div class="annotation">
-
+              
               <div class="pilwrap ">
                 <a class="pilcrow" href="#section-25">&#182;</a>
               </div>
               <p>Re-render the titles of the todo item.</p>
 
             </div>
-
+            
             <div class="content"><div class='highlight'><pre>    render: <span class="hljs-function"><span class="hljs-keyword">function</span><span class="hljs-params">()</span> </span>{
       <span class="hljs-keyword">this</span>.$el.html(<span class="hljs-keyword">this</span>.template(<span class="hljs-keyword">this</span>.model.toJSON()));
       <span class="hljs-keyword">this</span>.$el.toggleClass(<span class="hljs-string">'done'</span>, <span class="hljs-keyword">this</span>.model.get(<span class="hljs-string">'done'</span>));
       <span class="hljs-keyword">this</span>.input = <span class="hljs-keyword">this</span>.$(<span class="hljs-string">'.edit'</span>);
       <span class="hljs-keyword">return</span> <span class="hljs-keyword">this</span>;
     },</pre></div></div>
-
-        </li>
-
-
+            
+        </li>
+        
+        
         <li id="section-26">
             <div class="annotation">
-
+              
               <div class="pilwrap ">
                 <a class="pilcrow" href="#section-26">&#182;</a>
               </div>
               <p>Toggle the <code>&quot;done&quot;</code> state of the model.</p>
 
             </div>
-
+            
             <div class="content"><div class='highlight'><pre>    toggleDone: <span class="hljs-function"><span class="hljs-keyword">function</span><span class="hljs-params">()</span> </span>{
       <span class="hljs-keyword">this</span>.model.toggle();
     },</pre></div></div>
-
-        </li>
-
-
+            
+        </li>
+        
+        
         <li id="section-27">
             <div class="annotation">
-
+              
               <div class="pilwrap ">
                 <a class="pilcrow" href="#section-27">&#182;</a>
               </div>
               <p>Switch this view into <code>&quot;editing&quot;</code> mode, displaying the input field.</p>
 
             </div>
-
+            
             <div class="content"><div class='highlight'><pre>    edit: <span class="hljs-function"><span class="hljs-keyword">function</span><span class="hljs-params">()</span> </span>{
       <span class="hljs-keyword">this</span>.$el.addClass(<span class="hljs-string">"editing"</span>);
       <span class="hljs-keyword">this</span>.input.focus();
     },</pre></div></div>
-
-        </li>
-
-
+            
+        </li>
+        
+        
         <li id="section-28">
             <div class="annotation">
-
+              
               <div class="pilwrap ">
                 <a class="pilcrow" href="#section-28">&#182;</a>
               </div>
               <p>Close the <code>&quot;editing&quot;</code> mode, saving changes to the todo.</p>
 
             </div>
-
+            
             <div class="content"><div class='highlight'><pre>    close: <span class="hljs-function"><span class="hljs-keyword">function</span><span class="hljs-params">()</span> </span>{
       <span class="hljs-keyword">var</span> value = <span class="hljs-keyword">this</span>.input.val();
       <span class="hljs-keyword">if</span> (!value) {
@@ -511,89 +494,89 @@
         <span class="hljs-keyword">this</span>.$el.removeClass(<span class="hljs-string">"editing"</span>);
       }
     },</pre></div></div>
-
-        </li>
-
-
+            
+        </li>
+        
+        
         <li id="section-29">
             <div class="annotation">
-
+              
               <div class="pilwrap ">
                 <a class="pilcrow" href="#section-29">&#182;</a>
               </div>
               <p>If you hit <code>enter</code>, we’re through editing the item.</p>
 
             </div>
-
+            
             <div class="content"><div class='highlight'><pre>    updateOnEnter: <span class="hljs-function"><span class="hljs-keyword">function</span><span class="hljs-params">(e)</span> </span>{
       <span class="hljs-keyword">if</span> (e.keyCode == <span class="hljs-number">13</span>) <span class="hljs-keyword">this</span>.close();
     },</pre></div></div>
-
-        </li>
-
-
+            
+        </li>
+        
+        
         <li id="section-30">
             <div class="annotation">
-
+              
               <div class="pilwrap ">
                 <a class="pilcrow" href="#section-30">&#182;</a>
               </div>
               <p>Remove the item, destroy the model.</p>
 
             </div>
-
+            
             <div class="content"><div class='highlight'><pre>    clear: <span class="hljs-function"><span class="hljs-keyword">function</span><span class="hljs-params">()</span> </span>{
       <span class="hljs-keyword">this</span>.model.destroy();
     }
 
   });</pre></div></div>
-
-        </li>
-
-
+            
+        </li>
+        
+        
         <li id="section-31">
             <div class="annotation">
-
+              
               <div class="pilwrap ">
                 <a class="pilcrow" href="#section-31">&#182;</a>
               </div>
               <h2 id="the-application">The Application</h2>
 
             </div>
-
-        </li>
-
-
+            
+        </li>
+        
+        
         <li id="section-32">
             <div class="annotation">
-
+              
               <div class="pilwrap ">
                 <a class="pilcrow" href="#section-32">&#182;</a>
               </div>
-
-            </div>
-
-        </li>
-
-
+              
+            </div>
+            
+        </li>
+        
+        
         <li id="section-33">
             <div class="annotation">
-
+              
               <div class="pilwrap ">
                 <a class="pilcrow" href="#section-33">&#182;</a>
               </div>
               <p>Our overall <strong>AppView</strong> is the top-level piece of UI.</p>
 
             </div>
-
+            
             <div class="content"><div class='highlight'><pre>  <span class="hljs-keyword">var</span> AppView = Backbone.View.extend({</pre></div></div>
-
-        </li>
-
-
+            
+        </li>
+        
+        
         <li id="section-34">
             <div class="annotation">
-
+              
               <div class="pilwrap ">
                 <a class="pilcrow" href="#section-34">&#182;</a>
               </div>
@@ -601,49 +584,49 @@
 the App already present in the HTML.</p>
 
             </div>
-
+            
             <div class="content"><div class='highlight'><pre>    el: $(<span class="hljs-string">"#todoapp"</span>),</pre></div></div>
-
-        </li>
-
-
+            
+        </li>
+        
+        
         <li id="section-35">
             <div class="annotation">
-
+              
               <div class="pilwrap ">
                 <a class="pilcrow" href="#section-35">&#182;</a>
               </div>
               <p>Our template for the line of statistics at the bottom of the app.</p>
 
             </div>
-
+            
             <div class="content"><div class='highlight'><pre>    statsTemplate: _.template($(<span class="hljs-string">'#stats-template'</span>).html()),</pre></div></div>
-
-        </li>
-
-
+            
+        </li>
+        
+        
         <li id="section-36">
             <div class="annotation">
-
+              
               <div class="pilwrap ">
                 <a class="pilcrow" href="#section-36">&#182;</a>
               </div>
               <p>Delegated events for creating new items, and clearing completed ones.</p>
 
             </div>
-
+            
             <div class="content"><div class='highlight'><pre>    events: {
       <span class="hljs-string">"keypress #new-todo"</span>:  <span class="hljs-string">"createOnEnter"</span>,
       <span class="hljs-string">"click #clear-completed"</span>: <span class="hljs-string">"clearCompleted"</span>,
       <span class="hljs-string">"click #toggle-all"</span>: <span class="hljs-string">"toggleAllComplete"</span>
     },</pre></div></div>
-
-        </li>
-
-
+            
+        </li>
+        
+        
         <li id="section-37">
             <div class="annotation">
-
+              
               <div class="pilwrap ">
                 <a class="pilcrow" href="#section-37">&#182;</a>
               </div>
@@ -652,7 +635,7 @@
 loading any preexisting todos that might be saved in <em>localStorage</em>.</p>
 
             </div>
-
+            
             <div class="content"><div class='highlight'><pre>    initialize: <span class="hljs-function"><span class="hljs-keyword">function</span><span class="hljs-params">()</span> </span>{
 
       <span class="hljs-keyword">this</span>.input = <span class="hljs-keyword">this</span>.$(<span class="hljs-string">"#new-todo"</span>);
@@ -667,13 +650,13 @@
 
       Todos.fetch();
     },</pre></div></div>
-
-        </li>
-
-
+            
+        </li>
+        
+        
         <li id="section-38">
             <div class="annotation">
-
+              
               <div class="pilwrap ">
                 <a class="pilcrow" href="#section-38">&#182;</a>
               </div>
@@ -681,7 +664,7 @@
 of the app doesn’t change.</p>
 
             </div>
-
+            
             <div class="content"><div class='highlight'><pre>    render: <span class="hljs-function"><span class="hljs-keyword">function</span><span class="hljs-params">()</span> </span>{
       <span class="hljs-keyword">var</span> done = Todos.done().length;
       <span class="hljs-keyword">var</span> remaining = Todos.remaining().length;
@@ -697,13 +680,13 @@
 
       <span class="hljs-keyword">this</span>.allCheckbox.checked = !remaining;
     },</pre></div></div>
-
-        </li>
-
-
+            
+        </li>
+        
+        
         <li id="section-39">
             <div class="annotation">
-
+              
               <div class="pilwrap ">
                 <a class="pilcrow" href="#section-39">&#182;</a>
               </div>
@@ -711,35 +694,35 @@
 appending its element to the <code>&lt;ul&gt;</code>.</p>
 
             </div>
-
+            
             <div class="content"><div class='highlight'><pre>    addOne: <span class="hljs-function"><span class="hljs-keyword">function</span><span class="hljs-params">(todo)</span> </span>{
       <span class="hljs-keyword">var</span> view = <span class="hljs-keyword">new</span> TodoView({model: todo});
       <span class="hljs-keyword">this</span>.$(<span class="hljs-string">"#todo-list"</span>).append(view.render().el);
     },</pre></div></div>
-
-        </li>
-
-
+            
+        </li>
+        
+        
         <li id="section-40">
             <div class="annotation">
-
+              
               <div class="pilwrap ">
                 <a class="pilcrow" href="#section-40">&#182;</a>
               </div>
               <p>Add all items in the <strong>Todos</strong> collection at once.</p>
 
             </div>
-
+            
             <div class="content"><div class='highlight'><pre>    addAll: <span class="hljs-function"><span class="hljs-keyword">function</span><span class="hljs-params">()</span> </span>{
       Todos.each(<span class="hljs-keyword">this</span>.addOne, <span class="hljs-keyword">this</span>);
     },</pre></div></div>
-
-        </li>
-
-
+            
+        </li>
+        
+        
         <li id="section-41">
             <div class="annotation">
-
+              
               <div class="pilwrap ">
                 <a class="pilcrow" href="#section-41">&#182;</a>
               </div>
@@ -747,7 +730,7 @@
 persisting it to <em>localStorage</em>.</p>
 
             </div>
-
+            
             <div class="content"><div class='highlight'><pre>    createOnEnter: <span class="hljs-function"><span class="hljs-keyword">function</span><span class="hljs-params">(e)</span> </span>{
       <span class="hljs-keyword">if</span> (e.keyCode != <span class="hljs-number">13</span>) <span class="hljs-keyword">return</span>;
       <span class="hljs-keyword">if</span> (!<span class="hljs-keyword">this</span>.input.val()) <span class="hljs-keyword">return</span>;
@@ -755,20 +738,20 @@
       Todos.create({title: <span class="hljs-keyword">this</span>.input.val()});
       <span class="hljs-keyword">this</span>.input.val(<span class="hljs-string">''</span>);
     },</pre></div></div>
-
-        </li>
-
-
+            
+        </li>
+        
+        
         <li id="section-42">
             <div class="annotation">
-
+              
               <div class="pilwrap ">
                 <a class="pilcrow" href="#section-42">&#182;</a>
               </div>
               <p>Clear all done todo items, destroying their models.</p>
 
             </div>
-
+            
             <div class="content"><div class='highlight'><pre>    clearCompleted: <span class="hljs-function"><span class="hljs-keyword">function</span><span class="hljs-params">()</span> </span>{
       _.invoke(Todos.done(), <span class="hljs-string">'destroy'</span>);
       <span class="hljs-keyword">return</span> <span class="hljs-literal">false</span>;
@@ -780,26 +763,26 @@
     }
 
   });</pre></div></div>
-
-        </li>
-
-
+            
+        </li>
+        
+        
         <li id="section-43">
             <div class="annotation">
-
+              
               <div class="pilwrap ">
                 <a class="pilcrow" href="#section-43">&#182;</a>
               </div>
               <p>Finally, we kick things off by creating the <strong>App</strong>.</p>
 
             </div>
-
+            
             <div class="content"><div class='highlight'><pre>  <span class="hljs-keyword">var</span> App = <span class="hljs-keyword">new</span> AppView;
 
 });</pre></div></div>
-
-        </li>
-
+            
+        </li>
+        
     </ul>
   </div>
 </body>
